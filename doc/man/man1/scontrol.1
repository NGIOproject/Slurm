.TH SCONTROL "1" "December 2010" "scontrol 2.3" "Slurm components"

.SH "NAME"
scontrol \- Used view and modify Slurm configuration and state.

.SH "SYNOPSIS"
\fBscontrol\fR [\fIOPTIONS\fR...] [\fICOMMAND\fR...]

.SH "DESCRIPTION"
\fBscontrol\fR is used to view or modify Slurm configuration including: job,
job step, node, partition, reservation, and overall system configuration. Most
of the commands can only be executed by user root. If an attempt to view or modify
configuration information is made by an unauthorized user, an error message
will be printed and the requested action will not occur. If no command is
entered on the execute line, \fBscontrol\fR will operate in an interactive
mode and prompt for input. It will continue prompting for input and executing
commands until explicitly terminated. If a command is entered on the execute
line, \fBscontrol\fR will execute that command and terminate. All commands
and options are case\-insensitive, although node names, partition names, and
reservation names are case\-sensitive (node names "LX" and "lx" are distinct).
All commands and options can be abbreviated to the extent that the
specification is unique.

.SH "OPTIONS"
.TP
\fB\-a\fR, \fB\-\-all\fR
When the \fIshow\fR command is used, then display all partitions, their jobs
and jobs steps. This causes information to be displayed about partitions
that are configured as hidden and partitions that are unavailable to user's
group.
.TP
\fB\-d\fR, \fB\-\-details\fR
Causes the \fBshow\fR command to provide additional details where available.
.TP
\fB\-h\fR, \fB\-\-help\fR
Print a help message describing the usage of scontrol.
.TP
\fB\-\-hide\fR
Do not display information about hidden partitions, their jobs and job steps.
By default, neither partitions that are configured as hidden nor those partitions
unavailable to user's group will be displayed (i.e. this is the default behavior).
.TP
\fB\-M\fR, \fB\-\-clusters\fR=<\fIstring\fR>
Cluster to issue commands to.
.TP
\fB\-o\fR, \fB\-\-oneliner\fR
Print information one line per record.
.TP
\fB\-Q\fR, \fB\-\-quiet\fR
Print no warning or informational messages, only fatal error messages.
.TP
\fB\-v\fR, \fB\-\-verbose\fR
Print detailed event logging. Multiple \fB\-v\fR's will further increase
the verbosity of logging. By default only errors will be displayed.

.TP
\fB\-V\fR , \fB\-\-version\fR
Print version information and exit.
.TP
\fBCOMMANDS\fR

.TP
\fBall\fP
Show all partitions, their jobs and jobs steps. This causes information to be
displayed about partitions that are configured as hidden and partitions that
are unavailable to user's group.

.TP
\fBabort\fP
Instruct the Slurm controller to terminate immediately and generate a core file.
See "man slurmctld" for information about where the core file will be written.

.TP
\fBcheckpoint\fP \fICKPT_OP\fP \fIID\fP
Perform a checkpoint activity on the job step(s) with the specified identification.
\fIID\fP can be used to identify a specific job (e.g. "<job_id>",
which applies to all of its existing steps)
or a specific job step (e.g. "<job_id>.<step_id>").
Acceptable values for \fICKPT_OP\fP include:
.RS
.TP 12
\fIable\fP
Test if presently not disabled, report start time if checkpoint in progress
.TP
\fIcreate\fP
Create a checkpoint and continue the job or job step
.TP
\fIdisable\fP
Disable future checkpoints
.TP
\fIenable\fP
Enable future checkpoints
.TP
\fIerror\fP
Report the result for the last checkpoint request, error code and message
.TP
\fIrestart\fP
Restart execution of the previously checkpointed job or job step
.TP
\fIrequeue\fP
Create a checkpoint and requeue the batch job, combines vacate
and restart operations
.TP
\fIvacate\fP
Create a checkpoint and terminate the job or job step
.RE
Acceptable values for \fICKPT_OP\fP include:
.RS
.TP 20
\fIMaxWait=<seconds>\fP
Maximum time for checkpoint to be written.
Default value is 10 seconds.
Valid with \fIcreate\fP and \fIvacate\fP options only.
.TP
\fIImageDir=<directory_name>\fP
Location of checkpoint file.
Valid with \fIcreate\fP, \fIvacate\fP and \fIrestart\fP options only.
This value takes precedent over any \-\-checkpoint\-dir value specified
at job submission time.
.TP
\fIStickToNodes\fP
If set, resume job on the same nodes are previously used.
Valid with the \fIrestart\fP option only.
.RE

.TP
\fBcreate\fP \fISPECIFICATION\fP
Create a new partition or reservation.  See the full list of parameters
below.  Include the tag "res" to create a reservation without specifying
a reservation name.

.TP
\fBcompleting\fP
Display all jobs in a COMPLETING state along with associated nodes in either a
COMPLETING or DOWN state.

.TP
\fBdelete\fP \fISPECIFICATION\fP
Delete the entry with the specified \fISPECIFICATION\fP.
The two \fISPECIFICATION\fP choices are \fIPartitionName=<name>\fP and
\fIReservation=<name>\fP.  On Dynamically laid out Bluegene systems
\fIBlockName=<name>\fP also works. Reservations and partitions should have
no associated jobs at the time of their deletion (modify the job's first).
If the specified partition is in use, the request is denied.

.TP
\fBdetails\fP
Causes the \fIshow\fP command to provide additional details where available.
Batch job information will include the batch script for jobs the user is
authorized to view.
Job information will include CPUs and NUMA memory allocated on each node.
Note that on computers with hyperthreading enabled and SLURM configured to
allocate cores, each listed CPU represents one physical core.
Each hyperthread on that core can be allocated a separate task, so a job's
CPU count and task count may differ.
See the \fB\-\-cpu_bind\fR and \fB\-\-mem_bind\fR option descriptions in
srun man pages for more information.
The \fBdetails\fP option is currently only supported for the \fIshow job\fP
command.

.TP
\fBexit\fP
Terminate the execution of scontrol.
This is an independent command with no options meant for use in interactive mode.

.TP
\fBhelp\fP
Display a description of scontrol options and commands.

.TP
\fBhide\fP
Do not display partition, job or jobs step information for partitions that are
configured as hidden or partitions that are unavailable to the user's group.
This is the default behavior.

.TP
\fBhold\fP \fIjob_id\fP
Prevent a pending job from beginning started (sets it's priority to 0).
Use the \fIrelease\fP command to permit the job to be scheduled.
Note that when a job is held by a system administrator using the \fBhold\fP
command, only a system administrator may release the job for execution (also
see the \fBuhold\fP command). When the job is held by its owner, it may also
be released by the job's owner.

.TP
\fBnotify\fP \fIjob_id\fP \fImessage\fP
Send a message to standard error of the salloc or srun command or batch job 
associated with the specified \fIjob_id\fP.

.TP
\fBoneliner\fP
Print information one line per record.

.TP
\fBpidinfo\fP \fIproc_id\fP
Print the Slurm job id and scheduled termination time corresponding to the
supplied process id, \fIproc_id\fP, on the current node.  This will work only
with processes on node on which scontrol is run, and only for those processes
spawned by SLURM and their descendants.

.TP
\fBlistpids\fP [\fIjob_id\fP[.\fIstep_id\fP]] [\fINodeName\fP]
Print a listing of the process IDs in a job step (if JOBID.STEPID is provided),
or all of the job steps in a job (if \fIjob_id\fP is provided), or all of the job
steps in all of the jobs on the local node (if \fIjob_id\fP is not provided
or \fIjob_id\fP is "*").  This will work only with processes on the node on
which scontrol is run, and only for those processes spawned by SLURM and
their descendants. Note that some SLURM configurations
(\fIProctrackType\fP value of \fIpgid\fP or \fIaix\fP)
are unable to identify all processes associated with a job or job step.

Note that the NodeName option is only really useful when you have multiple
slurmd daemons running on the same host machine.  Multiple slurmd daemons on
one host are, in general, only used by SLURM developers.

.TP
\fBping\fP
Ping the primary and secondary slurmctld daemon and report if
they are responding.

.TP
\fBquiet\fP
Print no warning or informational messages, only fatal error messages.

.TP
\fBquit\fP
Terminate the execution of scontrol.

.TP
\fBreconfigure\fP
Instruct all Slurm daemons to re\-read the configuration file.
This command does not restart the daemons.
This mechanism would be used to modify configuration parameters (Epilog,
Prolog, SlurmctldLogFile, SlurmdLogFile, etc.) register the physical
addition or removal of nodes from the cluster or recognize the change
of a node's configuration, such as the addition of memory or processors.
The Slurm controller (slurmctld) forwards the request all other daemons
(slurmd daemon on each compute node). Running jobs continue execution.
Most configuration parameters can be changed by just running this command,
however, SLURM daemons should be shutdown and restarted if any of these
parameters are to be changed: AuthType, BackupAddr, BackupController,
ControlAddr, ControlMach, PluginDir, StateSaveLocation, SlurmctldPort
or SlurmdPort.

.TP
\fBrelease\fP \fIjob_id\fP
Release a previously held job to begin execution. Also see \fBhold\fR.

.TP
\fBrequeue\fP \fIjob_id\fP
Requeue a running or pending SLURM batch job.

.TP
\fBresume\fP \fIjob_id\fP
Resume a previously suspended job. Also see \fBsuspend\fR.

.TP
\fBschedloglevel\fP \fILEVEL\fP
Enable or disable scheduler logging.
\fILEVEL\fP may be "0", "1", "disable" or "enable". "0" has the same 
effect as "disable". "1" has the same effect as "enable".
This value is temporary and will be overwritten when the slurmctld 
daemon reads the slurm.conf configuration file (e.g. when the daemon 
is restarted or \fBscontrol reconfigure\fR is executed) if the
SlurmSchedLogLevel parameter is present.

.TP
\fBsetdebug\fP \fILEVEL\fP
Change the debug level of the slurmctld daemon.
\fILEVEL\fP may be an integer value between zero and nine (using the
same values as \fISlurmctldDebug\fP in the \fIslurm.conf\fP file) or
the name of the most detailed message type to be printed:
"quiet", "fatal", "error", "info", "verbose", "debug", "debug2", "debug3",
"debug4", or "debug5".
This value is temporary and will be overwritten whenever the slurmctld
daemon reads the slurm.conf configuration file (e.g. when the daemon
is restarted or \fBscontrol reconfigure\fR is executed).

.TP
\fBshow\fP \fIENTITY\fP \fIID\fP
Display the state of the specified entity with the specified identification.
\fIENTITY\fP may be \fIconfig\fP, \fIdaemons\fP, \fIfrontend\fP, \fIjob\fP,
\fInode\fP, \fIpartition\fP, \fIreservation\fP, \fIslurmd\fP, \fIstep\fP,
\fItopology\fP, \fIhostlist\fP or \fIhostnames\fP
(also \fIblock\fP or \fIsubbp\fP on BlueGene systems).
\fIID\fP can be used to identify a specific element of the identified
entity: the configuration parameter name, job ID, node name, partition name,
reservation name, or job step ID for \fIconfig\fP, \fIjob\fP, \fInode\fP,
\fIpartition\fP, or \fIstep\fP respectively.
For an \fIENTITY\fP of \fItopology\fP, the \fIID\fP may be a node or switch name.
If one node name is specified, all switches connected to that node (and
their parent switches) will be shown.
If more than one node name is specified, only switches that connect to all
named nodes will be shown.
\fIhostnames\fP takes an optional hostlist expression as input and
writes a list of individual host names to standard output (one per
line). If no hostlist expression is supplied, the contents of the
SLURM_NODELIST environment variable is used. For example "tux[1\-3]"
is mapped to "tux1","tux2" and "tux3" (one hostname per line).
\fIhostlist\fP takes a list of host names and prints the hostlist
expression for them (the inverse of \fIhostnames\fP).
\fIhostlist\fP can also take the absolute pathname of a file
(beginning with the character '/') containing a list of hostnames.
Multiple node names may be specified using simple node range expressions
(e.g. "lx[10\-20]"). All other \fIID\fP values must identify a single
element. The job step ID is of the form "job_id.step_id", (e.g. "1234.1").
\fIslurmd\fP reports the current status of the slurmd daemon executing
on the same node from which the scontrol command is executed (the
local host). It can be useful to diagnose problems.
By default, all elements of the entity type specified are printed.
For an \fIENTITY\fP of \fIjob\fP, if the job does not specify
socket-per-node, cores-per-socket or threads-per-core then it
will display '*' in ReqS:C:T=*:*:* field.

.TP
\fBshutdown\fP \fIOPTION\fP
Instruct Slurm daemons to save current state and terminate.
By default, the Slurm controller (slurmctld) forwards the request all
other daemons (slurmd daemon on each compute node).
An \fIOPTION\fP of \fIslurmctld\fP or \fIcontroller\fP results in
only the slurmctld daemon being shutdown and the slurmd daemons
remaining active.

.TP
\fBsuspend\fP \fIjob_id\fP
Suspend a running job.
Use the \fIresume\fP command to resume its execution.
User processes must stop on receipt of SIGSTOP signal and resume
upon receipt of SIGCONT for this operation to be effective.
Not all architectures and configurations support job suspension.

.TP
\fBtakeover\fP
Instruct SLURM's backup controller (slurmctld) to take over system control.
SLURM's backup controller requests control from the primary and waits for
its termination. After that, it switches from backup mode to controller
mode. If primary controller can not be contacted, it directly switches to
controller mode. This can be used to speed up the SLURM controller
fail\-over mechanism when the primary node is down.
This can be used to minimize disruption if the computer executing the
primary SLURM controller is scheduled down.
(Note: SLURM's primary controller will take the control back at startup.)

.TP
\fBuhold\fP \fIjob_id\fP
Prevent a pending job from being started (sets it's priority to 0).
Use the \fIrelease\fP command to permit the job to be scheduled.
This command is designed for a system administrator to hold a job so that
the job owner may release it rather than requiring the interventon of a
system administrator (also see the \fBhold\fP command).

.TP
\fBupdate\fP \fISPECIFICATION\fP
Update job, step, node, partition, or reservation configuration per the 
supplied specification. \fISPECIFICATION\fP is in the same format as the Slurm
configuration file and the output of the \fIshow\fP command described above. It
may be desirable to execute the \fIshow\fP command (described above) on the
specific entity you which to update, then use cut\-and\-paste tools to enter
updated configuration values to the \fIupdate\fP. Note that while most
configuration values can be changed using this command, not all can be changed
using this mechanism. In particular, the hardware configuration of a node or
the physical addition or removal of nodes from the cluster may only be
<<<<<<< HEAD
accomplished through editing the Slurm configuration file and executing the
\fIreconfigure\fP command (described above).
=======
accomplished through editing the Slurm configuration file and executing
the \fIreconfigure\fP command (described above).
>>>>>>> 49dbb0bc

.TP
\fBverbose\fP
Print detailed event logging.
This includes time\-stamps on data structures, record counts, etc.

.TP
\fBversion\fP
Display the version number of scontrol being executed.

.TP
\fBwait_job\fP \fIjob_id\fP
Wait until a job andall of its nodes are ready for use or the job has entered
some termination state. This option is particularly useful in the SLURM Prolog
or in the batch script itself if nodes are powered down and restarted
automatically as needed.

.TP
\fB!!\fP
Repeat the last command executed.

.TP
\fBSPECIFICATIONS FOR UPDATE COMMAND, JOBS\fR
.TP
\fIAccount\fP=<account>
Account name to be changed for this job's resource use.
Value may be cleared with blank data value, "Account=".
.TP
\fIConn\-Type\fP=<type>
Reset the node connection type.
Possible values on Blue Gene are "MESH", "TORUS" and "NAV"
(mesh else torus).
.TP
\fIContiguous\fP=<yes|no>
Set the job's requirement for contiguous (consecutive) nodes to be allocated.
Possible values are "YES" and "NO".
.TP
\fIDependency\fP=<dependency_list>
Defer job's initiation until specified job dependency specification 
is satisfied.
Cancel dependency with an empty dependency_list (e.g. "Dependency=").
<\fIdependency_list\fR> is of the form
<\fItype:job_id[:job_id][,type:job_id[:job_id]]\fR>.
Many jobs can share the same dependency and these jobs may even belong to
different  users. 
.PD
.RS
.TP
\fBafter:job_id[:jobid...]\fR
This job can begin execution after the specified jobs have begun
execution.
.TP
\fBafterany:job_id[:jobid...]\fR
This job can begin execution after the specified jobs have terminated.
.TP
\fBafternotok:job_id[:jobid...]\fR
This job can begin execution after the specified jobs have terminated
in some failed state (non-zero exit code, node failure, timed out, etc).
.TP
\fBafterok:job_id[:jobid...]\fR
This job can begin execution after the specified jobs have successfully
executed (ran to completion with non-zero exit code).
.TP
\fBsingleton\fR
This job can begin execution after any previously launched jobs
sharing the same job name and user have terminated.
.RE
.TP
\fIEligibleTime\fP=<time_spec>
See \fIStartTime\fP.
.TP
\fIExcNodeList\fP=<nodes>
Set the job's list of excluded node. Multiple node names may be
specified using simple node range expressions (e.g. "lx[10\-20]").
Value may be cleared with blank data value, "ExcNodeList=".
.TP
\fIFeatures\fP=<features>
Set the job's required node features.
The list of features may include multiple feature names separated
by ampersand (AND) and/or vertical bar (OR) operators.
For example: \fBFeatures="opteron&video"\fR or \fBFeatures="fast|faster"\fR.
In the first example, only nodes having both the feature "opteron" AND
the feature "video" will be used.
There is no mechanism to specify that you want one node with feature
"opteron" and another node with feature "video" in case no
node has both features.
If only one of a set of possible options should be used for all allocated
nodes, then use the OR operator and enclose the options within square brackets.
For example: "\fBFeatures=[rack1|rack2|rack3|rack4]"\fR might
be used to specify that all nodes must be allocated on a single rack of
the cluster, but any of those four racks can be used.
A request can also specify the number of nodes needed with some feature
by appending an asterisk and count after the feature name.
For example "\fBFeatures=graphics*4"\fR
indicates that at least four allocated nodes must have the feature "graphics."
Constraints with node counts may only be combined with AND operators.
Value may be cleared with blank data value, for example "Features=".

.TP
\fIGeometry\fP=<geo>
Reset the required job geometry.
On Blue Gene the value should be three digits separated by
"x" or ",". The digits represent the allocation size in
X, Y and Z dimensions (e.g. "2x3x4").

.TP
\fIGres\fP=<list>
Specifies a comma delimited list of generic consumable resources.
The format of each entry on the list is "name[:count[*cpu]]".
The name is that of the consumable resource.
The count is the number of those resources with a default value of 1.
The specified resources will be allocated to the job on each node
allocated unless "*cpu" is appended, in which case the resources
will be allocated on a per cpu basis.
The available generic consumable resources is configurable by the system
administrator.
A list of available generic consumable resources will be printed and the
command will exit if the option argument is "help".
Examples of use include "Gres=gpus:2*cpu,disk=40G" and "Gres=help".

.TP
\fIJobId\fP=<id>
Identify the job to be updated. This specification is required.
.TP
\fILicenses\fP=<name>
Specification of licenses (or other resources available on all nodes
of the cluster) as described in salloc/sbatch/srun man pages.
.TP
\fIMinCPUsNode\fP=<count>
Set the job's minimum number of CPUs per node to the specified value.
.TP
\fIMinMemoryCPU\fP=<megabytes>
Set the job's minimum real memory required per allocated CPU to the specified
value.
Either \fIMinMemoryCPU\fP or \fIMinMemoryNode\fP may be set, but not both.
.TP
\fIMinMemoryNode\fP=<megabytes>
Set the job's minimum real memory required per node to the specified value.
Either \fIMinMemoryCPU\fP or \fIMinMemoryNode\fP may be set, but not both.
.TP
\fIMinTmpDiskNode\fP=<megabytes>
Set the job's minimum temporary disk space required per node to the specified value.
.TP
\fIName\fP=<name>
Set the job's name to the specified value.
.TP
\fINice\fP[=delta]
Adjust job's priority by the specified value. Default value is 100.
The adjustment range is from \-10000 (highest priority)
to 10000 (lowest priority).
Nice value changes are not additive, but overwrite any prior nice
value and are applied to the job's base priority.
Only privileged users can specify a negative adjustment.
.TP
\fINodeList\fP=<nodes>
Change the nodes allocated to a running job to shrink it's size.
The specified list of nodes must be a subset of the nodes currently
allocated to the job. Multiple node names may be specified using
simple node range expressions (e.g. "lx[10\-20]"). After a job's allocation
is reduced, subsequent \fBsrun\fR commands must explicitly specify node and
task counts which are valid for the new allocation.
.TP
\fINumCPUs\fP=<min_count>[\-<max_count>]
Set the job's minimum and optionally maximum count of CPUs to be allocated.
.TP
\fINumNodes\fP=<min_count>[\-<max_count>]
Set the job's minimum and optionally maximum count of nodes to be allocated.
If the job is already running, use this to specify a node count less than
currently allocated and resources previously allocated to the job will be
relinquished. After a job's allocation is reduced, subsequent \fBsrun\fR
commands must explicitly specify node and task counts which are valid for the
new allocation. Also see the \fINodeList\fP parameter above.
.TP
\fINumTasks\fP=<count>
Set the job's count of required tasks to the specified value.
.TP
\fIPartition\fP=<name>
Set the job's partition to the specified value.
.TP
\fIPriority\fP=<number>
Set the job's priority to the specified value.
Note that a job priority of zero prevents the job from ever being scheduled.
By setting a job's priority to zero it is held.
Set the priority to a non\-zero value to permit it to run.
Explicitly setting a job's priority clears any previously set nice value.
.TP
\fIQOS\fP=<name>
Set the job's QOS (Quality Of Service) to the specified value.
Value may be cleared with blank data value, "QOS=".
.TP
\fIReqCores\fP=<count>
Set the job's count of cores per socket to the specified value.
.TP
\fIReqNodeList\fP=<nodes>
Set the job's list of required node. Multiple node names may be specified using
simple node range expressions (e.g. "lx[10\-20]").
Value may be cleared with blank data value, "ReqNodeList=".
.TP
\fIReqSockets\fP=<count>
Set the job's count of sockets per node to the specified value.
.TP
\fIReqThreads\fP=<count>
Set the job's count of threads per core to the specified value.
.TP
\fIRequeue\fP=<0|1>
Stipulates whether a job should be requeued after a node failure: 0
for no, 1 for yes.
.TP
\fIReservationName\fP=<name>
Set the job's reservation to the specified value.
Value may be cleared with blank data value, "ReservationName=".
.TP
\fIRotate\fP=<yes|no>
Permit the job's geometry to be rotated.
Possible values are "YES" and "NO".
.TP
\fIShared\fP=<yes|no>
Set the job's ability to share nodes with other jobs. Possible values are
"YES" and "NO".
.TP
\fIStartTime\fP=<time_spec>
Set the job's earliest initiation time.
It accepts times of the form \fIHH:MM:SS\fR to run a job at
a specific time of day (seconds are optional).
(If that time is already past, the next day is assumed.)
You may also specify \fImidnight\fR, \fInoon\fR, or
\fIteatime\fR (4pm) and you can have a time\-of\-day suffixed
with \fIAM\fR or \fIPM\fR for running in the morning or the evening.
You can also say what day the job will be run, by specifying
a date of the form \fIMMDDYY\fR or \fIMM/DD/YY\fR or \fIMM.DD.YY\fR,
or a date and time as \fIYYYY\-MM\-DD[THH:MM[:SS]]\fR.  You can also
give times like \fInow + count time\-units\fR, where the time\-units
can be \fIminutes\fR, \fIhours\fR, \fIdays\fR, or \fIweeks\fR
and you can tell SLURM to run the job today with the keyword
\fItoday\fR and to run the job tomorrow with the keyword
\fItomorrow\fR.
.RS
.PP
Notes on date/time specifications:
 \- although the 'seconds' field of the HH:MM:SS time specification is
allowed by the code, note that the poll time of the SLURM scheduler
is not precise enough to guarantee dispatch of the job on the exact
second.  The job will be eligible to start on the next poll
following the specified time. The exact poll interval depends on the
SLURM scheduler (e.g., 60 seconds with the default sched/builtin).
 \- if no time (HH:MM:SS) is specified, the default is (00:00:00).
 \- if a date is specified without a year (e.g., MM/DD) then the current
year is assumed, unless the combination of MM/DD and HH:MM:SS has
already passed for that year, in which case the next year is used.
.RE
.TP
\fITimeLimit\fP=<time>
The job's time limit.
Output format is [days\-]hours:minutes:seconds or "UNLIMITED".
Input format (for \fBupdate\fR command) set is minutes, minutes:seconds,
hours:minutes:seconds, days\-hours, days\-hours:minutes or
days\-hours:minutes:seconds.
Time resolution is one minute and second values are rounded up to
the next minute.
.TP
\fIWCKey\fP=<key>
Set the job's workload characterization key to the specified value.

.TP
NOTE: The "show" command, when used with the "job" or "job <jobid>"
entity displays detailed information about a job or jobs.  Much of
this information may be modified using the "update job" command as
described above.  However, the following fields displayed by the show
job command are read\-only and cannot be modified:

.TP
\fIAllocNode:Sid\fP
Local node and system id making the resource allocation.
.TP
\fIEndTime\fP
The time the job is expected to terminate based on the job's time
limit.  When the job ends sooner, this field will be updated with the
actual end time.
.TP
\fIExitCode\fP=<exit>:<sig>
Exit status reported for the job by the wait() function.
The first number is the exit code, typically as set by the exit() function.
The second number of the signal that caused the process to terminate if
it was terminated by a signal.
.TP
\fIJobState\fP
The current state of the job.
.TP
\fINodeList\fP
The list of nodes allocated to the job.
.TP
\fINodeListIndices\fP
The NodeIndices expose the internal indices into the node table
associated with the node(s) allocated to the job.
.TP
\fIPreSusTime\fP
Time the job ran prior to last suspend.
.TP
\fIReason\fP
The reason job is not running: e.g., waiting "Resources".
.TP
\fISuspendTime\fP
Time the job was last suspended or resumed.
.TP
\fIUserId\fP  \fIGroupId\fP
The user and group under which the job was submitted.
.TP
NOTE on information displayed for various job states: 
When you submit a request for the "show job" function the scontrol
process makes an RPC request call to slurmctld with a REQUEST_JOB_INFO
message type.  If the state of the job is PENDING, then it returns
some detail information such as: min_nodes, min_procs, cpus_per_task,
etc. If the state is other than PENDING the code assumes that it is in
a further state such as RUNNING, COMPLETE, etc. In these cases the
code explicitly returns zero for these values. These values are
meaningless once the job resources have been allocated and the job has
started.

.TP
\fBSPECIFICATIONS FOR UPDATE COMMAND, STEPS\fR
.TP
\fIStepId\fP=<job_id>[.<step_id>]
Identify the step to be updated. 
If the job_id is given, but no step_id is specified then all steps of 
the identified job will be modified.
This specification is required.
.TP
\fITimeLimit\fP=<time>
The job's time limit.
Output format is [days\-]hours:minutes:seconds or "UNLIMITED".
Input format (for \fBupdate\fR command) set is minutes, minutes:seconds,
hours:minutes:seconds, days\-hours, days\-hours:minutes or
days\-hours:minutes:seconds.
Time resolution is one minute and second values are rounded up to
the next minute.

.TP
\fBSPECIFICATIONS FOR UPDATE COMMAND, NODES\fR
.TP
\fINodeName\fP=<name>
Identify the node(s) to be updated. Multiple node names may be specified using
simple node range expressions (e.g. "lx[10\-20]"). This specification is required.
.TP
\fIFeatures\fP=<features>
Identify feature(s) to be associated with the specified node.  Any
previously defined feature(s) will be overwritten with the new value.
Features assigned via \fBscontrol\fR will only persist across the restart 
of the slurmctld daemon with the \fI\-R\fR option and state files 
preserved or slurmctld's receipt of a SIGHUP. 
Update slurm.conf with any changes meant to be persistent across normal 
restarts of slurmctld or the execution of \fBscontrol reconfig\fR.

.TP
\fIGres\fP=<gres>
Identify generic resources to be associated with the specified node.  Any
previously defined generic resources will be overwritten with the new value.
Specifications for multiple generic resources should be comma separated.
Each resource specification consists of a name followed by an optional
colon with a numeric value (default value is one)
(e.g. "Gres=bandwidth:10000,gpus").
Generic resources assigned via \fBscontrol\fR will only persist across the
restart of the slurmctld daemon with the \fI\-R\fR option and state files
preserved or slurmctld's receipt of a SIGHUP.
Update slurm.conf with any changes meant to be persistent across normal
restarts of slurmctld or the execution of \fBscontrol reconfig\fR.

.TP
\fIReason\fP=<reason>
Identify the reason the node is in a "DOWN". "DRAINED", "DRAINING",
"FAILING" or "FAIL" state.
Use quotes to enclose a reason having more than one word.

.TP
\fIState\fP=<state>
Identify the state to be assigned to the node. Possible values are  "NoResp",
"ALLOC", "ALLOCATED", "DOWN", "DRAIN", "FAIL", "FAILING", "IDLE",
"MIXED", "MAINT", "POWER_DOWN", "POWER_UP", or "RESUME".
If a node is in a "MIXED" state it usually means the node is in
multiple states.  For instance if only part of the node is "ALLOCATED"
and the rest of the node is "IDLE" the state will be "MIXED".
If you want to remove a node from service, you typically want to set
it's state to "DRAIN".
"FAILING" is similar to "DRAIN" except that some applications will
seek to relinquish those nodes before the job completes.
"RESUME" is not an actual node state, but will return a "DRAINED", "DRAINING",
or "DOWN" node to service, either "IDLE" or "ALLOCATED" state as appropriate.
Setting a node "DOWN" will cause all running and suspended jobs on that
node to be terminated.
"POWER_DOWN" and "POWER_UP" will use the configured \fISuspendProg\fR and
\fIResumeProg\fR programs to explicitly place a node in or out of a power
saving mode.
The "NoResp" state will only set the "NoResp" flag for a node without
changing its underlying state.
While all of the above states are valid, some of them are not valid new
node states given their prior state.
Generally only "DRAIN", "FAIL" and "RESUME" should be used.
NOTE: The scontrol command should not be used to change node state on Cray
systems. Use Cray tools such as \fIxtprocadmin\fR instead.

.TP
\fIWeight\fP=<weight>
Identify weight to be associated with specified nodes. This allows
dynamic changes to weight associated with nodes, which will be used
for the subsequent node allocation decisions.
Weight assigned via \fBscontrol\fR will only persist across the restart 
of the slurmctld daemon with the \fI\-R\fR option and state files 
preserved or slurmctld's receipt of a SIGHUP. 
Update slurm.conf with any changes meant to be persistent across normal 
restarts of slurmctld or the execution of \fBscontrol reconfig\fR.

.TP
\fBSPECIFICATIONS FOR UPDATE COMMAND, FRONTEND\fR

.TP
\fIFrontendName\fP=<name>
Identify the front end node to be updated. This specification is required.

.TP
\fIReason\fP=<reason>
Identify the reason the node is in a "DOWN" or "DRAIN" state.
Use quotes to enclose a reason having more than one word.

.TP
\fIState\fP=<state>
Identify the state to be assigned to the front end node. Possible values are
"DOWN", "DRAIN" or "RESUME".
If you want to remove a front end node from service, you typically want to set
it's state to "DRAIN".
"RESUME" is not an actual node state, but will return a "DRAINED", "DRAINING",
or "DOWN" front end node to service, either "IDLE" or "ALLOCATED" state as
appropriate.
Setting a front end node "DOWN" will cause all running and suspended jobs on
that node to be terminated.

.TP
\fBSPECIFICATIONS FOR CREATE, UPDATE, AND DELETE COMMANDS, PARTITIONS\fR
.TP
\fIAllowGroups\fP=<name>
Identify the user groups which may use this partition.
Multiple groups may be specified in a comma separated list.
To permit all groups to use the partition specify "AllowGroups=ALL".

.TP
\fIAllocNodes\fP=<name>
Comma separated list of nodes from which users can execute jobs in the
partition.
Node names may be specified using the node range expression syntax
described above.
The default value is "ALL".

.TP
\fIAlternate\fP=<partition name>
Alternate partition to be used if the state of this partition is "DRAIN" or
"INACTIVE."  The value "NONE" will clear a previously set alternate partition.

.TP
\fIDefault\fP=<yes|no>
Specify if this partition is to be used by jobs which do not explicitly
identify a partition to use.
Possible output values are "YES" and "NO".
In order to change the default partition of a running system,
use the scontrol update command and set Default=yes for the partition
that you want to become the new default.

.TP
\fIDefaultTime\fP=<time>
Run time limit used for jobs that don't specify a value. If not set
then MaxTime will be used.
Format is the same as for MaxTime.

.TP
\fIDisableRootJobs\fP=<yes|no>
Specify if jobs can be executed as user root.
Possible values are "YES" and "NO".

.TP
\fIHidden\fP=<yes|no>
Specify if the partition and its jobs should be hidden from view.
Hidden partitions will by default not be reported by SLURM APIs
or commands.
Possible values are "YES" and "NO".

.TP
\fIMaxNodes\fP=<count>
Set the maximum number of nodes which will be allocated to any single job
in the partition. Specify a number, "INFINITE" or "UNLIMITED".  (On a
Bluegene type system this represents a c\-node count.)
Changing the \fIMaxNodes\fP of a partition has no effect upon jobs that
have already begun execution.

.TP
\fIMaxTime\fP=<time>
The maximum run time for jobs.
Output format is [days\-]hours:minutes:seconds or "UNLIMITED".
Input format (for \fBupdate\fR command) is minutes, minutes:seconds,
hours:minutes:seconds, days\-hours, days\-hours:minutes or
days\-hours:minutes:seconds.
Time resolution is one minute and second values are rounded up to
the next minute.
Changing the \fIMaxTime\fP of a partition has no effect upon jobs that
have already begun execution.

.TP
\fIMinNodes\fP=<count>
Set the minimum number of nodes which will be allocated to any single job
in the partition.   (On a Bluegene type system this represents a c\-node count.)
Changing the \fIMinNodes\fP of a partition has no effect upon jobs that
have already begun execution.

.TP
\fINodes\fP=<name>
Identify the node(s) to be associated with this partition. Multiple node names
may be specified using simple node range expressions (e.g. "lx[10\-20]").
Note that jobs may only be associated with one partition at any time.
Specify a blank data value to remove all nodes from a partition: "Nodes=".
Changing the \fINodes\fP in a partition has no effect upon jobs that
have already begun execution.

.TP
\fIPartitionName\fP=<name>
Identify the partition to be updated. This specification is required.

.TP
\fIPreemptMode\fP=<mode>
Reset the mechanism used to preempt jobs in this partition if \fIPreemptType\fP
is configured to \fIpreempt/partition_prio\fP. The default preemption mechanism
is specified by the cluster\-wide \fIPreemptMode\fP configuration parameter.
Possible values are "OFF", "CANCEL", "CHECKPOINT", "REQUEUE" and "SUSPEND".

.TP
\fIPriority\fP=<count>
Jobs submitted to a higher priority partition will be dispatched
before pending jobs in lower priority partitions and if possible
they will preempt running jobs from lower priority partitions.
Note that a partition's priority takes precedence over a job's
priority.
The value may not exceed 65533.

.TP
\fIRootOnly\fP=<yes|no>
Specify if only allocation requests initiated by user root will be satisfied.
This can be used to restrict control of the partition to some meta\-scheduler.
Possible values are "YES" and "NO".

.TP
\fIShared\fP=<yes|no|exclusive|force>[:<job_count>]
Specify if nodes in this partition can be shared by multiple jobs.
Possible values are "YES", "NO", "EXCLUSIVE" and "FORCE".
An optional job count specifies how many jobs can be allocated to use
each resource.

.TP
\fIState\fP=<up|down|drain|inactive>
Specify if jobs can be allocated nodes or queued in this partition. 
Possible values are "UP", "DOWN", "DRAIN" and "INACTIVE".
.RS
.TP 10
\fIUP\fP
Designates that new jobs may queued on the partition, and that
jobs may be allocated nodes and run from the partition.
.TP
\fIDOWN\fP
Designates that new jobs may be queued on the partition, but
queued jobs may not be allocated nodes and run from the partition. Jobs
already running on the partition continue to run. The jobs
must be explicitly canceled to force their termination.
.TP
\fIDRAIN\fP
Designates that no new jobs may be queued on the partition (job
submission requests will be denied with an error message), but jobs
already queued on the partition may be allocated nodes and run.
See also the "Alternate" partition specification.
.TP
\fIINACTIVE\fP
Designates that no new jobs may be queued on the partition,
and jobs already queued may not be allocated nodes and run.
See also the "Alternate" partition specification.
.RE

.TP
\fBSPECIFICATIONS FOR CREATE, UPDATE, AND DELETE COMMANDS, RESERVATIONS\fR
.TP

.TP
\fIReservation\fP=<name>
Identify the name of the reservation to be created, updated, or deleted.
This parameter is required for update and is the only parameter for delete.
For create, if you do not want to give a reservation name, use
"scontrol create res ..." and a name will be created automatically.

.TP
\fIAccounts\fP=<account list>
List of accounts permitted to use the reserved nodes.
E.g.  Accounts=physcode1,physcode2.  A user in any of the accounts
may use the reserved nodes.
A new reservation must specify Users and/or Accounts.

.TP
\fILicenses\fP=<license>
Specification of licenses (or other resources available on all
nodes of the cluster) which are to be reserved.
License names can be followed by an asterisk and count
(the default count is one).
Multiple license names should be comma separated (e.g.
"Licenses=foo*4,bar").

.TP
\fINodeCnt\fP=<num>
Identify number of nodes to be reserved.  A new reservation must specify either
NodeCnt or Nodes.
On BlueGene systems, this number represents a cnode (compute node) count and
will be rounded up as needed to represent whole nodes (midplanes).

.TP
\fINodes\fP=<name>
Identify the node(s) to be reserved. Multiple node names
may be specified using simple node range expressions (e.g. "Nodes=lx[10\-20]").
Specify a blank data value to remove all nodes from a reservation: "Nodes=".
A new reservation must specify either NodeCnt or Nodes.

.TP
\fIStartTime\fP=<time_spec>
The start time for the reservation.  A new reservation must specify a start
time.  It accepts times of the form \fIHH:MM:SS\fR for
a specific time of day (seconds are optional).
(If that time is already past, the next day is assumed.)
You may also specify \fImidnight\fR, \fInoon\fR, or
\fIteatime\fR (4pm) and you can have a time\-of\-day suffixed
with \fIAM\fR or \fIPM\fR for running in the morning or the evening.
You can also say what day the job will be run, by specifying
a date of the form \fIMMDDYY\fR or \fIMM/DD/YY\fR or \fIMM.DD.YY\fR,
or a date and time as \fIYYYY\-MM\-DD[THH:MM[:SS]]\fR.  You can also
give times like \fInow + count time\-units\fR, where the time\-units
can be \fIminutes\fR, \fIhours\fR, \fIdays\fR, or \fIweeks\fR
and you can tell SLURM to run the job today with the keyword
\fItoday\fR and to run the job tomorrow with the keyword
\fItomorrow\fR.

.TP
\fIEndTime\fP=<time_spec>
The end time for the reservation.  A new reservation must specify an end
time or a duration.  Valid formats are the same as for StartTime.

.TP
\fIDuration\fP=<time>
The length of a reservation.  A new reservation must specify an end
time or a duration.  Valid formats are minutes, minutes:seconds,
hours:minutes:seconds, days\-hours, days\-hours:minutes,
days\-hours:minutes:seconds, or UNLIMITED.  Time resolution is one minute and
second values are rounded up to the next minute. Output format is always
[days\-]hours:minutes:seconds.

.TP
\fIPartitionName\fP=<name>
Identify the partition to be reserved.

.TP
\fIFlags\fP=<flags>
Flags associated with the reservation.
In order to remove a flag with the update option, precede the name with
a minus sign. For example: Flags=\-DAILY (NOTE: this option is not supported
for all flags).
Currently supported flags include:
.RS
.TP 12
\fIMAINT\fR
Maintenance mode, receives special accounting treatment.
This partition is permitted to use resources that are already in another
reservation.
.TP
\fIOVERLAP\fR
This reservation can be allocated resources that are already in another
reservation.
.TP
\fIIGNORE_JOBS\fR
Ignore currently running jobs when creating the reservation.
This can be especially useful when reserving all nodes in the system
for maintenance.
.TP
\fIDAILY\fR
Repeat the reservation at the same time every day
.TP
\fIWEEKLY\fR
Repeat the reservation at the same time every week
.TP
\fISPEC_NODES\fR
Reservation is for specific nodes (output only)
.RE

.TP
\fIFeatures\fP=<features>
Set the reservation's required node features. Multiple values
may be "&" separated if all features are required (AND operation) or
separated by "|" if any of the specified features are required (OR operation).
Value may be cleared with blank data value, "Features=".

.TP
\fIUsers\fP=<user list>
List of users permitted to use the reserved nodes.
E.g.  Users=jones1,smith2.
A new reservation must specify Users and/or Accounts.

.TP
\fBSPECIFICATIONS FOR UPDATE, BLOCK \fR
.TP
Bluegene systems only!
.TP
\fIBlockName\fP=<name>
Identify the bluegene block to be updated. This specification is required.
.TP
\fIState\fP=<free|error|remove>
This will update the state of a bluegene block to either FREE or ERROR.
(i.e. update BlockName=RMP0 STATE=ERROR) State error will not allow jobs
to run on the block. \fBWARNING!!!!\fR This will cancel any
running job on the block!  On dynamically laid out systems REMOVE will
free and remove the block from the system.  If the block is smaller
than a midplane every block on that midplane will be removed.
.TP
\fISubBPName\fP=<name>
Identify the bluegene ionodes to be updated (i.e. bg000[0\-3]). This
specification is required.
.TP

.SH "ENVIRONMENT VARIABLES"
.PP
Some \fBscontrol\fR options may
be set via environment variables. These environment variables,
along with their corresponding options, are listed below. (Note:
Commandline options will always override these settings.)
.TP 20
\fBSCONTROL_ALL\fR
\fB\-a, \-\-all\fR
.TP
\fBSLURM_CONF\fR
The location of the SLURM configuration file.

.SH "AUTHORIZATION"

When using the SLURM db, users who have AdminLevel's defined (Operator
or Admin) and users who are account coordinators are given the
authority to view and modify jobs, reservations, nodes, etc., as
defined in the following table \- regardless of whether a PrivateData
restriction has been defined in the slurm.conf file.

.br
\fBscontrol show job(s):       \fR Admin, Operator, Coordinator
.br
\fBscontrol update job:        \fR Admin, Operator, Coordinator
.br
\fBscontrol requeue:           \fR Admin, Operator, Coordinator
.br
\fBscontrol show step(s):      \fR Admin, Operator, Coordinator
.br
\fBscontrol update step:       \fR Admin, Operator, Coordinator
.br
.sp
\fBscontrol show block:        \fR Admin, Operator
.br
\fBscontrol update block:      \fR Admin
.br
.sp
\fBscontrol show node:         \fR Admin, Operator
.br
\fBscontrol update node:       \fR Admin
.br
.sp
\fBscontrol create partition:  \fR Admin
.br
\fBscontrol show partition:    \fR Admin, Operator
.br
\fBscontrol update partition:  \fR Admin
.br
\fBscontrol delete partition:  \fR Admin
.br
.sp
\fBscontrol create reservation:\fR Admin, Operator
.br
\fBscontrol show reservation:  \fR Admin, Operator
.br
\fBscontrol update reservation:\fR Admin, Operator
.br
\fBscontrol delete reservation:\fR Admin, Operator
.br
.sp
\fBscontrol reconfig:          \fR Admin
.br
\fBscontrol shutdown:          \fR Admin
.br
\fBscontrol takeover:          \fR Admin
.br

.SH "EXAMPLES"
.eo
.br
# scontrol
.br
scontrol: show part debug
.br
PartitionName=debug
.br
   AllocNodes=ALL AllowGroups=ALL Default=YES
.br
   DefaultTime=NONE DisableRootJobs=NO Hidden=NO
.br
   MaxNodes=UNLIMITED MaxTime=UNLIMITED MinNodes=1
.br
   Nodes=snowflake[0-48]
.br
   Priority=1 RootOnly=NO Shared=YES:4
.br
   State=UP TotalCPUs=694 TotalNodes=49
.br
scontrol: update PartitionName=debug MaxTime=60:00 MaxNodes=4
.br
scontrol: show job 71701
.br
JobId=71701 Name=hostname
.br
   UserId=da(1000) GroupId=da(1000)
.br
   Priority=66264 Account=none QOS=normal WCKey=*123
.br
   JobState=COMPLETED Reason=None Dependency=(null)
.br
   TimeLimit=UNLIMITED Requeue=1 Restarts=0 BatchFlag=0 ExitCode=0:0
.br
   SubmitTime=2010-01-05T10:58:40 EligibleTime=2010-01-05T10:58:40
.br
   StartTime=2010-01-05T10:58:40 EndTime=2010-01-05T10:58:40
.br
   SuspendTime=None SecsPreSuspend=0
.br
   Partition=debug AllocNode:Sid=snowflake:4702
.br
   ReqNodeList=(null) ExcNodeList=(null)
.br
   NodeList=snowflake0
.br
   NumNodes=1 NumCPUs=10 CPUs/Task=2 ReqS:C:T=1:1:1
.br
   MinCPUsNode=2 MinMemoryNode=0 MinTmpDiskNode=0
.br
   Features=(null) Reservation=(null)
.br
   Shared=OK Contiguous=0 Licenses=(null) Network=(null)
.br
scontrol: update JobId=71701 TimeLimit=30:00 Priority=500
.br
scontrol: show hostnames tux[1-3]
.br
tux1
.br
tux2
.br
tux3
.br
scontrol: create res StartTime=2009-04-01T08:00:00 Duration=5:00:00 Users=dbremer NodeCnt=10
.br
Reservation created: dbremer_1
.br
scontrol: update Reservation=dbremer_1 Flags=Maint NodeCnt=20
.br
scontrol: delete Reservation=dbremer_1
.br
scontrol: quit
.ec

.SH "COPYING"
Copyright (C) 2002\-2007 The Regents of the University of California.
Copyright (C) 2008\-2010 Lawrence Livermore National Security.
Portions Copyright (C) 2010 SchedMD <http://www.schedmd.com>.
Produced at Lawrence Livermore National Laboratory (cf, DISCLAIMER).
CODE\-OCEC\-09\-009. All rights reserved.
.LP
This file is part of SLURM, a resource management program.
For details, see <https://computing.llnl.gov/linux/slurm/>.
.LP
SLURM is free software; you can redistribute it and/or modify it under
the terms of the GNU General Public License as published by the Free
Software Foundation; either version 2 of the License, or (at your option)
any later version.
.LP
SLURM is distributed in the hope that it will be useful, but WITHOUT ANY
WARRANTY; without even the implied warranty of MERCHANTABILITY or FITNESS
FOR A PARTICULAR PURPOSE.  See the GNU General Public License for more
details.
.SH "FILES"
.LP
/etc/slurm.conf
.SH "SEE ALSO"
\fBscancel\fR(1), \fBsinfo\fR(1), \fBsqueue\fR(1),
\fBslurm_checkpoint\fR(3),
\fBslurm_create_partition\fR(3),
\fBslurm_delete_partition\fR(3),
\fBslurm_load_ctl_conf\fR(3),
\fBslurm_load_jobs\fR(3), \fBslurm_load_node\fR(3),
\fBslurm_load_partitions\fR(3),
\fBslurm_reconfigure\fR(3),  \fBslurm_requeue\fR(3), \fBslurm_resume\fR(3),
\fBslurm_shutdown\fR(3), \fBslurm_suspend\fR(3),
\fBslurm_takeover\fR(3),
\fBslurm_update_job\fR(3), \fBslurm_update_node\fR(3),
\fBslurm_update_partition\fR(3),
\fBslurm.conf\fR(5), \fBslurmctld\fR(8)<|MERGE_RESOLUTION|>--- conflicted
+++ resolved
@@ -360,13 +360,8 @@
 configuration values can be changed using this command, not all can be changed
 using this mechanism. In particular, the hardware configuration of a node or
 the physical addition or removal of nodes from the cluster may only be
-<<<<<<< HEAD
-accomplished through editing the Slurm configuration file and executing the
-\fIreconfigure\fP command (described above).
-=======
 accomplished through editing the Slurm configuration file and executing
 the \fIreconfigure\fP command (described above).
->>>>>>> 49dbb0bc
 
 .TP
 \fBverbose\fP
