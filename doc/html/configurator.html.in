<!--
Copyright (C) 2005-2007 The Regents of the University of California.
Copyright (C) 2008-2011 Lawrence Livermore National Security.
Produced at Lawrence Livermore National Laboratory (cf, DISCLAIMER).
Written by Morris Jette <jette1@llnl.gov> and Danny Auble <da@llnl.gov>

This file is part of Slurm, a resource management program.
For details, see <https://slurm.schedmd.com/>.

Slurm is free software; you can redistribute it and/or modify it under
the terms of the GNU General Public License as published by the Free
Software Foundation; either version 2 of the License, or (at your option)
any later version.

Slurm is distributed in the hope that it will be useful, but WITHOUT ANY
WARRANTY; without even the implied warranty of MERCHANTABILITY or FITNESS
FOR A PARTICULAR PURPOSE.  See the GNU General Public License for more
details.

You should have received a copy of the GNU General Public License along
with Slurm; if not, write to the Free Software Foundation, Inc.,
51 Franklin Street, Fifth Floor, Boston, MA 02110-1301  USA.
-->
<HTML>
<HEAD><TITLE>Slurm System Configuration Tool</TITLE>
<SCRIPT type="text/javascript">
<!--
function get_field(name,form)
{
  if (form.value)
     return name + "=" + form.value
  return "#" + name + "="
}

function get_field2(name,form)
{
  if (form.value)
     return name + "=" + form.value
  return ""
}

function get_radio_field_skipfirst(name,form)
{
  for (var i=1; i < form.length; i++)
  {
    if (form[i].checked)
    {
      return name + "=" + form[i].value
    }
  }
  return "#" + name + "="
}

function get_radio_value(form)
{
  for (var i=0; i < form.length; i++)
  {
    if (form[i].checked)
    {
      return form[i].value
    }
  }
}

// When generating SelectTypeParameters return the parameters that
// correspond to the checked select_type
function get_select_type_params()
{
  if ((document.config.select_type[0].checked) ||	// cons_res or
      (document.config.select_type[1].checked)) {	// cray
    return get_radio_field_skipfirst("SelectTypeParameters",
    					document.config.cons_res_params)
  } else {
    return "#SelectTypeParameters="
  }
}

// When generating TaskPluginParam return the parameters that
// correspond to the checked task_plugin
function get_task_plugin_param()
{
  for (var i=0; i<document.config.task_plugin.length; i++) {
    if (document.config.task_plugin[i].checked) {
       if (document.config.task_plugin[i].value == "affinity") {
	 return "TaskPluginParam=" +
		get_radio_value(document.config.task_plugin_param)
       }
    }
  }
  return "#TaskPluginParam="
}

function hide_box()
{
   var popup = document.getElementById('out_box');
   popup.style.visibility = 'hidden';

}

function displayfile()
{
  var printme = "# slurm.conf file generated by configurator.html.<br>" +
   "# Put this file on all nodes of your cluster.<br>" +
   "# See the slurm.conf man page for more information.<br>" +
   "#<br>" +
   "SlurmctldHost=" + document.config.control_machine.value + "<br>" +
   get_field("SlurmctldHost",document.config.backup_controller) + "<br>" +
   "# <br>" +
   "AuthType=auth/" + get_radio_value(document.config.auth_type) + "<br>" +
   "#CheckpointType=checkpoint/none <br>" +
   "CryptoType=crypto/" + get_radio_value(document.config.crypto_type) + "<br>" +
   "#DisableRootJobs=NO <br>" +
   "#EnforcePartLimits=NO <br>" +
   get_field("Epilog",document.config.epilog) + "<br>" +
   "#EpilogSlurmctld= <br>" +
   "#FirstJobId=1 <br>" +
   "#MaxJobId=999999 <br>" +
   "#GresTypes= <br>" +
   "#GroupUpdateForce=0 <br>" +
   "#GroupUpdateTime=600 <br>" +
   "#JobCheckpointDir=/var/slurm/checkpoint <br>" +
   get_field("JobCredentialPrivateKey", document.config.private_key) + "<br>" +
   get_field("JobCredentialPublicCertificate", document.config.public_key) + "<br>" +
   "#JobFileAppend=0 <br>" +
   "#JobRequeue=1 <br>" +
   "#JobSubmitPlugins=1 <br>" +
   "#KillOnBadExit=0 <br>" +
   "#LaunchType=launch/slurm <br>" +
   "#Licenses=foo*4,bar <br>" +
   "#MailProg=/bin/mail <br>" +
   "#MaxJobCount=5000 <br>" +
   "#MaxStepCount=40000 <br>" +
   "#MaxTasksPerNode=128 <br>" +
   "MpiDefault=" + get_radio_value(document.config.mpi_default) + "<br>" +
   "#MpiParams=ports=#-# <br>" +
   "#PluginDir= <br>" +
   "#PlugStackConfig= <br>" +
   "#PrivateData=jobs <br>" +
   "ProctrackType=proctrack/" + get_radio_value(document.config.proctrack_type) + "<br>" +
   get_field("Prolog",document.config.prolog) + "<br>" +
   "#PrologFlags= <br>" +
   "#PrologSlurmctld= <br>" +
   "#PropagatePrioProcess=0 <br>" +
   "#PropagateResourceLimits= <br>" +
   "#PropagateResourceLimitsExcept= <br>" +
   "#RebootProgram= <br>" +
   "ReturnToService=" + get_radio_value(document.config.return_to_service) + "<br>" +
   "#SallocDefaultCommand= <br>" +
   "SlurmctldPidFile=" + document.config.slurmctld_pid_file.value + "<br>" +
   "SlurmctldPort=" + document.config.slurmctld_port.value + "<br>" +
   "SlurmdPidFile=" + document.config.slurmd_pid_file.value + "<br>" +
   "SlurmdPort=" + document.config.slurmd_port.value + "<br>" +
   "SlurmdSpoolDir=" + document.config.slurmd_spool_dir.value + "<br>" +
   "SlurmUser=" + document.config.slurm_user.value + "<br>" +
   "#SlurmdUser=root <br>" +
   get_field("SrunEpilog",document.config.srun_epilog) + "<br>" +
   get_field("SrunProlog",document.config.srun_prolog) + "<br>" +
   "StateSaveLocation=" + document.config.state_save_location.value + "<br>" +
   "SwitchType=switch/" + get_radio_value(document.config.switch_type) + "<br>" +
   get_field("TaskEpilog",document.config.task_epilog) + "<br>" +
   "TaskPlugin=task/" + get_radio_value(document.config.task_plugin) + "<br>" +
   get_task_plugin_param() + "<br>" +
   get_field("TaskProlog",document.config.task_prolog) + "<br>" +
   "#TopologyPlugin=topology/tree <br>" +
   "#TmpFS=/tmp <br>" +
   "#TrackWCKey=no <br>" +
   "#TreeWidth= <br>" +
   "#UnkillableStepProgram= <br>" +
   "#UsePAM=0 <br>" +
   "# <br>" +
   "# <br>" +
   "# TIMERS <br>" +
   "#BatchStartTimeout=10 <br>" +
   "#CompleteWait=0 <br>" +
   "#EpilogMsgTime=2000 <br>" +
   "#GetEnvTimeout=2 <br>" +
   "#HealthCheckInterval=0 <br>" +
   "#HealthCheckProgram= <br>" +
   "InactiveLimit=" + document.config.inactive_limit.value + "<br>" +
   "KillWait=" + document.config.kill_wait.value + "<br>" +
   "#MessageTimeout=10 <br>" +
   "#ResvOverRun=0 <br>" +
   "MinJobAge=" + document.config.min_job_age.value + "<br>" +
   "#OverTimeLimit=0 <br>" +
   "SlurmctldTimeout=" + document.config.slurmctld_timeout.value + "<br>" +
   "SlurmdTimeout=" + document.config.slurmd_timeout.value + "<br>" +
   "#UnkillableStepTimeout=60 <br>" +
   "#VSizeFactor=0 <br>" +
   "Waittime=" + document.config.wait_time.value + "<br>" +
   "# <br>" +
   "# <br>" +
   "# SCHEDULING <br>" +
   "#DefMemPerCPU=0 <br>" +
   "FastSchedule=" + get_radio_value(document.config.fast_schedule) + "<br>" +
   "#MaxMemPerCPU=0 <br>" +
   "#SchedulerTimeSlice=30 <br>" +
   "SchedulerType=sched/" + get_radio_value(document.config.sched_type) + "<br>" +
   "SelectType=select/" + get_radio_value(document.config.select_type) + "<br>" +
   get_select_type_params() + "<br>" +
   "# <br>" +
   "# <br>" +
   "# JOB PRIORITY <br>" +
   "#PriorityFlags= <br>" +
   "#PriorityType=priority/basic <br>" +
   "#PriorityDecayHalfLife= <br>" +
   "#PriorityCalcPeriod= <br>" +
   "#PriorityFavorSmall= <br>" +
   "#PriorityMaxAge= <br>" +
   "#PriorityUsageResetPeriod= <br>" +
   "#PriorityWeightAge= <br>" +
   "#PriorityWeightFairshare= <br>" +
   "#PriorityWeightJobSize= <br>" +
   "#PriorityWeightPartition= <br>" +
   "#PriorityWeightQOS= <br>" +
   "# <br>" +
   "# <br>" +
   "# LOGGING AND ACCOUNTING <br>" +
   "#AccountingStorageEnforce=0 <br>" +
   get_field("AccountingStorageHost",document.config.accounting_storage_host) + "<br>" +
   get_field("AccountingStorageLoc",document.config.accounting_storage_loc) + "<br>" +
   get_field("AccountingStoragePass",document.config.accounting_storage_pass) + "<br>" +
   get_field("AccountingStoragePort",document.config.accounting_storage_port) + "<br>" +
   "AccountingStorageType=accounting_storage/" + get_radio_value(document.config.accounting_storage_type) + "<br>" +
   get_field("AccountingStorageUser",document.config.accounting_storage_user) + "<br>" +
   get_field("AccountingStoreJobComment",document.config.acctng_store_job_comment) + "<br>" +
   get_field("ClusterName",document.config.cluster_name) + "<br>" +
   "#DebugFlags= <br>" +
   get_field("JobCompHost",document.config.job_comp_host) + "<br>" +
   get_field("JobCompLoc",document.config.job_comp_loc) + "<br>" +
   get_field("JobCompPass",document.config.job_comp_pass) + "<br>" +
   get_field("JobCompPort",document.config.job_comp_port) + "<br>" +
   "JobCompType=jobcomp/" + get_radio_value(document.config.job_comp_type) + "<br>" +
   get_field("JobCompUser",document.config.job_comp_user) + "<br>" +
   "#JobContainerType=job_container/none <br>" +
   get_field("JobAcctGatherFrequency",document.config.job_acct_gather_frequency) + "<br>" +
   "JobAcctGatherType=jobacct_gather/" + get_radio_value(document.config.job_acct_gather_type) + "<br>" +
   "SlurmctldDebug=" + document.config.slurmctld_debug.value + "<br>" +
   get_field("SlurmctldLogFile",document.config.slurmctld_logfile) + "<br>" +
   "SlurmdDebug=" + document.config.slurmd_debug.value + "<br>" +
   get_field("SlurmdLogFile",document.config.slurmd_logfile) + "<br>" +
   "#SlurmSchedLogFile= <br>" +
   "#SlurmSchedLogLevel= <br>" +
   "# <br>" +
   "# <br>" +
   "# POWER SAVE SUPPORT FOR IDLE NODES (optional) <br>" +
   "#SuspendProgram= <br>" +
   "#ResumeProgram= <br>" +
   "#SuspendTimeout= <br>" +
   "#ResumeTimeout= <br>" +
   "#ResumeRate= <br>" +
   "#SuspendExcNodes= <br>" +
   "#SuspendExcParts= <br>" +
   "#SuspendRate= <br>" +
   "#SuspendTime= <br>" +
   "# <br>" +
   "# <br>" +
   "# COMPUTE NODES <br>" +
   "NodeName=" + document.config.node_name.value +
   get_field2(" NodeAddr",document.config.node_addr) +
   get_field2(" CPUs",document.config.procs) +
   get_field2(" RealMemory",document.config.memory) +
   get_field2(" Sockets",document.config.sockets) +
   get_field2(" CoresPerSocket",document.config.cores_per_socket) +
   get_field2(" ThreadsPerCore",document.config.threads_per_core) +
   " State=UNKNOWN <br>" +
   "PartitionName=" + document.config.partition_name.value +
   " Nodes=" + document.config.node_name.value +
   " Default=YES"+
   " MaxTime=" + document.config.max_time.value +
   " State=UP"

   //scroll(0,0);
   //var popup = document.getElementById('out_box');

   //popup.innerHTML = "<a href='javascript:hide_box();'>close</a><br>";
   //popup.innerHTML += "#BEGIN SLURM.CONF FILE<br><br>";
   //popup.innerHTML += printme;
   //popup.innerHTML += "<br><br>#END SLURM.CONF FILE<br>";
   //popup.innerHTML += "<a href='javascript:hide_box();'>close</a>";

   //popup.style.visibility = 'visible';

   // OLD CODE
   document.open();
   document.write(printme);
   document.close();
}

-->
</SCRIPT>
<!-- <div style='visibility:hidden;text-align:left;background:#ccc;border:1px solid black;position: absolute;left:100;z-index:1;padding:5;' id='out_box'></div> -->
</HEAD>
<BODY>
<FORM name=config>
<H1>Slurm Version @SLURM_MAJOR@.@SLURM_MINOR@ Configuration Tool</H1>
<P>This form can be used to create a Slurm configuration file with
you controlling many of the important configuration parameters.</P>

<p>This is the full version of the Slurm configuration tool. This version
has all the configuration options to create a Slurm configuration file. There
is a simplified version of the Slurm configuration tool available at
<a href="configurator.easy.html">configurator.easy.html</a>.</p>

<P><B>This tool supports Slurm version @SLURM_MAJOR@.@SLURM_MINOR@ only.</B>
Configuration files for other versions of Slurm should be built
using the tool distributed with it in <i>doc/html/configurator.html</i>.
Some parameters will be set to default values, but you can
manually edit the resulting <I>slurm.conf</I> as desired
for greater flexibility. See <I>man slurm.conf</I> for more
details about the configuration parameters.</P>

<P>Note the while Slurm daemons create log files and other files as needed,
it treats the lack of parent directories as a fatal error.
This prevents the daemons from running if critical file systems are
not mounted and will minimize the risk of cold-starting (starting
without preserving jobs).</P>

<P>Note that this configuration file must be installed on all nodes
in your cluster.</P>

<P>After you have filled in the fields of interest, use the
"Submit" button on the bottom of the page to build the <I>slurm.conf</I>
file. It will appear on your web browser. Save the file in text format
as <I>slurm.conf</I> for use by Slurm.

<P>For more information about Slurm, see
<A HREF="https://slurm.schedmd.com/slurm.html">https://slurm.schedmd.com/slurm.html</A>

<H2>Control Machines</H2>
Define the hostname of the computer on which the Slurm controller and
optional backup controller will execute.
Hostname values should not be the fully qualified domain
name (e.g. use <I>tux</I> rather than <I>tux.abc.com</I>).
<P>
<input type="text" name="control_machine" value="linux0"> <B>SlurmctldHost</B>:
Master Controller Hostname
<P>
<input type="text" name="backup_controller"> <B>BackupController</B>: Backup
Controller Hostname (optional)
<P>

<H2>Compute Machines</H2>
Define the machines on which user applications can run.
You can also specify addresses of these computers if desired
(defaults to their hostnames).
Only a few of the possible parameters associated with the nodes will
be set by this tool, but many others are available.
Executing the command <i>slurmd -C</i> on each compute node will print its
physical configuration (sockets, cores, real memory size, etc.), which
can be used in constructing the <i>slurm.conf</i> file.
All of the nodes will be placed into a single partition (or queue)
with global access. Many options are available to group nodes into
partitions with a wide variety of configuration parameters.
Manually edit the <i>slurm.conf</i> produced to exercise these options.
Node names and addresses may be specified using a numeric range specification.

<P>
<input type="text" name="node_name" value="linux[1-32]"> <B>NodeName</B>:
Compute nodes
<P>
<input type="text" name="node_addr"> <B>NodeAddr</B>: Compute node addresses
(optional)
<P>
<input type="text" name="partition_name" value="debug"> <B>PartitionName</B>:
Name of the one partition to be created
<P>
<input type="text" name="max_time" value="INFINITE"> <B>MaxTime</B>:
Maximum time limit of jobs in minutes or INFINITE
<P>
The following parameters describe a node's configuration.
Set a value for <B>CPUs</B>.
The other parameters are optional, but provide more control over scheduled resources:
<P>
<input type="text" name="procs" value="1"> <B>CPUs</B>: Count of processors
on each compute node.
If CPUs is omitted, it will be inferred from:
Sockets, CoresPerSocket, and ThreadsPerCore.
<P>
<input type="text" name="sockets" value="">
<B>Sockets</B>:
Number of physical processor sockets/chips on the node.
If Sockets is omitted, it will be inferred from:
CPUs, CoresPerSocket, and ThreadsPerCore.
<P>
<input type="text" name="cores_per_socket" value="">
<B>CoresPerSocket</B>:
Number of cores in a single physical processor socket.
The CoresPerSocket value describes physical cores, not
the logical number of processors per socket.
<P>
<input type="text" name="threads_per_core" value="">
<B>ThreadsPerCore</B>:
Number of logical threads in a single physical core.
<P>
<input type="text" name="memory" value=""> <B>RealMemory</B>: Amount
of real memory. This parameter is required when specifying Memory as a
consumable resource with the select/cons_res plug-in. See below
under Resource Selection.
<P>

<H2>Slurm User</H2>
The Slurm controller (slurmctld) can run without elevated privileges,
so it is recommended that a user "slurm" be created for it. For testing
purposes any user name can be used.
<P>
<input type="text" name="slurm_user" value="slurm"> <B>SlurmUser</B>
<P>


<H2>Slurm Port Numbers</H2>
The Slurm controller (slurmctld) requires a unique port for communications
as do the Slurm compute node daemons (slurmd). If not set, slurm ports
are set by checking for an entry in <I>/etc/services</I> and if that
fails by using an interval default set at Slurm build time.
<P>
<input type="text" name="slurmctld_port" value="6817"> <B>SlurmctldPort</B>
<P>
<input type="text" name="slurmd_port" value="6818"> <B>SlurmdPort</B>
<P>

<H2>Authentication and Security</H2>
Define the method used for authenticating communicating between Slurm components.<BR>
Select one value for <B>AuthType</B>:<BR>
<input type="radio" name="auth_type" value="none"> <B>None</B>: No authentication.
Not recommended for production use.<br>
<input type="radio" name="auth_type" value="munge" checked> <B>Munge</B>: LLNL's
<A href="http://home.gna.org/munge/">Munge</A><BR>
<P>
Library used for job step cryptographic signature generation.<BR>
Select one value for <B>CryptoType</B>:<BR>
<input type="radio" name="crypto_type" value="munge" checked><B>Munge</B>: LLNL's
<A href="http://home.gna.org/munge/">Munge</A> (has Gnu Public License)<BR>
<input type="radio" name="crypto_type" value="openssl"> <B>OpenSSL</B>:
<A href="http://www.openssl.org/">OpenSSL</A>
<P>
Define the location of public and private keys used by Slurm's
cryptographic signature generation plugin (CryptoType).<br>
<b>These values are only used if CryptoType=OpenSSL.</b><br>
These files need to be generated by the Slurm administrator.
Specify fully qualified pathnames.
<P>
<input type="text" name="private_key"> <B>JobCredentialPrivateKey</B>
<P>
<input type="text" name="public_key"> <B>JobCredentialPublicCertificate</B>
<P>

<H2>State Preservation</H2>
Define the location of a directory where the slurmctld daemon saves its state.
This should be a fully qualified pathname which can be read and written to
by the Slurm user on both the control machine and backup controller (if configured).
The location of a directory where slurmd saves state should also be defined.
This must be a unique directory on each compute server (local disk).
The use of a highly reliable file system (e.g. RAID) is recommended.
<P>
<input type="text" name="state_save_location" value="/var/spool"> <B>StateSaveLocation</B>:
Slurmctld state save directory <B>Must be writable by all SlurmctldHost nodes</B>
<P>
<input type="text" name="slurmd_spool_dir" value="/var/spool/slurmd"> <B>SlurmdSpoolDir</B>:
Slurmd state save directory
<P>
Define when a non-responding (DOWN) node is returned to service.<BR>
Select one value for <B>ReturnToService</B>:<BR>
<input type="radio" name="return_to_service" value="0">
<B>0</B>: When explicitly restored to service by an administrator.<BR>
<input type="radio" name="return_to_service" value="1" checked>
<B>1</B>:Upon registration with a valid configuration only if it was set DOWN
due to being non-responsive.<BR>
<input type="radio" name="return_to_service" value="2">
<B>2</B>:Upon registration with a valid configuration.<BR>
<P>

<H2>Scheduling</H2>
Define the mechanism to be used for controlling job ordering.<BR>
Select one value for <B>SchedulerType</B>:<BR>
<input type="radio" name="sched_type" value="backfill" checked> <B>Backfill</B>:
FIFO with backfill<BR>
<input type="radio" name="sched_type" value="builtin">  <B>Builtin</B>: First-In
First-Out (FIFO)<BR>
<P>
Define what node configuration (sockets, cores, memory, etc.) should be used.
Using values defined in the configuration file will provide faster scheduling.<BR>
Select one value for <B>FastSchedule</B>:<BR>
<input type="radio" name="fast_schedule" value="0">
<B>0</B>: Use node configuration values actually found on each node
(if configured with with gang scheduling or allocation of individual
processors to jobs rather than only whole node allocations, the processor
count on the node should match the configured value to avoid having extra
processors left idle).<BR>
<input type="radio" name="fast_schedule" value="1" checked>
<B>1</B>: Use node configuration values defined in configuration file.
Mark node DOWN if registers with fewer resources.<BR>
<P>

<H2>Interconnect</H2>
Define the node interconnect used.<BR>
Select one value for <B>SwitchType</B>:<BR>
<input type="radio" name="switch_type" value="cray"> <B>Cray</B>: Cray proprietary interconnect<BR>
<input type="radio" name="switch_type" value="none" checked> <B>None</B>: No special
handling required (InfiniBand, Myrinet, Ethernet, etc.)<BR>
<input type="radio" name="switch_type" value="nrt"> <B>NRT</B>: IBM Network Resource Table<BR>
<P>

<H2>Default MPI Type</H2>
Specify the type of MPI to be used by default. Slurm will configure environment
variables accordingly. Users can over-ride this specification with an srun option.<BR>
Select one value for <B>MpiDefault</B>:<BR>
<input type="radio" name="mpi_default" value="pmi2"> <B>MPI-PMI2</B>
(For PMI2-supporting MPI implementations)<BR>
<input type="radio" name="mpi_default" value="pmix"> <B>MPI-PMIx</B>
(Exascale PMI implementation)<BR>
<input type="radio" name="mpi_default" value="none" checked> <B>None</B>:
 This works for most other MPI types.<BR>
<P>

<H2>Process Tracking</H2>
Define the algorithm used to identify which processes are associated with a
given job. This is used signal, kill, and account for the processes associated
with a job step.<BR>
Select one value for <B>ProctrackType</B>:<BR>
<input type="radio" name="proctrack_type" value="cgroup" checked> <B>Cgroup</B>:  Use
Linux <i>cgroup</i> to create a job container and track processes.
Build a <i>cgroup.conf</i> file as well<BR>
<input type="radio" name="proctrack_type" value="cray"> <B>Cray</B>: Cray proprietary process tracking<BR>
<input type="radio" name="proctrack_type" value="linuxproc"> <B>LinuxProc</B>: Use
parent process ID records, processes can escape from Slurm control<BR>
<input type="radio" name="proctrack_type" value="pgid"> <B>Pgid</B>: Use Unix
Process Group ID, processes changing their process group ID can escape from Slurm
control<BR>
<P>

<H2>Resource Selection</H2>
Define resource (node) selection algorithm to be used.<BR>
Select one value for <B>SelectType</B>:<BR>
<input type="radio" name="select_type" value="cons_res" checked>
<B>Cons_res</B>: Allocate individual processors and memory<BR>
<input type="radio" name="select_type" value="cray">
<B>Cray</B>: Cray systems running native Slurm without ALPS<BR>
<input type="radio" name="select_type" value="linear">
<B>Linear</B>: Node-base
resource allocation, does not manage individual processor allocation<BR>
<input type="radio" name="select_type" value="serial">
<B>Serial</B>: Execute single CPU jobs only<BR>
<DL>
<DT><B>SelectTypeParameters</B> (As used by <I>SelectType=cons_res or cray</I> only):
    <DD> Note: The -E extension for sockets, cores, and threads
	are ignored within the node allocation mechanism
	when CR_CPU or CR_CPU_MEMORY is selected.
	They are considered to compute the total number of
	tasks when -n is not specified
    <DD> Note: CR_MEMORY assumes MaxShare value of one of higher
<DT> <input type="radio" name="cons_res_params" value="CR_CPU">
    <B>CR_CPU</B>:
    CPUs as consumable resources.
    <DD> No notion of sockets, cores, or threads.
    On a multi-core system, cores will be considered CPUs.
    On a multi-core/hyperthread system, threads will be considered CPUs.
    On a single-core systems CPUs are CPUs. ;-)
<DT> <input type="radio" name="cons_res_params" value="CR_Socket">
    <B>CR_Socket</B>: Sockets as a consumable resource.
<DT> <input type="radio" name="cons_res_params" value="CR_Core" checked>
    <B>CR_Core</B>: (default) Cores as a consumable resource.
<DT> <input type="radio" name="cons_res_params" value="CR_Memory">
    <B>CR_Memory</B>: Memory as a consumable resource.
    <DD> Note: CR_Memory assumes MaxShare value of one of higher
<DT> <input type="radio" name="cons_res_params" value="CR_CPU_Memory">
    <B>CR_CPU_Memory</B>:
    CPU and Memory as consumable resources.
<DT> <input type="radio" name="cons_res_params" value="CR_Socket_Memory">
    <B>CR_Socket_Memory</B>:
    Socket and Memory as consumable resources.
<DT> <input type="radio" name="cons_res_params" value="CR_Core_Memory">
    <B>CR_Core_Memory</B>:
    Core and Memory as consumable resources.
</DL>
<P>

<H2>Task Launch</H2>
Define a task launch plugin. This may be used to
provide resource management within a node (e.g. pinning
tasks to specific processors).
Select one value for <B>TaskPlugin</B>:<BR>
<input type="radio" name="task_plugin" value="cray"> <B>Cray</B>: Cray proprietary
task launch<BR>
<input type="radio" name="task_plugin" value="none"> <B>None</B>: No task launch actions<BR>
<input type="radio" name="task_plugin" value="affinity" checked> <B>Affinity</B>:
CPU affinity support
(see srun man pages for the --cpu-bind, --mem-bind, and -E options)<BR>
<input type="radio" name="task_plugin" value="cgroup"> <B>Cgroup</B>:
Allocated resources constraints enforcement using Linux Control Groups
(see cgroup.conf man page)
<DL><DL>
<DT><B>TaskPluginParam</B> (As used by <I>TaskPlugin=Affinity</I> only):
<DT><input type="radio" name="task_plugin_param" value="Cpusets">
    <B>Cpusets</B>: Use <I>cpusets</I> to control task binding.
<DT><input type="radio" name="task_plugin_param" value="Sched" checked>
    <B>Sched</B>: Use <I>sched_setaffinity</I> (if available) to bind
    tasks to processors. This is the default mode of operation.
</DL></DL>
<P>

<H2>Prolog and Epilog</H2>
<P>
<B>Prolog/Epilog</B>: Fully qualified path that will be executed as
root on every node of a user's job before the job's tasks
will be initiated there and after that job has terminated.
These parameters are optional.
<DL>
<DT> <input type="text" name="prolog" value="" size=40> <B>Prolog</B>
<DT> <input type="text" name="epilog" value="" size=40> <B>Epilog</B>
</DL>

<P>
<B>SrunProlog/Epilog</B>: Fully qualified path to be executed by srun at
job step initiation and termination. These parameters may be overridden by
srun's --prolog and --epilog options
These parameters are optional.
<DL>
<DT> <input type="text" name="srun_prolog" value="" size=40> <B>SrunProlog</B>
<DT> <input type="text" name="srun_epilog" value="" size=40> <B>SrunEpilog</B>
</DL>

<P>
<B>TaskProlog/Epilog</B>: Fully qualified path to be executed as the user
before each task begins execution and after each task terminates.
These parameters are optional.
<DL>
<DT> <input type="text" name="task_prolog" value="" size=40> <B>TaskProlog</B>
<DT> <input type="text" name="task_epilog" value="" size=40> <B>TaskEpilog</B>
</DL>

<H2>Event Logging</H2>
Slurmctld and slurmd daemons can each be configured with different
levels of logging verbosity from 0 (quiet) to 7 (extremely verbose).
Each may also be configured to use debug files. Use fully qualified
pathnames for the files.
<P>
<input type="text" name="slurmctld_debug" value="3"> <B>SlurmctldDebug</B> (0 to 7)
<P>
<input type="text" name="slurmctld_logfile" value=""> <B>SlurmctldLogFile</B> (default is none, log goes to syslog)
<P>
<input type="text" name="slurmd_debug" value="3"> <B>SlurmdDebug</B> (0 to 7)
<P>
<input type="text" name="slurmd_logfile" value=""> <B>SlurmdLogFile</B> (default is none,
log goes to syslog, string "%h" in name gets replaced with hostname)
<P>

<H2>Job Completion Logging</H2>
Define the job completion logging mechanism to be used. SlurmDBD and None are
recommended.<BR>
Select one value for <B>JobCompType</B>:<BR>
<input type="radio" name="job_comp_type" value="none" checked> <B>None</B>:
No job completion logging<BR>
<input type="radio" name="job_comp_type" value="filetxt"> <B>FileTxt</B>:
Write job completion status to a text file<BR>
<input type="radio" name="job_comp_type" value="script"> <B>Script</B>:
Use an arbitrary script to log job completion<BR>
<input type="radio" name="job_comp_type" value="mysql"> <B>MySQL</B>:
Write completion status to a MySQL or MariaDB database<BR>
<input type="radio" name="job_comp_type" value="slurmdbd"> <B>SlurmDBD</B>:
Write completion status to Slurm a database daemon (serving multiple Slurm clusters)
which will write to some database<BR>
<P>
<input type="text" name="job_comp_loc" value=""> <B>JobCompLoc</B>:
This is the location of the text file to be written to (if JobCompType=filetst)
or the script to be run (if JobCompType=script) or database name (for other values
of JobCompType).
<p><b>Options below are for use with a database to specify where the database is running and how to connect to it</b><br>
<input type="text" name="job_comp_host" value=""> <B>JobCompHost</B>:
Host the database is running on for Job completion<br>
<input type="text" name="job_comp_port" value=""> <B>JobCompPort</B>:
Port the database server is listening on for Job completion<br>
<input type="text" name="job_comp_user" value=""> <B>JobCompUser</B>:
User we are to use to talk to the database for Job completion<br>
<input type="text" name="job_comp_pass" value=""> <B>JobCompPass</B>:
Password we are to use to talk to the database for Job completion<br>
<P>

<H2>Job Accounting Gather</H2>
Slurm accounts for resource use per job.  System specifics can be polled
determined by system type<BR>
Select one value for <B>JobAcctGatherType</B>:<BR>
<input type="radio" name="job_acct_gather_type" value="none" checked> <B>None</B>: No
job accounting<BR>
<input type="radio" name="job_acct_gather_type" value="linux"> <B>Linux</B>: Specifc
Linux process table information gathered, use with Linux systems only<BR>
<input type="text" name="job_acct_gather_frequency" value="30"> <B>JobAcctGatherFrequency</B>:
polling interval in seconds. Zero disables periodic sampling.<BR>
<P>

<H2>Job Accounting Storage</H2>
Used with the Job Accounting Gather Slurm can store the accounting information in many different fashions.  Fill in your systems choice here<BR>
Select one value for <B>AccountingStorageType</B>:<BR>
<input type="radio" name="accounting_storage_type" value="none" checked> <B>None</B>:
No job accounting storage<BR>
<input type="radio" name="accounting_storage_type" value="filetxt"> <B>FileTxt</B>:
Write job accounting to a text file (records limited information)<BR>
<input type="radio" name="accounting_storage_type" value="slurmdbd"> <B>SlurmDBD</B>:
Write job accounting to Slurm DBD (database daemon) which can securely
save the data from many Slurm managed clusters into a common database<BR>
<input type="text" name="accounting_storage_loc" value=""> <B>AccountingStorageLoc</B>:
Location specification or database name.
This is the location of the text file to be written to (used by Log only).
Use a fully qualified pathname. If using a database it is the name of the database you will use or create for the stored data.<br>
<p><b>Options below are for use with a database to specify where the database is running and how to connect to it</b><br>
<input type="text" name="accounting_storage_host" value=""> <B>AccountingStorageHost</B>:
Host the database is running on for Job Accounting<br>
<input type="text" name="accounting_storage_port" value=""> <B>AccountingStoragePort</B>:
Port the database server is listening on for Job Accounting<br>
<input type="text" name="accounting_storage_user" value=""> <B>AccountingStorageUser</B>:
User we are to use to talk to the database for Job Accounting<br>
<input type="text" name="accounting_storage_pass" value=""> <B>AccountingStoragePass</B>:
Password we are to use to talk to the database for Job Accounting.
In the case of SlurmDBD, this will be an alternate socket name for use with a Munge
daemon providing enterprise-wide authentication (while the default Munge socket
would provide cluster-wide authentication only).<br>
<input type="text" name="acctng_store_job_comment" value="YES"> <B>AccountingStoreJobComment</B>:
Set to NO to prevent the job comment field from being saved to the database<br>
<input type="text" name="cluster_name" value="cluster"> <B>ClusterName</B>:
Name to be recorded in database for jobs from this cluster.
This is important if a single database is used to record information
from multiple Slurm-managed clusters.<br>

<P>

<H2>Process ID Logging</H2>
Define the location into which we can record the daemon's process ID.
This is used for locate the appropriate daemon for signaling.
Specify a specify the fully qualified pathname for the file.
<P>
<input type="text" name="slurmctld_pid_file" value="/var/run/slurmctld.pid">
<B>SlurmctldPidFile</B>
<P>
<input type="text" name="slurmd_pid_file" value="/var/run/slurmd.pid">
<B>SlurmdPidFile</B>
<P>

<H2>Timers</H2>
Slurm has a variety of timers to control when to consider a node DOWN,
when to purge job records, how long to give a job to gracefully terminate, etc.
<P>
<input type="text" name="slurmctld_timeout" value="120">
<B>SlurmctldTimeout</B>: How many seconds the backup controller waits before
becoming the master controller
<P>
<input type="text" name="slurmd_timeout" value="300">
<B>SlurmdTimeout</B>: How many seconds the Slurm controller waits for the slurmd
to respond to a request before considering the node DOWN
<P>
<input type="text" name="inactive_limit" value="0">
<B>InactiveLimit</B>: How many seconds the Slurm controller waits for srun
commands to respond before considering the job or job step inactive and
terminating it. A value of zero indicates unlimited wait
<P>
<input type="text" name="min_job_age" value="300">
<B>MinJobAge</B>: How many seconds the Slurm controller waits after a
job terminates before purging its record. A record of the job will
persist in job completion and/or accounting records indefinitely,
but will no longer be visible with the squeue command after puring
<P>
<input type="text" name="kill_wait" value="30">
<B>KillWait</B>: How many seconds a job is given to gracefully terminate
after reaching its time limit and being sent SIGTERM before sending
a SIGKILLL
<P>
<input type="text" name="wait_time" value="0">
<B>WaitTime</B>: How many seconds after a job step's first task terminates
before terminating all remaining tasks. A value of zero indicates unlimited wait
<P>

<BR>
<BR>
<input type=button value="Submit" onClick="javascript:displayfile()">
<input type=reset value="Reset Form">
<P>
</FORM>
<HR>
<a href="disclaimer.html" target="_blank" class="privacy">Legal Notices</a><br>
<<<<<<< HEAD
Last modified 15 February 2018</P>
=======
Last modified 10 April 2018</P>
>>>>>>> 53948e3b
</BODY><|MERGE_RESOLUTION|>--- conflicted
+++ resolved
@@ -775,9 +775,5 @@
 </FORM>
 <HR>
 <a href="disclaimer.html" target="_blank" class="privacy">Legal Notices</a><br>
-<<<<<<< HEAD
-Last modified 15 February 2018</P>
-=======
 Last modified 10 April 2018</P>
->>>>>>> 53948e3b
 </BODY>