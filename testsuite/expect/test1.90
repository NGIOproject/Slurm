--- conflicted
+++ resolved
@@ -142,10 +142,7 @@
 set timeout 1
 expect {
 	-re $prompt {
-<<<<<<< HEAD
-=======
-		exp_continue
->>>>>>> e1dc6635
+		exp_continue
 	}
 	timeout {
 	}
