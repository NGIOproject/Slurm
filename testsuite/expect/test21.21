--- conflicted
+++ resolved
@@ -74,73 +74,17 @@
 	#
 	# Start sub-test: test for maxnode+1
 	#
-<<<<<<< HEAD
 	inc21_21_2 $maxnode
-=======
-	spawn $srun -N[expr $maxnode + 1] --account=$ta $bin_id
-	expect {
-		-re "Job violates accounting policy" {
-			send_user "\nThis error is expected, not a problem\n"
-			exp_continue
-		}
-		-re "launching ($number)" {
-			send_user "\nFAILURE: job should not have run 1.\n"
-			set exit_code 1
-			exp_continue
-		}
-		timeout {
-			send_user "\nFAILURE: srun not responding\n"
-			set exit_code 1
-		}
-		eof {
-			wait
-		}
-	}
-
-	if { $exit_code } {
-		return $exit_code
-	}
->>>>>>> 7f9145da
 
 	#
 	# Start sub-test: testing maxwall
 	#
 	inc21_21_3 $maxwall
 
-<<<<<<< HEAD
-=======
-	if { $matches != 1 } {
-		send_user "\nFAILURE: job didn't launch with correct limit\n"
-		set exit_code 1
-		return $exit_code
-	}
->>>>>>> 7f9145da
 	#
 	# Start sub-test: testing maxwall+1
 	#
-<<<<<<< HEAD
 	inc21_21_4 $maxwall
-=======
-	spawn $srun -t[expr $maxwall + 1] --account=$ta $bin_id
-	expect {
-		-re "Job violates accounting policy" {
-			send_user "\nThis error is expected, not a problem\n"
-			exp_continue
-		}
-		-re "launching ($number)" {
-			send_user "\nFAILURE: job should not have run 2.\n"
-			set exit_code 1
-			exp_continue
-		}
-		timeout {
-			send_user "\nFAILURE: srun not responding\n"
-			set exit_code 1
-		}
-		eof {
-			wait
-		}
-	}
->>>>>>> 7f9145da
 
 
 	# This should overwrite the old file_in which has already been used,
