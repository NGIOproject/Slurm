#include "EXTERN.h"
#include "perl.h"
#include "XSUB.h"
#define NEED_newRV_noinc_GLOBAL
#include "ppport.h"

#include <slurm/slurm.h>
#include <signal.h>
#include <string.h>
#include <unistd.h>

#include "slurm-perl.h"
#include "bitstr.h"

<<<<<<< HEAD
extern void slurm_conf_reinit(char *pathname);

=======
/* Custom typemap that free's memory after copying to perl stack. */
typedef char char_xfree;
typedef char char_free;
>>>>>>> 53b85d34

struct slurm {
};
typedef struct slurm * slurm_t;

/*
 * default slurm object, for backward compatibility with "Slurm->method()".
 */
static struct slurm default_slurm_object;

static slurm_t
new_slurm(void)
{
	return xmalloc(sizeof(struct slurm));
}

static void
free_slurm(slurm_t self)
{
	xfree(self);
}



/********************************************************************/

MODULE = Slurm		PACKAGE = Slurm		PREFIX=slurm_
PROTOTYPES: ENABLE

######################################################################
# 	CONSTRUCTOR/DESTRUCTOR FUNCTIONS
######################################################################

#
# $slurm = Slurm::new($conf_file);
#
slurm_t
slurm_new(char *conf_file=NULL)
	CODE:
		if(conf_file) {
			slurm_conf_reinit(conf_file);
		}
		RETVAL = new_slurm();
		if (RETVAL == NULL) {
			XSRETURN_UNDEF;
		}
	OUTPUT:
		RETVAL

void
slurm_DESTROY(slurm_t self)
	CODE:
		if (self != &default_slurm_object) {
			free_slurm(self);
		}

######################################################################
# 	ERROR INFORMATION FUNCTIONS
######################################################################

int
slurm_get_errno(slurm_t self)
	C_ARGS:
	INIT:
		if (self); /* this is needed to avoid a warning about
			      unused variables.  But if we take slurm_t self
			      out of the mix Slurm-> doesn't work,
			      only Slurm::
			    */

char *
slurm_strerror(slurm_t self, int errnum=0)
	CODE:
		if (self); /* this is needed to avoid a warning about
			      unused variables.  But if we take slurm_t self
			      out of the mix Slurm-> doesn't work,
			      only Slurm::
			    */
		if (errnum == 0)
			errnum = slurm_get_errno();
		RETVAL = slurm_strerror(errnum);
	OUTPUT:
		RETVAL


######################################################################
# 	ENTITY STATE/REASON/FLAG/TYPE STRING FUNCTIONS
######################################################################
#
# These functions are made object method instead of class method.

char *
slurm_preempt_mode_string(slurm_t self, uint16_t preempt_mode);
	CODE:
		if (self); /* this is needed to avoid a warning about
			      unused variables.  But if we take slurm_t self
			      out of the mix Slurm-> doesn't work,
			      only Slurm::
			    */
		RETVAL = slurm_preempt_mode_string(preempt_mode);
	OUTPUT:
		RETVAL

uint16_t
slurm_preempt_mode_num(slurm_t self, char *preempt_mode)
	C_ARGS:
		preempt_mode
	INIT:
		if (self); /* this is needed to avoid a warning about
			      unused variables.  But if we take slurm_t self
			      out of the mix Slurm-> doesn't work,
			      only Slurm::
			    */

char *
slurm_job_reason_string(slurm_t self, uint32_t inx)
	CODE:
		if (self); /* this is needed to avoid a warning about
			      unused variables.  But if we take slurm_t self
			      out of the mix Slurm-> doesn't work,
			      only Slurm::
			    */
		RETVAL = slurm_job_reason_string(inx);
	OUTPUT:
		RETVAL

char *
slurm_job_state_string(slurm_t self, uint16_t inx)
	CODE:
		if (self); /* this is needed to avoid a warning about
			      unused variables.  But if we take slurm_t self
			      out of the mix Slurm-> doesn't work,
			      only Slurm::
			    */
		RETVAL = slurm_job_state_string(inx);
	OUTPUT:
		RETVAL

char *
slurm_job_state_string_compact(slurm_t self, uint16_t inx)
	CODE:
		if (self); /* this is needed to avoid a warning about
			      unused variables.  But if we take slurm_t self
			      out of the mix Slurm-> doesn't work,
			      only Slurm::
			    */
		RETVAL = slurm_job_state_string_compact(inx);
	OUTPUT:
		RETVAL

int
slurm_job_state_num(slurm_t self, char *state_name)
	C_ARGS:
		state_name
	INIT:
		if (self); /* this is needed to avoid a warning about
			      unused variables.  But if we take slurm_t self
			      out of the mix Slurm-> doesn't work,
			      only Slurm::
			    */

char_xfree *
slurm_reservation_flags_string(slurm_t self, uint16_t flags)
	CODE:
		if (self); /* this is needed to avoid a warning about
			      unused variables.  But if we take slurm_t self
			      out of the mix Slurm-> doesn't work,
			      only Slurm::
			    */
		RETVAL = slurm_reservation_flags_string(flags);
	OUTPUT:
		RETVAL

char *
slurm_node_state_string(slurm_t self, uint32_t inx)
	CODE:
		if (self); /* this is needed to avoid a warning about
			      unused variables.  But if we take slurm_t self
			      out of the mix Slurm-> doesn't work,
			      only Slurm::
			    */
		RETVAL = slurm_node_state_string(inx);
	OUTPUT:
		RETVAL

char *
slurm_node_state_string_compact(slurm_t self, uint32_t inx)
	CODE:
		if (self); /* this is needed to avoid a warning about
			      unused variables.  But if we take slurm_t self
			      out of the mix Slurm-> doesn't work,
			      only Slurm::
			    */
		RETVAL = slurm_node_state_string_compact(inx);
	OUTPUT:
		RETVAL

char *
slurm_private_data_string(slurm_t self, uint16_t private_data)
	PREINIT:
		char tmp_str[128];
	CODE:
		if (self); /* this is needed to avoid a warning about
			      unused variables.  But if we take slurm_t self
			      out of the mix Slurm-> doesn't work,
			      only Slurm::
			    */
		slurm_private_data_string(private_data, tmp_str, sizeof(tmp_str));
		RETVAL = tmp_str;
	OUTPUT:
		RETVAL

char *
slurm_accounting_enforce_string(slurm_t self, uint16_t enforce)
	PREINIT:
		char tmp_str[128];
	CODE:
		if (self); /* this is needed to avoid a warning about
			      unused variables.  But if we take slurm_t self
			      out of the mix Slurm-> doesn't work,
			      only Slurm::
			    */
		slurm_accounting_enforce_string(enforce, tmp_str, sizeof(tmp_str));
		RETVAL = tmp_str;
	OUTPUT:
		RETVAL

char *
slurm_conn_type_string(slurm_t self, uint16_t conn_type)
	CODE:
		if (self); /* this is needed to avoid a warning about
			      unused variables.  But if we take slurm_t self
			      out of the mix Slurm-> doesn't work,
			      only Slurm::
			    */
		RETVAL = slurm_conn_type_string((enum connection_type)conn_type);
	OUTPUT:
		RETVAL

char *
slurm_node_use_string(slurm_t self, uint16_t node_use)
	CODE:
		if (self); /* this is needed to avoid a warning about
			      unused variables.  But if we take slurm_t self
			      out of the mix Slurm-> doesn't work,
			      only Slurm::
			    */
		RETVAL = slurm_node_use_string((enum node_use_type)node_use);
	OUTPUT:
		RETVAL

char *
slurm_bg_block_state_string(slurm_t self, uint16_t state)
	CODE:
		if (self); /* this is needed to avoid a warning about
			      unused variables.  But if we take slurm_t self
			      out of the mix Slurm-> doesn't work,
			      only Slurm::
			    */
		RETVAL = slurm_bg_block_state_string(state);
	OUTPUT:
		RETVAL


######################################################################
# 	BLUEGENE BLOCK INFO FUNCTIONS
######################################################################

void
slurm_print_block_info_msg(slurm_t self, FILE *out, HV *block_info_msg, int one_liner=0)
	PREINIT:
		block_info_msg_t bi_msg;
	INIT:
		if (out == NULL) {
			Perl_croak (aTHX_ "Invalid output stream specified: FILE not found");
		}
		if(hv_to_block_info_msg(block_info_msg, &bi_msg) < 0) {
			XSRETURN_UNDEF;
		}
		if (self); /* this is needed to avoid a warning about
			      unused variables.  But if we take slurm_t self
			      out of the mix Slurm-> doesn't work,
			      only Slurm::
			    */
	C_ARGS:
		out, &bi_msg, one_liner
	CLEANUP:
		xfree(bi_msg.block_array);

void
slurm_print_block_info(slurm_t self, FILE *out, HV *block_info, int one_liner=0)
	PREINIT:
		block_info_t bi;
	INIT:
		if (out == NULL) {
			Perl_croak (aTHX_ "Invalid output stream specified: FILE not found");
		}
		if(hv_to_block_info(block_info, &bi) < 0) {
			XSRETURN_UNDEF;
		}
		if (self); /* this is needed to avoid a warning about
			      unused variables.  But if we take slurm_t self
			      out of the mix Slurm-> doesn't work,
			      only Slurm::
			    */
	C_ARGS:
		out, &bi, one_liner

char_xfree *
slurm_sprint_block_info(slurm_t self, HV *block_info, int one_liner=0)
	PREINIT:
		block_info_t bi;
	CODE:
		if (self); /* this is needed to avoid a warning about
			      unused variables.  But if we take slurm_t self
			      out of the mix Slurm-> doesn't work,
			      only Slurm::
			    */
		if(hv_to_block_info(block_info, &bi) < 0) {
			XSRETURN_UNDEF;
		}
		RETVAL = slurm_sprint_block_info(&bi, one_liner);
	OUTPUT:
		RETVAL

HV *
slurm_load_block_info(slurm_t self, time_t update_time=0, uint16_t show_flags=0)
	PREINIT:
		block_info_msg_t *bi_msg = NULL;
		int rc;
	CODE:
		if (self); /* this is needed to avoid a warning about
			      unused variables.  But if we take slurm_t self
			      out of the mix Slurm-> doesn't work,
			      only Slurm::
			    */
		rc = slurm_load_block_info(update_time, &bi_msg, show_flags);
		if(rc == SLURM_SUCCESS) {
			RETVAL = newHV();
			sv_2mortal((SV*)RETVAL);
			rc = block_info_msg_to_hv(bi_msg, RETVAL);
			if (rc < 0) {
				XSRETURN_UNDEF;
			}
			slurm_free_block_info_msg(bi_msg);
		} else {
			XSRETURN_UNDEF;
		}
	OUTPUT:
		RETVAL


int
slurm_update_block(slurm_t self, HV *update_req)
	PREINIT:
		update_block_msg_t block_msg;
	INIT:
		if (self); /* this is needed to avoid a warning about
			      unused variables.  But if we take slurm_t self
			      out of the mix Slurm-> doesn't work,
			      only Slurm::
			    */
		if(hv_to_update_block_msg(update_req, &block_msg) < 0) {
			XSRETURN_UNDEF;
		}
	C_ARGS:
		&block_msg


######################################################################
# 	RESOURCE ALLOCATION FUNCTIONS
######################################################################

#
# $resp = $slurm->allocate_resources($desc);
HV *
slurm_allocate_resources(slurm_t self, HV *job_desc)
	PREINIT:
		job_desc_msg_t jd_msg;
		resource_allocation_response_msg_t* resp_msg = NULL;
		int rc;
	CODE:
		if (self); /* this is needed to avoid a warning about
			      unused variables.  But if we take slurm_t self
			      out of the mix Slurm-> doesn't work,
			      only Slurm::
			    */
		if (hv_to_job_desc_msg(job_desc, &jd_msg) < 0) {
			XSRETURN_UNDEF;
		}
		rc = slurm_allocate_resources(&jd_msg, &resp_msg);
		free_job_desc_msg_memory(&jd_msg);
		if (resp_msg == NULL) {
			XSRETURN_UNDEF;
		}
		if(rc != SLURM_SUCCESS) {
			slurm_free_resource_allocation_response_msg(resp_msg);
			XSRETURN_UNDEF;
		}
		RETVAL = newHV();
		sv_2mortal((SV*)RETVAL);
		rc = resource_allocation_response_msg_to_hv(resp_msg, RETVAL);
		slurm_free_resource_allocation_response_msg(resp_msg);
		if (rc < 0) {
			XSRETURN_UNDEF;
		}
	OUTPUT:
		RETVAL

HV *
slurm_allocate_resources_blocking(slurm_t self, HV *user_req, time_t timeout=0, SV *pending_callback=NULL)
	PREINIT:
		job_desc_msg_t jd_msg;
		resource_allocation_response_msg_t *resp_msg = NULL;
	CODE:
		if (self); /* this is needed to avoid a warning about
			      unused variables.  But if we take slurm_t self
			      out of the mix Slurm-> doesn't work,
			      only Slurm::
			    */
		if (hv_to_job_desc_msg(user_req, &jd_msg) < 0) {
			XSRETURN_UNDEF;
		}
		set_sarb_cb(pending_callback);
		resp_msg = slurm_allocate_resources_blocking(&jd_msg, timeout,
				pending_callback == NULL ? NULL : sarb_cb);
		free_job_desc_msg_memory(&jd_msg);
		if (resp_msg != NULL) {
			RETVAL = newHV();
			sv_2mortal((SV*)RETVAL);
			resource_allocation_response_msg_to_hv(resp_msg, RETVAL);
			slurm_free_resource_allocation_response_msg(resp_msg);
		}
		else {
			XSRETURN_UNDEF;
		}
	OUTPUT:
		RETVAL


HV *
slurm_allocation_lookup(slurm_t self, uint32_t job_id)
	PREINIT:
		job_alloc_info_response_msg_t *resp_msg = NULL;
		int rc;
	CODE:
		if (self); /* this is needed to avoid a warning about
			      unused variables.  But if we take slurm_t self
			      out of the mix Slurm-> doesn't work,
			      only Slurm::
			    */
		rc = slurm_allocation_lookup(job_id, &resp_msg);
		if(rc != SLURM_SUCCESS) {
			slurm_free_job_alloc_info_response_msg(resp_msg);
			XSRETURN_UNDEF;
		}
		RETVAL = newHV();
		sv_2mortal((SV*)RETVAL);
		rc = job_alloc_info_response_msg_to_hv(resp_msg, RETVAL);
		slurm_free_job_alloc_info_response_msg(resp_msg);
		if (rc < 0) {
			XSRETURN_UNDEF;
		}
	OUTPUT:
		RETVAL

HV *
slurm_allocation_lookup_lite(slurm_t self, uint32_t job_id)
	PREINIT:
		resource_allocation_response_msg_t *resp_msg = NULL;
		int rc;
	CODE:
		if (self); /* this is needed to avoid a warning about
			      unused variables.  But if we take slurm_t self
			      out of the mix Slurm-> doesn't work,
			      only Slurm::
			    */
		rc = slurm_allocation_lookup_lite(job_id, &resp_msg);
		if(rc != SLURM_SUCCESS) {
			slurm_free_resource_allocation_response_msg(resp_msg);
			XSRETURN_UNDEF;
		}
		RETVAL = newHV();
		sv_2mortal((SV*)RETVAL);
		rc = resource_allocation_response_msg_to_hv(resp_msg, RETVAL);
		slurm_free_resource_allocation_response_msg(resp_msg);
		if (rc < 0) {
			XSRETURN_UNDEF;
		}
	OUTPUT:
		RETVAL

char_free *
slurm_read_hostfile(slurm_t self, char *filename, int n)
	CODE:
		if (self); /* this is needed to avoid a warning about
			      unused variables.  But if we take slurm_t self
			      out of the mix Slurm-> doesn't work,
			      only Slurm::
			    */
		RETVAL = slurm_read_hostfile(filename, n);
		if(RETVAL == NULL) {
			XSRETURN_UNDEF;
		}
	OUTPUT:
		RETVAL

allocation_msg_thread_t *
slurm_allocation_msg_thr_create(slurm_t self, OUT uint16_t port, HV *callbacks)
	INIT:
		if (self); /* this is needed to avoid a warning about
			      unused variables.  But if we take slurm_t self
			      out of the mix Slurm-> doesn't work,
			      only Slurm::
			    */
		set_sacb(callbacks);
	C_ARGS:
		&port, &sacb

void
slurm_allocation_msg_thr_destroy(slurm_t self, allocation_msg_thread_t * msg_thr)
	INIT:
		if (self); /* this is needed to avoid a warning about
			      unused variables.  But if we take slurm_t self
			      out of the mix Slurm-> doesn't work,
			      only Slurm::
			    */

	C_ARGS:
		msg_thr

HV *
slurm_submit_batch_job(slurm_t self, HV *job_desc)
	PREINIT:
		job_desc_msg_t jd_msg;
		submit_response_msg_t *resp_msg = NULL;
		int rc;
	CODE:
		if (self); /* this is needed to avoid a warning about
			      unused variables.  But if we take slurm_t self
			      out of the mix Slurm-> doesn't work,
			      only Slurm::
			    */
		if(hv_to_job_desc_msg(job_desc, &jd_msg) < 0) {
			XSRETURN_UNDEF;
		}
		rc = slurm_submit_batch_job(&jd_msg, &resp_msg);
		free_job_desc_msg_memory(&jd_msg);
		if(rc != SLURM_SUCCESS) {
			slurm_free_submit_response_response_msg(resp_msg);
			XSRETURN_UNDEF;
		}
		RETVAL = newHV();
		sv_2mortal((SV*)RETVAL);
		rc = submit_response_msg_to_hv(resp_msg, RETVAL);
		slurm_free_submit_response_response_msg(resp_msg);
		if (rc < 0) {
			XSRETURN_UNDEF;
		}
	OUTPUT:
		RETVAL

int
slurm_job_will_run(slurm_t self, HV *job_desc)
	PREINIT:
		job_desc_msg_t jd_msg;
	CODE:
		if (self); /* this is needed to avoid a warning about
			      unused variables.  But if we take slurm_t self
			      out of the mix Slurm-> doesn't work,
			      only Slurm::
			    */
		if (hv_to_job_desc_msg(job_desc, &jd_msg) < 0) {
			XSRETURN_UNDEF;
		}
		RETVAL = slurm_job_will_run(&jd_msg);
		free_job_desc_msg_memory(&jd_msg);
	OUTPUT:
		RETVAL

HV *
slurm_sbcast_lookup(slurm_t self, uint32_t job_id, uint32_t step_id)
	PREINIT:
		job_sbcast_cred_msg_t *info;
		int rc;
	CODE:
		if (self); /* this is needed to avoid a warning about
			      unused variables.  But if we take slurm_t self
			      out of the mix Slurm-> doesn't work,
			      only Slurm::
			    */
		rc = slurm_sbcast_lookup(job_id, step_id, &info);
		if (rc == SLURM_SUCCESS) {
			RETVAL = newHV();
			sv_2mortal((SV*)RETVAL);
			rc = job_sbcast_cred_msg_to_hv(info, RETVAL);
			slurm_free_sbcast_cred_msg(info);
			if (rc < 0) {
				XSRETURN_UNDEF;
			}
		} else {
			XSRETURN_UNDEF;
		}
	OUTPUT:
		RETVAL


######################################################################
#	JOB/STEP SIGNALING FUNCTIONS
######################################################################
int
slurm_kill_job(slurm_t self, uint32_t job_id, uint16_t signal, uint16_t batch_flag=0)
	INIT:
		if (self); /* this is needed to avoid a warning about
			      unused variables.  But if we take slurm_t self
			      out of the mix Slurm-> doesn't work,
			      only Slurm::
			    */
	C_ARGS:
		job_id, signal, batch_flag

int
slurm_kill_job_step(slurm_t self, uint32_t job_id, uint32_t step_id, uint16_t signal)
	INIT:
		if (self); /* this is needed to avoid a warning about
			      unused variables.  But if we take slurm_t self
			      out of the mix Slurm-> doesn't work,
			      only Slurm::
			    */
	C_ARGS:
		job_id, step_id, signal

int
slurm_signal_job(slurm_t self, uint32_t job_id, uint16_t signal)
	INIT:
		if (self); /* this is needed to avoid a warning about
			      unused variables.  But if we take slurm_t self
			      out of the mix Slurm-> doesn't work,
			      only Slurm::
			    */
	C_ARGS:
		job_id, signal

int
slurm_signal_job_step(slurm_t self, uint32_t job_id, uint32_t step_id, uint16_t signal)
	INIT:
		if (self); /* this is needed to avoid a warning about
			      unused variables.  But if we take slurm_t self
			      out of the mix Slurm-> doesn't work,
			      only Slurm::
			    */
	C_ARGS:
		job_id, step_id, signal


######################################################################
#	JOB/STEP COMPLETION FUNCTIONS
######################################################################
int
slurm_complete_job(slurm_t self, uint32_t job_id, uint32_t job_rc=0)
	INIT:
		if (self); /* this is needed to avoid a warning about
			      unused variables.  But if we take slurm_t self
			      out of the mix Slurm-> doesn't work,
			      only Slurm::
			    */
	C_ARGS:
		job_id, job_rc

int
slurm_terminate_job_step(slurm_t self, uint32_t job_id, uint32_t step_id)
	INIT:
		if (self); /* this is needed to avoid a warning about
			      unused variables.  But if we take slurm_t self
			      out of the mix Slurm-> doesn't work,
			      only Slurm::
			    */
	C_ARGS:
		job_id, step_id


######################################################################
#       SLURM TASK SPAWNING FUNCTIONS
######################################################################
MODULE=Slurm PACKAGE=Slurm PREFIX=slurm_

# $ctx = $slurm->step_ctx_create($params);
slurm_step_ctx_t *
slurm_step_ctx_create(slurm_t self, HV *step_params)
	PREINIT:
		slurm_step_ctx_params_t sp;
	CODE:
		if (self); /* this is needed to avoid a warning about
			      unused variables.  But if we take slurm_t self
			      out of the mix Slurm-> doesn't work,
			      only Slurm::
			    */
		if (hv_to_slurm_step_ctx_params(step_params, &sp) < 0) {
			XSRETURN_UNDEF;
		}
		RETVAL = slurm_step_ctx_create(&sp);
		if (RETVAL == NULL) {
			XSRETURN_UNDEF;
		}
	OUTPUT:
		RETVAL

slurm_step_ctx_t *
slurm_step_ctx_create_no_alloc(slurm_t self, HV *step_params, uint32_t step_id)
	PREINIT:
		slurm_step_ctx_params_t sp;
	CODE:
		if (self); /* this is needed to avoid a warning about
			      unused variables.  But if we take slurm_t self
			      out of the mix Slurm-> doesn't work,
			      only Slurm::
			    */
		if (hv_to_slurm_step_ctx_params(step_params, &sp) < 0) {
			XSRETURN_UNDEF;
		}
		RETVAL = slurm_step_ctx_create_no_alloc(&sp, step_id);
		if (RETVAL == NULL) {
			XSRETURN_UNDEF;
		}
	OUTPUT:
		RETVAL

######################################################################
MODULE=Slurm PACKAGE=Slurm::Stepctx PREFIX=slurm_step_ctx_
int
slurm_step_ctx_get(slurm_step_ctx_t *ctx, int ctx_key, INOUT ...)
	PREINIT:
		uint32_t tmp_32, *tmp_32_ptr;
		uint16_t tmp_16, *tmp_16_ptr;
#if 0
		/* TODO: job_step_create_response_msg_t not exported in slurm.h */
		job_step_create_response_msg_t *resp_msg;
#endif
		slurm_cred_t *cred;
		switch_jobinfo_t *switch_info;
		char *tmp_str;
		int i, tmp_int, *tmp_int_ptr;
	CODE:
		switch(ctx_key) {
		case SLURM_STEP_CTX_JOBID: /* uint32_t* */
		case SLURM_STEP_CTX_STEPID: /* uint32_t* */
		case SLURM_STEP_CTX_NUM_HOSTS: /* uint32_t* */
			if (items != 3) {
				Perl_warn( aTHX_ "error number of parameters");
				errno = EINVAL;
				RETVAL = SLURM_ERROR;
				break;
			}
			RETVAL = slurm_step_ctx_get(ctx, ctx_key, &tmp_32);
			if (RETVAL == SLURM_SUCCESS) {
				sv_setuv(ST(2), (UV)tmp_32);
			}
			break;
		case SLURM_STEP_CTX_TASKS: /* uint16_t** */
			if (items != 3) {
				Perl_warn( aTHX_ "error number of parameters");
				errno = EINVAL;
				RETVAL = SLURM_ERROR;
				break;
			}
			RETVAL = slurm_step_ctx_get(ctx, SLURM_STEP_CTX_NUM_HOSTS, &tmp_32);
			if (RETVAL != SLURM_SUCCESS)
				break;
			RETVAL = slurm_step_ctx_get(ctx, ctx_key, &tmp_16_ptr);
			if (RETVAL == SLURM_SUCCESS) {
				AV* av = newAV();
				for(i = 0; i < tmp_32; i ++) {
					av_store_uint16_t(av, i, tmp_16_ptr[i]);
				}
				sv_setsv(ST(2), newRV_noinc((SV*)av));
			}
			break;
		case SLURM_STEP_CTX_TID: /* uint32_t, uint32_t** */
			if (items != 4) {
				Perl_warn( aTHX_ "error number of parameters");
				errno = EINVAL;
				RETVAL = SLURM_ERROR;
				break;
			}
			tmp_32 = (uint32_t)SvUV(ST(2));
			RETVAL = slurm_step_ctx_get(ctx, SLURM_STEP_CTX_TASKS, &tmp_16_ptr);
			if (RETVAL != SLURM_SUCCESS)
				break;
			tmp_16 = tmp_16_ptr[tmp_32];
			RETVAL = slurm_step_ctx_get(ctx, ctx_key, tmp_32, &tmp_32_ptr);
			if (RETVAL == SLURM_SUCCESS) {
				AV* av = newAV();
				for(i = 0; i < tmp_16; i ++) {
					av_store_uint32_t(av, i, tmp_32_ptr[i]);
				}
				sv_setsv(ST(3), newRV_noinc((SV*)av));
			}
			break;
#if 0
		case SLURM_STEP_CTX_RESP: /* job_step_create_response_msg_t** */
			if (items != 3) {
				Perl_warn( aTHX_ "error number of parameters");
				errno = EINVAL;
				RETVAL = SLURM_ERROR;
				break;
			}
			RETVAL = slurm_step_ctx_get(ctx, ctx_key, &resp_msg);
			if (RETVAL == SLURM_SUCCESS) {
				HV *hv = newHV();
				if (job_step_create_response_msg_to_hv(resp_msg, hv) < 0) {
					SVdev_REFCNT((SV*)hv);
					RETVAL = SLURM_ERROR;
					break;
				}
				sv_setsv(ST(2), newRV_noinc((SV*)hv));
			}
			break;
#endif
		case SLURM_STEP_CTX_CRED: /* slurm_cred_t** */
			if (items != 3) {
				Perl_warn( aTHX_ "error number of parameters");
				errno = EINVAL;
				RETVAL = SLURM_ERROR;
				break;
			}
			RETVAL = slurm_step_ctx_get(ctx, ctx_key, &cred);
			if (RETVAL == SLURM_SUCCESS && cred) {
				sv_setref_pv(ST(2), "Slurm::slurm_cred_t", (void*)cred);
			} else if (RETVAL == SLURM_SUCCESS) {
				/* the returned cred is NULL */
				sv_setsv(ST(2), &PL_sv_undef);
			}
			break;
		case SLURM_STEP_CTX_SWITCH_JOB: /* switch_jobinfo_t** */
			if (items != 3) {
				Perl_warn( aTHX_ "error number of parameters");
				errno = EINVAL;
				RETVAL = SLURM_ERROR;
				break;
			}
			RETVAL = slurm_step_ctx_get(ctx, ctx_key, &switch_info);
			if (RETVAL == SLURM_SUCCESS && switch_info) {
				sv_setref_pv(ST(2), "Slurm::switch_jobinfo_t", (void*)switch_info);
			} else if (RETVAL == SLURM_SUCCESS) {
				/* the returned switch_info is NULL */
				sv_setsv(ST(2), &PL_sv_undef);
			}
			break;
		case SLURM_STEP_CTX_HOST: /* uint32_t, char** */
			if (items != 4) {
				Perl_warn( aTHX_ "error number of parameters");
				errno = EINVAL;
				RETVAL = SLURM_ERROR;
				break;
			}
			tmp_32 = (uint32_t)SvUV(ST(2));
			RETVAL = slurm_step_ctx_get(ctx, ctx_key, tmp_32, &tmp_str);
			if (RETVAL == SLURM_SUCCESS) {
				sv_setpv(ST(3), tmp_str);
			}
			break;
		case SLURM_STEP_CTX_USER_MANAGED_SOCKETS: /* int*, int** */
			if (items != 4) {
				Perl_warn( aTHX_ "error number of parameters");
				errno = EINVAL;
				RETVAL = SLURM_ERROR;
				break;
			}
			RETVAL = slurm_step_ctx_get(ctx, ctx_key, &tmp_int, &tmp_int_ptr);
			if (RETVAL == SLURM_SUCCESS) {
				AV *av = newAV();
				for (i = 0; i < tmp_int; i ++) {
					av_store_int(av, i, tmp_int_ptr[i]);
				}
				sv_setiv(ST(2), tmp_int);
				sv_setsv(ST(3), newRV_noinc((SV*)av));
			} else { /* returned val: 0, NULL */
				sv_setiv(ST(2), tmp_int);
				sv_setsv(ST(3), &PL_sv_undef);
			}
			break;
		default:
			RETVAL = slurm_step_ctx_get(ctx, ctx_key);
		}
	OUTPUT:
		RETVAL

# TODO: data_type not exported in slurm.h
#int
#slurm_job_info_ctx_get(switch_jobinfo_t *jobinfo, int data_type, void *data)

void
slurm_step_ctx_DESTROY(slurm_step_ctx_t *ctx)
	CODE:
		slurm_step_ctx_destroy(ctx);

int
slurm_step_ctx_daemon_per_node_hack(slurm_step_ctx_t *ctx, char *node_list, uint32_t node_cnt, void *curr_task_num)
        PREINIT:
	        uint32_t *tmp32;
        CODE:
	        tmp32 = (uint32_t *)curr_task_num;

                RETVAL = slurm_step_ctx_daemon_per_node_hack(ctx, node_list, node_cnt, tmp32);
        OUTPUT:
	        RETVAL

#####################################################################
MODULE=Slurm PACKAGE=Slurm::Stepctx PREFIX=slurm_step_

int
slurm_step_launch(slurm_step_ctx_t *ctx, HV *params, HV *callbacks=NULL)
	PREINIT:
		slurm_step_launch_params_t lp;
		slurm_step_launch_callbacks_t *cb = NULL;
	CODE:
		if (hv_to_slurm_step_launch_params(params, &lp) < 0) {
			Perl_warn( aTHX_ "failed to convert slurm_step_launch_params_t");
			RETVAL = SLURM_ERROR;
		} else {
			if (callbacks) {
				set_slcb(callbacks);
				cb = &slcb;
			}
			RETVAL = slurm_step_launch(ctx, &lp, cb);
			free_slurm_step_launch_params_memory(&lp);
		}
	OUTPUT:
		RETVAL


int
slurm_step_launch_wait_start(slurm_step_ctx_t *ctx)

void
slurm_step_launch_wait_finish(slurm_step_ctx_t *ctx)

void
slurm_step_launch_abort(slurm_step_ctx_t *ctx)

void
slurm_step_launch_fwd_signal(slurm_step_ctx_t *ctx, uint16_t signo)

# TODO: this function is not implemented in libslurm
#void
#slurm_step_launch_fwd_wake(slurm_step_ctx_t *ctx)


######################################################################
#	SLURM CONTROL CONFIGURATION READ/PRINT/UPDATE FUNCTIONS
######################################################################
MODULE = Slurm		PACKAGE = Slurm		PREFIX=slurm_
#
# ($major, $minor, $micro) = $slurm->api_version();
#
void
slurm_api_version(slurm_t self, OUTLIST int major, OUTLIST int minor, OUTLIST int micro)
	PREINIT:
		long version;
	CODE:
		if (self); /* this is needed to avoid a warning about
			      unused variables.  But if we take slurm_t self
			      out of the mix Slurm-> doesn't work,
			      only Slurm::
			    */
		version = slurm_api_version();
		major = SLURM_VERSION_MAJOR(version);
		minor = SLURM_VERSION_MINOR(version);
		micro = SLURM_VERSION_MICRO(version);

HV *
slurm_load_ctl_conf(slurm_t self, time_t update_time=0)
	PREINIT:
		slurm_ctl_conf_t *ctl_conf;
		int rc;
	CODE:
		if (self); /* this is needed to avoid a warning about
			      unused variables.  But if we take slurm_t self
			      out of the mix Slurm-> doesn't work,
			      only Slurm::
			    */
		rc = slurm_load_ctl_conf(update_time, &ctl_conf);
		if(rc == SLURM_SUCCESS) {
			RETVAL = newHV();
			sv_2mortal((SV*)RETVAL);
			rc = slurm_ctl_conf_to_hv(ctl_conf, RETVAL);
			slurm_free_ctl_conf(ctl_conf);
			if (rc < 0) {
				XSRETURN_UNDEF;
			}
		} else {
			XSRETURN_UNDEF;
		}
	OUTPUT:
		RETVAL

void
slurm_print_ctl_conf(slurm_t self, FILE *out, HV *conf)
	PREINIT:
		slurm_ctl_conf_t cc;
	INIT:
		if (out == NULL) {
			Perl_croak (aTHX_ "Invalid output stream specified: FILE not found");
		}
		if (hv_to_slurm_ctl_conf(conf, &cc) < 0) {
			XSRETURN_UNDEF;
		}
		if (self); /* this is needed to avoid a warning about
			      unused variables.  But if we take slurm_t self
			      out of the mix Slurm-> doesn't work,
			      only Slurm::
			    */
	C_ARGS:
		out, &cc

#
# $key_pairs = $slurm->ctl_conf_2_key_pairs($conf);
# XXX: config_key_pair_t not exported
#
List
slurm_ctl_conf_2_key_pairs(slurm_t self, HV *conf)
	PREINIT:
		slurm_ctl_conf_t cc;
	CODE:
		if (self); /* this is needed to avoid a warning about
			      unused variables.  But if we take slurm_t self
			      out of the mix Slurm-> doesn't work,
			      only Slurm::
			    */
		if (hv_to_slurm_ctl_conf(conf, &cc) < 0) {
			XSRETURN_UNDEF;
		}
		RETVAL = (List)slurm_ctl_conf_2_key_pairs(&cc);
		if(RETVAL == NULL) {
			XSRETURN_UNDEF;
		}
	OUTPUT:
		RETVAL


#
# $status = $slurm->load_slurmd_status();
#
HV *
slurm_load_slurmd_status(slurm_t self)
	PREINIT:
		slurmd_status_t *status;
		int rc;
	CODE:
		if (self); /* this is needed to avoid a warning about
			      unused variables.  But if we take slurm_t self
			      out of the mix Slurm-> doesn't work,
			      only Slurm::
			    */
		rc = slurm_load_slurmd_status(&status);
		if (rc == SLURM_SUCCESS) {
			RETVAL = newHV();
			sv_2mortal((SV*)RETVAL);
			rc = slurmd_status_to_hv(status, RETVAL);
			slurm_free_slurmd_status(status);
			if (rc < 0) {
				XSRETURN_UNDEF;
			}
		} else {
			XSRETURN_UNDEF;
		}
	OUTPUT:
		RETVAL

void
slurm_print_slurmd_status(slurm_t self, FILE *out, HV *slurmd_status)
	PREINIT:
		slurmd_status_t st;
	INIT:
		if (out == NULL) {
			Perl_croak (aTHX_ "Invalid output stream specified: FILE not found");
		}
		if (hv_to_slurmd_status(slurmd_status, &st) < 0) {
			XSRETURN_UNDEF;
		}
		if (self); /* this is needed to avoid a warning about
			      unused variables.  But if we take slurm_t self
			      out of the mix Slurm-> doesn't work,
			      only Slurm::
			    */
	C_ARGS:
		out, &st

void
slurm_print_key_pairs(slurm_t self, FILE *out, List key_pairs, char *title)
	INIT:
		if (out == NULL) {
			Perl_croak (aTHX_ "Invalid output stream specified: FILE not found");
		}
		if (self); /* this is needed to avoid a warning about
			      unused variables.  But if we take slurm_t self
			      out of the mix Slurm-> doesn't work,
			      only Slurm::
			    */
	C_ARGS:
		out, key_pairs, title

int
slurm_update_step(slurm_t self, HV *step_msg)
	PREINIT:
		step_update_request_msg_t su_msg;
	CODE:
		if (self); /* this is needed to avoid a warning about
			      unused variables.  But if we take slurm_t self
			      out of the mix Slurm-> doesn't work,
			      only Slurm::
			    */
		if (hv_to_step_update_request_msg(step_msg, &su_msg) < 0) {
			RETVAL = SLURM_ERROR;
		} else {
			RETVAL = slurm_update_step(&su_msg);
		}
	OUTPUT:
		RETVAL


######################################################################
#	SLURM JOB RESOURCES READ/PRINT FUNCTIONS
######################################################################
int
slurm_job_cpus_allocated_on_node_id(slurm_t self, SV *job_res, int node_id)
	CODE:
		if (self); /* this is needed to avoid a warning about
			      unused variables.  But if we take slurm_t self
			      out of the mix Slurm-> doesn't work,
			      only Slurm::
			    */
		if(job_res) {
			RETVAL = slurm_job_cpus_allocated_on_node_id(
				(job_resources_t *)SV2ptr(job_res), node_id);
		} else {
			RETVAL = 0;
		}
	OUTPUT:
		RETVAL

int
slurm_job_cpus_allocated_on_node(slurm_t self, SV *job_res, char *node_name)
	CODE:
		if (self); /* this is needed to avoid a warning about
			      unused variables.  But if we take slurm_t self
			      out of the mix Slurm-> doesn't work,
			      only Slurm::
			    */
		if(job_res) {
			RETVAL = slurm_job_cpus_allocated_on_node(
				(job_resources_t *)SV2ptr(job_res), node_name);
		} else {
			RETVAL = 0;
		}
	OUTPUT:
		RETVAL


######################################################################
#	SLURM JOB CONFIGURATION READ/PRINT/UPDATE FUNCTIONS
######################################################################
MODULE = Slurm		PACKAGE = Slurm::job_info_msg_t		PREFIX=job_info_msg_t_

void
job_info_msg_t_DESTROY(job_info_msg_t *ji_msg)
	CODE:
		slurm_free_job_info_msg(ji_msg);


######################################################################
MODULE = Slurm		PACKAGE = Slurm		PREFIX=slurm_

# $time = $slurm->get_end_time($job_id);
time_t
slurm_get_end_time(slurm_t self, uint32_t job_id)
	PREINIT:
		time_t tmp_time;
		int rc;
	CODE:
		if (self); /* this is needed to avoid a warning about
			      unused variables.  But if we take slurm_t self
			      out of the mix Slurm-> doesn't work,
			      only Slurm::
			    */
		rc = slurm_get_end_time(job_id, &tmp_time);
		if (rc == SLURM_SUCCESS) {
			RETVAL = tmp_time;
		} else {
			XSRETURN_UNDEF;
		}
	OUTPUT:
		RETVAL

long
slurm_get_rem_time(slurm_t self, uint32_t job_id)
	INIT:
		if (self); /* this is needed to avoid a warning about
			      unused variables.  But if we take slurm_t self
			      out of the mix Slurm-> doesn't work,
			      only Slurm::
			    */
	C_ARGS:
		job_id

int
slurm_job_node_ready(slurm_t self, uint32_t job_id)
	INIT:
		if (self); /* this is needed to avoid a warning about
			      unused variables.  But if we take slurm_t self
			      out of the mix Slurm-> doesn't work,
			      only Slurm::
			    */
	C_ARGS:
		job_id

#
# $resp = $slurm->load_job($job_id, $show_flags);
#
HV *
slurm_load_job(slurm_t self, uint32_t job_id, uint16_t show_flags=0)
	PREINIT:
		job_info_msg_t *ji_msg;
		int rc;
	CODE:
		if (self); /* this is needed to avoid a warning about
			      unused variables.  But if we take slurm_t self
			      out of the mix Slurm-> doesn't work,
			      only Slurm::
			    */
		rc = slurm_load_job(&ji_msg, job_id, show_flags);
		if (rc == SLURM_SUCCESS) {
			RETVAL = newHV();
			sv_2mortal((SV*)RETVAL);
			rc = job_info_msg_to_hv(ji_msg, RETVAL);
			/* cannot free ji_msg because RETVAL holds data in it */
			if (rc >= 0) {
				hv_store_ptr(RETVAL, "job_info_msg", ji_msg, "Slurm::job_info_msg_t");
			}
			if (rc < 0) {
				XSRETURN_UNDEF;
			}
		} else {
			XSRETURN_UNDEF;
		}
	OUTPUT:
		RETVAL

#
# $resp = $slurm->load_jobs($update_time, $show_flags);
#
HV *
slurm_load_jobs(slurm_t self, time_t update_time=0, uint16_t show_flags=0)
	PREINIT:
		job_info_msg_t *ji_msg;
		int rc;
	CODE:
		if (self); /* this is needed to avoid a warning about
			      unused variables.  But if we take slurm_t self
			      out of the mix Slurm-> doesn't work,
			      only Slurm::
			    */
		rc = slurm_load_jobs(update_time, &ji_msg, show_flags);
		if (rc == SLURM_SUCCESS) {
			RETVAL = newHV();
			sv_2mortal((SV*)RETVAL);
			rc = job_info_msg_to_hv(ji_msg, RETVAL);
			/* cannot free ji_msg because RETVAL holds data in it */
			if (rc >= 0) {
				hv_store_ptr(RETVAL, "job_info_msg", ji_msg, "Slurm::job_info_msg_t");
			}
			if (rc < 0) {
				XSRETURN_UNDEF;
			}
		} else {
			XSRETURN_UNDEF;
		}
	OUTPUT:
		RETVAL

int
slurm_notify_job(slurm_t self, uint32_t job_id, char *message)
	INIT:
		if (self); /* this is needed to avoid a warning about
			      unused variables.  But if we take slurm_t self
			      out of the mix Slurm-> doesn't work,
			      only Slurm::
			    */
	C_ARGS:
		job_id, message

#
# $job_id = $slurm->pid2jobid($job_pid);
#
uint32_t
slurm_pid2jobid(slurm_t self, pid_t job_pid)
	PREINIT:
		uint32_t tmp_pid;
		int rc;
	CODE:
		if (self); /* this is needed to avoid a warning about
			      unused variables.  But if we take slurm_t self
			      out of the mix Slurm-> doesn't work,
			      only Slurm::
			    */
		rc = slurm_pid2jobid(job_pid, &tmp_pid);
		if (rc == SLURM_SUCCESS) {
			RETVAL = tmp_pid;
		} else {
			XSRETURN_UNDEF;
		}
	OUTPUT:
		RETVAL

void
slurm_print_job_info(slurm_t self, FILE* out, HV *job_info, int one_liner=0)
	PREINIT:
		job_info_t ji;
	INIT:
		if (self); /* this is needed to avoid a warning about
			      unused variables.  But if we take slurm_t self
			      out of the mix Slurm-> doesn't work,
			      only Slurm::
			    */
		if (out == NULL) {
			Perl_croak (aTHX_ "Invalid output stream specified: FILE not found");
		}
		if (hv_to_job_info(job_info, &ji) < 0) {
			XSRETURN_UNDEF;
		}
	C_ARGS:
		out, &ji, one_liner
	CLEANUP:
		xfree(ji.exc_node_inx);
		xfree(ji.node_inx);
		xfree(ji.req_node_inx);

void
slurm_print_job_info_msg(slurm_t self, FILE *out, HV *job_info_msg, int one_liner=0)
	PREINIT:
		job_info_msg_t ji_msg;
	INIT:
		if (self); /* this is needed to avoid a warning about
			      unused variables.  But if we take slurm_t self
			      out of the mix Slurm-> doesn't work,
			      only Slurm::
			    */
		if (out == NULL) {
			Perl_croak (aTHX_ "Invalid output stream specified: FILE not found");
		}
		if (hv_to_job_info_msg(job_info_msg, &ji_msg) < 0) {
			XSRETURN_UNDEF;
		}
	C_ARGS:
		out, &ji_msg, one_liner
	CLEANUP:
		xfree(ji_msg.job_array);

char_xfree *
slurm_sprint_job_info(slurm_t self, HV *job_info, int one_liner=0)
	PREINIT:
		job_info_t ji;
		char *tmp_str = NULL;
	CODE:
		if (self); /* this is needed to avoid a warning about
			      unused variables.  But if we take slurm_t self
			      out of the mix Slurm-> doesn't work,
			      only Slurm::
			    */
		if(hv_to_job_info(job_info, &ji) < 0) {
			XSRETURN_UNDEF;
		}
		tmp_str = slurm_sprint_job_info(&ji, one_liner);
		xfree(ji.exc_node_inx);
		xfree(ji.node_inx);
		xfree(ji.req_node_inx);
		RETVAL = tmp_str;
	OUTPUT:
		RETVAL

int
slurm_update_job(slurm_t self, HV *job_info)
	PREINIT:
		job_desc_msg_t update_msg;
	INIT:
		if (self); /* this is needed to avoid a warning about
			      unused variables.  But if we take slurm_t self
			      out of the mix Slurm-> doesn't work,
			      only Slurm::
			    */
		if(hv_to_job_desc_msg(job_info, &update_msg) < 0) {
			XSRETURN_UNDEF;
		}
	C_ARGS:
		&update_msg
	CLEANUP:
		free_job_desc_msg_memory(&update_msg);



######################################################################
#	SLURM JOB STEP CONFIGURATION READ/PRINT/UPDATE FUNCTIONS
######################################################################

HV *
slurm_get_job_steps(slurm_t self, time_t update_time=0, uint32_t job_id=NO_VAL, uint32_t step_id=NO_VAL, uint16_t show_flags=0)
	PREINIT:
		int rc;
		job_step_info_response_msg_t *resp_msg;
	CODE:
		if (self); /* this is needed to avoid a warning about
			      unused variables.  But if we take slurm_t self
			      out of the mix Slurm-> doesn't work,
			      only Slurm::
			    */
		rc = slurm_get_job_steps(update_time, job_id, step_id, &resp_msg, show_flags);
		if(rc == SLURM_SUCCESS) {
			RETVAL = newHV();
			sv_2mortal((SV*)RETVAL);
			rc = job_step_info_response_msg_to_hv(resp_msg, RETVAL);
			slurm_free_job_step_info_response_msg(resp_msg);
			if (rc < 0) {
				XSRETURN_UNDEF;
			}
		} else {
			XSRETURN_UNDEF;
		}
	OUTPUT:
		RETVAL

void
slurm_print_job_step_info_msg(slurm_t self, FILE *out, HV *step_info_msg, int one_liner=0)
	PREINIT:
		job_step_info_response_msg_t si_msg;
	INIT:
		if (self); /* this is needed to avoid a warning about
			      unused variables.  But if we take slurm_t self
			      out of the mix Slurm-> doesn't work,
			      only Slurm::
			    */
		if (out == NULL) {
			Perl_croak (aTHX_ "Invalid output stream specified: FILE not found");
		}
		if(hv_to_job_step_info_response_msg(step_info_msg, &si_msg) < 0) {
			XSRETURN_UNDEF;
		}
	C_ARGS:
		out, &si_msg, one_liner
	CLEANUP:
		xfree(si_msg.job_steps);

void
slurm_print_job_step_info(slurm_t self, FILE *out, HV *step_info, int one_liner=0)
	PREINIT:
		job_step_info_t si;
	INIT:
		if (self); /* this is needed to avoid a warning about
			      unused variables.  But if we take slurm_t self
			      out of the mix Slurm-> doesn't work,
			      only Slurm::
			    */
		if (out == NULL) {
			Perl_croak (aTHX_ "Invalid output stream specified: FILE not found");
		}
		if(hv_to_job_step_info(step_info, &si) < 0) {
			XSRETURN_UNDEF;
		}
	C_ARGS:
		out, &si, one_liner
	CLEANUP:
		xfree(si.node_inx);

char_xfree *
slurm_sprint_job_step_info(slurm_t self, HV *step_info, int one_liner=0)
	PREINIT:
		job_step_info_t si;
	CODE:
		if (self); /* this is needed to avoid a warning about
			      unused variables.  But if we take slurm_t self
			      out of the mix Slurm-> doesn't work,
			      only Slurm::
			    */
		if(hv_to_job_step_info(step_info, &si) < 0) {
			XSRETURN_UNDEF;
		}
		RETVAL = slurm_sprint_job_step_info(&si, one_liner);
		xfree(si.node_inx);
	OUTPUT:
		RETVAL

HV *
slurm_job_step_layout_get(slurm_t self, uint32_t job_id, uint32_t step_id)
	PREINIT:
		int rc;
		slurm_step_layout_t *layout;
	CODE:
		if (self); /* this is needed to avoid a warning about
			      unused variables.  But if we take slurm_t self
			      out of the mix Slurm-> doesn't work,
			      only Slurm::
			    */
		layout = slurm_job_step_layout_get(job_id, step_id);
		if(layout == NULL) {
			XSRETURN_UNDEF;
		} else {
			RETVAL = newHV();
			sv_2mortal((SV*)RETVAL);
			rc = slurm_step_layout_to_hv(layout, RETVAL);
			slurm_job_step_layout_free(layout);
			if (rc < 0) {
				XSRETURN_UNDEF;
			}
		}
	OUTPUT:
		RETVAL

HV *
slurm_job_step_stat(slurm_t self, uint32_t job_id, uint32_t step_id, char *nodelist=NULL)
	PREINIT:
		int rc;
		job_step_stat_response_msg_t *resp_msg;
	CODE:
		if (self); /* this is needed to avoid a warning about
			      unused variables.  But if we take slurm_t self
			      out of the mix Slurm-> doesn't work,
			      only Slurm::
			    */
		rc = slurm_job_step_stat(job_id, step_id, nodelist, &resp_msg);
		if (rc == SLURM_SUCCESS) {
			RETVAL = newHV();
			sv_2mortal((SV*)RETVAL);
			rc = job_step_stat_response_msg_to_hv(resp_msg, RETVAL);
			slurm_job_step_stat_response_msg_free(resp_msg);
			if (rc < 0) {
				XSRETURN_UNDEF;
			}
		} else {
			errno = rc;
			XSRETURN_UNDEF;
		}
	OUTPUT:
		RETVAL

HV *
slurm_job_step_get_pids(slurm_t self, uint32_t job_id, uint32_t step_id, char *nodelist=NULL)
	PREINIT:
		int rc;
		job_step_pids_response_msg_t *resp_msg;
	CODE:
		if (self); /* this is needed to avoid a warning about
			      unused variables.  But if we take slurm_t self
			      out of the mix Slurm-> doesn't work,
			      only Slurm::
			    */
		rc = slurm_job_step_get_pids(job_id, step_id, nodelist, &resp_msg);
		if (rc == SLURM_SUCCESS) {
			RETVAL = newHV();
			sv_2mortal((SV*)RETVAL);
			rc = job_step_pids_response_msg_to_hv(resp_msg, RETVAL);
			slurm_job_step_pids_response_msg_free(resp_msg);
			if (rc < 0) {
				XSRETURN_UNDEF;
			}
		} else {
			errno = rc;
			XSRETURN_UNDEF;
		}
	OUTPUT:
		RETVAL

######################################################################
#	SLURM NODE CONFIGURATION READ/PRINT/UPDATE FUNCTIONS
######################################################################
MODULE = Slurm		PACKAGE = Slurm::node_info_msg_t	PREFIX=node_info_msg_t_

void
node_info_msg_t_DESTROY(node_info_msg_t *ni_msg)
	CODE:
		slurm_free_node_info_msg(ni_msg);


######################################################################
MODULE = Slurm		PACKAGE = Slurm		PREFIX=slurm_

HV *
slurm_load_node(slurm_t self, time_t update_time=0, uint16_t show_flags=0)
	PREINIT:
		node_info_msg_t *ni_msg = NULL;
		int rc;
	CODE:
		if (self); /* this is needed to avoid a warning about
			      unused variables.  But if we take slurm_t self
			      out of the mix Slurm-> doesn't work,
			      only Slurm::
			    */
		rc = slurm_load_node(update_time, &ni_msg, show_flags | SHOW_MIXED);
		if (rc == SLURM_SUCCESS) {
			RETVAL = newHV();
			sv_2mortal((SV*)RETVAL);
			/* RETVAL holds ni_msg->select_nodeinfo, so delay free-ing the msg */
			rc = node_info_msg_to_hv(ni_msg, RETVAL);
			if (rc >= 0) {
				rc = hv_store_ptr(RETVAL, "node_info_msg", ni_msg, "Slurm::node_info_msg_t");
			}
			if (rc < 0) {
				XSRETURN_UNDEF;
			}
		} else {
			XSRETURN_UNDEF;
		}
	OUTPUT:
		RETVAL

void
slurm_print_node_info_msg(slurm_t self, FILE *out, HV *node_info_msg, int one_liner=0)
	PREINIT:
		node_info_msg_t ni_msg;
	INIT:
		if (self); /* this is needed to avoid a warning about
			      unused variables.  But if we take slurm_t self
			      out of the mix Slurm-> doesn't work,
			      only Slurm::
			    */
		if (out == NULL) {
			Perl_croak (aTHX_ "Invalid output stream specified: FILE not found");
		}
		if(hv_to_node_info_msg(node_info_msg, &ni_msg) < 0) {
			XSRETURN_UNDEF;
		}
	C_ARGS:
		out, &ni_msg, one_liner
	CLEANUP:
		xfree(ni_msg.node_array);

void
slurm_print_node_table(slurm_t self, FILE *out, HV *node_info, int node_scaling=1, int one_liner=0)
	PREINIT:
		node_info_t ni;
	INIT:
		if (self); /* this is needed to avoid a warning about
			      unused variables.  But if we take slurm_t self
			      out of the mix Slurm-> doesn't work,
			      only Slurm::
			    */
		if (out == NULL) {
			Perl_croak (aTHX_ "Invalid output stream specified: FILE not found");
		}
		if(hv_to_node_info(node_info, &ni) < 0) {
			XSRETURN_UNDEF;
		}
	C_ARGS:
		out, &ni, node_scaling, one_liner

char_xfree *
slurm_sprint_node_table(slurm_t self, HV *node_info, int node_scaling=1, int one_liner=0)
	PREINIT:
		node_info_t ni;
	CODE:
		if (self); /* this is needed to avoid a warning about
			      unused variables.  But if we take slurm_t self
			      out of the mix Slurm-> doesn't work,
			      only Slurm::
			    */
		if(hv_to_node_info(node_info, &ni) < 0) {
			XSRETURN_UNDEF;
		}
		RETVAL = slurm_sprint_node_table(&ni, node_scaling, one_liner);
	OUTPUT:
		RETVAL

int
slurm_update_node(slurm_t self, HV *update_req)
	PREINIT:
		update_node_msg_t node_msg;
	INIT:
		if (self); /* this is needed to avoid a warning about
			      unused variables.  But if we take slurm_t self
			      out of the mix Slurm-> doesn't work,
			      only Slurm::
			    */
		if(hv_to_update_node_msg(update_req, &node_msg) < 0) {
			XSRETURN_UNDEF;
		}
	C_ARGS:
		&node_msg


######################################################################
#	SLURM SWITCH TOPOLOGY CONFIGURATION READ/PRINT FUNCTIONS
######################################################################

HV *
slurm_load_topo(slurm_t self)
	PREINIT:
		topo_info_response_msg_t *topo_info_msg = NULL;
		int rc;
	CODE:
		if (self); /* this is needed to avoid a warning about
			      unused variables.  But if we take slurm_t self
			      out of the mix Slurm-> doesn't work,
			      only Slurm::
			    */
		rc = slurm_load_topo( &topo_info_msg);
		if(rc == SLURM_SUCCESS) {
			RETVAL = newHV();
			sv_2mortal((SV*)RETVAL);
			rc = topo_info_response_msg_to_hv(topo_info_msg, RETVAL);
			slurm_free_topo_info_msg(topo_info_msg);
			if (rc < 0) {
				XSRETURN_UNDEF;
			}
		} else {
			XSRETURN_UNDEF;
		}
	OUTPUT:
		RETVAL

void
slurm_print_topo_info_msg(slurm_t self, FILE *out, HV *topo_info_msg, int one_liner=0)
	PREINIT:
		topo_info_response_msg_t ti_msg;
	INIT:
		if (self); /* this is needed to avoid a warning about
			      unused variables.  But if we take slurm_t self
			      out of the mix Slurm-> doesn't work,
			      only Slurm::
			    */
		if (out == NULL) {
			Perl_croak (aTHX_ "Invalid output stream specified: FILE not found");
		}
		if(hv_to_topo_info_response_msg(topo_info_msg, &ti_msg) < 0) {
			XSRETURN_UNDEF;
		}
	C_ARGS:
		out, &ti_msg, one_liner
	CLEANUP:
		xfree(ti_msg.topo_array);

void
slurm_print_topo_record(slurm_t self, FILE *out, HV *topo_info, int one_liner=0)
	PREINIT:
		topo_info_t ti;
	INIT:
		if (self); /* this is needed to avoid a warning about
			      unused variables.  But if we take slurm_t self
			      out of the mix Slurm-> doesn't work,
			      only Slurm::
			    */
		if (out == NULL) {
			Perl_croak (aTHX_ "Invalid output stream specified: FILE not found");
		}
		if(hv_to_topo_info(topo_info, &ti) < 0) {
			XSRETURN_UNDEF;
		}
	C_ARGS:
		out, &ti, one_liner


######################################################################
#	SLURM SELECT READ/PRINT/UPDATE FUNCTIONS
######################################################################
int
slurm_get_select_jobinfo(slurm_t self, dynamic_plugin_data_t *jobinfo, uint32_t data_type, SV *data)
	PREINIT:
		uint16_t tmp_16, tmp_array[SYSTEM_DIMENSIONS];
		uint32_t tmp_32;
		char *tmp_str;
		select_jobinfo_t *tmp_ptr;
		int i;
	CODE:
		if (self); /* this is needed to avoid a warning about
			      unused variables.  But if we take slurm_t self
			      out of the mix Slurm-> doesn't work,
			      only Slurm::
			    */
		switch(data_type) {
		case SELECT_JOBDATA_GEOMETRY: /* data-> uint16_t geometry[SYSTEM_DIMENSIONS] */
			RETVAL = slurm_get_select_jobinfo(jobinfo, data_type, tmp_array);
			if (RETVAL == 0) {
				AV *avp = newAV();
				for (i = 0; i < SYSTEM_DIMENSIONS; i ++) {
					av_store_uint16_t(avp, i, tmp_array[i]);
				}
				sv_setsv(data, (SV*)newRV_noinc((SV*)avp));
			}
			break;
		case SELECT_JOBDATA_ROTATE: /* data-> uint16_t rotate */
		case SELECT_JOBDATA_CONN_TYPE: /* data-> uint16_t connection_type */
		case SELECT_JOBDATA_ALTERED: /* data-> uint16_t altered */
		case SELECT_JOBDATA_REBOOT:  /* data-> uint16_t reboot */
			RETVAL = slurm_get_select_jobinfo(jobinfo, data_type, &tmp_16);
			if (RETVAL == 0) {
				sv_setuv(data, (UV)tmp_16);
			}
			break;
		case SELECT_JOBDATA_NODE_CNT: /* data-> uint32_t node_cnt */
		case SELECT_JOBDATA_RESV_ID: /* data-> uint32_t reservation_id */
			RETVAL = slurm_get_select_jobinfo(jobinfo, data_type, &tmp_32);
			if (RETVAL == 0) {
				sv_setuv(data, (UV)tmp_32);
			}
			break;
		case SELECT_JOBDATA_BLOCK_ID: /* data-> char *bg_block_id */
		case SELECT_JOBDATA_NODES:   /* data-> char *nodes */
		case SELECT_JOBDATA_IONODES: /* data-> char *ionodes */
		case SELECT_JOBDATA_BLRTS_IMAGE: /* data-> char *blrtsimage */
		case SELECT_JOBDATA_LINUX_IMAGE: /* data-> char *linuximage */
		case SELECT_JOBDATA_MLOADER_IMAGE: /* data-> char *mloaderimage */
		case SELECT_JOBDATA_RAMDISK_IMAGE: /* data-> char *ramdiskimage */
			RETVAL = slurm_get_select_jobinfo(jobinfo, data_type, &tmp_str);
			if (RETVAL == 0) {
				char *str;
				int len = strlen(tmp_str) + 1;
				New(0, str, len, char);
				Copy(tmp_str, str, len, char);
				xfree(tmp_str);
				sv_setpvn(data, str, len);
			}
			break;
		case SELECT_JOBDATA_PTR: /* data-> select_jobinfo_t *jobinfo */
			RETVAL = slurm_get_select_jobinfo(jobinfo, data_type, &tmp_ptr);
			if (RETVAL == 0) {
				sv_setref_pv(data, "Slurm::select_jobinfo_t", (void*)tmp_ptr);
			}
			break;
		default:
			RETVAL = slurm_get_select_jobinfo(jobinfo, data_type, NULL);
		}
	OUTPUT:
		RETVAL

#
# $rc = $slurm->get_select_nodeinfo($nodeinfo, $data_type, $state, $data);
#
int
slurm_get_select_nodeinfo(slurm_t self, dynamic_plugin_data_t *nodeinfo, uint32_t data_type, uint32_t state, SV *data)
	PREINIT:
		uint16_t tmp_16;
		char *tmp_str;
		bitstr_t *tmp_bitmap;
		select_nodeinfo_t *tmp_ptr;
	CODE:
		if (self); /* this is needed to avoid a warning about
			      unused variables.  But if we take slurm_t self
			      out of the mix Slurm-> doesn't work,
			      only Slurm::
			    */
		switch(data_type) {
		case SELECT_NODEDATA_BITMAP_SIZE: /* data-> uint16_t */
		case SELECT_NODEDATA_SUBGRP_SIZE: /* data-> uint16_t */
		case SELECT_NODEDATA_SUBCNT:      /* data-> uint16_t */
			RETVAL = slurm_get_select_nodeinfo(nodeinfo, data_type, state, &tmp_16);
			if (RETVAL == 0) {
				sv_setuv(data, (UV)tmp_16);
			}
			break;
		case SELECT_NODEDATA_BITMAP:      /* data-> bitstr_t * needs to be
						   * freed with FREE_NULL_BITMAP */
			RETVAL = slurm_get_select_nodeinfo(nodeinfo, data_type, state, &tmp_bitmap);
			if (RETVAL == 0) {
				sv_setref_pv(data, "Slurm::Bitstr", tmp_bitmap);
			}
			break;
		case SELECT_NODEDATA_STR:         /* data-> char *  needs to be freed with xfree */
			RETVAL = slurm_get_select_nodeinfo(nodeinfo, data_type, state, &tmp_str);
			if (RETVAL == 0) {
				char *str;
				int len = strlen(tmp_str) + 1;
				New(0, str, len, char);
				Copy(tmp_str, str, len, char);
				xfree(tmp_str);
				sv_setpvn(data, str, len);
			}
			break;
		case SELECT_NODEDATA_PTR:         /* data-> select_nodeinfo_t *nodeinfo */
			RETVAL = slurm_get_select_nodeinfo(nodeinfo, data_type, state, &tmp_ptr);
			if (RETVAL == 0) {
				sv_setref_pv(data, "Slurm::select_nodeinfo_t", (void*)tmp_ptr);
			}
			break;
		default:
			RETVAL = slurm_get_select_nodeinfo(nodeinfo, data_type, state, NULL);
		}
	OUTPUT:
		RETVAL

######################################################################
#	SLURM PARTITION CONFIGURATION READ/PRINT/UPDATE FUNCTIONS
######################################################################

HV *
slurm_load_partitions(slurm_t self, time_t update_time=0, uint16_t show_flags=0)
	PREINIT:
		partition_info_msg_t *part_info_msg;
		int rc;
	CODE:
		if (self); /* this is needed to avoid a warning about
			      unused variables.  But if we take slurm_t self
			      out of the mix Slurm-> doesn't work,
			      only Slurm::
			    */
		rc = slurm_load_partitions(update_time, &part_info_msg, show_flags);
		if(rc == SLURM_SUCCESS) {
			RETVAL = newHV();
			sv_2mortal((SV*)RETVAL);
			rc = partition_info_msg_to_hv(part_info_msg, RETVAL);
			slurm_free_partition_info_msg(part_info_msg);
			if (rc < 0) {
				XSRETURN_UNDEF;
			}
		} else {
			XSRETURN_UNDEF;
		}
	OUTPUT:
		RETVAL

void
slurm_print_partition_info_msg(slurm_t self, FILE *out, HV *part_info_msg, int one_liner=0)
	PREINIT:
		partition_info_msg_t pi_msg;
	INIT:
		if (self); /* this is needed to avoid a warning about
			      unused variables.  But if we take slurm_t self
			      out of the mix Slurm-> doesn't work,
			      only Slurm::
			    */
		if (out == NULL) {
			Perl_croak (aTHX_ "Invalid output stream specified: FILE not found");
		}
		if(hv_to_partition_info_msg(part_info_msg, &pi_msg) < 0) {
			XSRETURN_UNDEF;
		}
	C_ARGS:
		out, &pi_msg, one_liner
	CLEANUP:
		xfree(pi_msg.partition_array);

void
slurm_print_partition_info(slurm_t self, FILE *out, HV *part_info, int one_liner=0)
	PREINIT:
		partition_info_t pi;
	INIT:
		if (self); /* this is needed to avoid a warning about
			      unused variables.  But if we take slurm_t self
			      out of the mix Slurm-> doesn't work,
			      only Slurm::
			    */
		if (out == NULL) {
			Perl_croak (aTHX_ "Invalid output stream specified: FILE not found");
		}
		if(hv_to_partition_info(part_info, &pi) < 0) {
			XSRETURN_UNDEF;
		}
	C_ARGS:
		out, &pi, one_liner
	CLEANUP:
		xfree(pi.node_inx);

char_xfree *
slurm_sprint_partition_info(slurm_t self, HV *part_info, int one_liner=0)
	PREINIT:
		partition_info_t pi;
	CODE:
		if (self); /* this is needed to avoid a warning about
			      unused variables.  But if we take slurm_t self
			      out of the mix Slurm-> doesn't work,
			      only Slurm::
			    */
		if(hv_to_partition_info(part_info, &pi) < 0) {
			XSRETURN_UNDEF;
		}
		RETVAL = slurm_sprint_partition_info(&pi, one_liner);
		xfree(pi.node_inx);
	OUTPUT:
		RETVAL

int
slurm_create_partition(slurm_t self, HV *part_info)
	PREINIT:
		update_part_msg_t update_msg;
	INIT:
		if (self); /* this is needed to avoid a warning about
			      unused variables.  But if we take slurm_t self
			      out of the mix Slurm-> doesn't work,
			      only Slurm::
			    */
		if(hv_to_update_part_msg(part_info, &update_msg) < 0) {
			XSRETURN_UNDEF;
		}
	C_ARGS:
		&update_msg

int
slurm_update_partition(slurm_t self, HV *part_info)
	PREINIT:
		update_part_msg_t update_msg;
	INIT:
		if (self); /* this is needed to avoid a warning about
			      unused variables.  But if we take slurm_t self
			      out of the mix Slurm-> doesn't work,
			      only Slurm::
			    */
		if(hv_to_update_part_msg(part_info, &update_msg) < 0) {
			XSRETURN_UNDEF;
		}
	C_ARGS:
		&update_msg

int
slurm_delete_partition(slurm_t self, HV *delete_part_msg)
	PREINIT:
		delete_part_msg_t dp_msg;
	INIT:
		if (self); /* this is needed to avoid a warning about
			      unused variables.  But if we take slurm_t self
			      out of the mix Slurm-> doesn't work,
			      only Slurm::
			    */
		if(hv_to_delete_part_msg(delete_part_msg, &dp_msg) < 0) {
			XSRETURN_UNDEF;
		}
	C_ARGS:
		&dp_msg


######################################################################
#	SLURM RESERVATION CONFIGURATION READ/PRINT/UPDATE FUNCTIONS
######################################################################

HV *
slurm_load_reservations(slurm_t self, time_t update_time=0)
	PREINIT:
		reserve_info_msg_t *resv_info_msg = NULL;
		int rc;
	CODE:
		if (self); /* this is needed to avoid a warning about
			      unused variables.  But if we take slurm_t self
			      out of the mix Slurm-> doesn't work,
			      only Slurm::
			    */
		rc = slurm_load_reservations(update_time, &resv_info_msg);
		if(rc == SLURM_SUCCESS) {
			RETVAL = newHV();
			sv_2mortal((SV*)RETVAL);
			rc = reserve_info_msg_to_hv(resv_info_msg, RETVAL);
			slurm_free_reservation_info_msg(resv_info_msg);
			if (rc < 0) {
				XSRETURN_UNDEF;
			}
		} else {
			XSRETURN_UNDEF;
		}
	OUTPUT:
		RETVAL

char_free *
slurm_create_reservation(slurm_t self, HV *res_info)
	PREINIT:
		resv_desc_msg_t resv_msg;
	CODE:
		if (self); /* this is needed to avoid a warning about
			      unused variables.  But if we take slurm_t self
			      out of the mix Slurm-> doesn't work,
			      only Slurm::
			    */
		if(hv_to_update_reservation_msg(res_info, &resv_msg) < 0) {
			XSRETURN_UNDEF;
		}
		RETVAL = slurm_create_reservation(&resv_msg);
		if (RETVAL == NULL) {
			XSRETURN_UNDEF;
		}
	OUTPUT:
		RETVAL

int
slurm_update_reservation(slurm_t self, HV *res_info)
	PREINIT:
		resv_desc_msg_t resv_msg;
	INIT:
		if (self); /* this is needed to avoid a warning about
			      unused variables.  But if we take slurm_t self
			      out of the mix Slurm-> doesn't work,
			      only Slurm::
			    */
		if(hv_to_update_reservation_msg(res_info, &resv_msg) < 0) {
			XSRETURN_UNDEF;
		}
	C_ARGS:
		&resv_msg

int
slurm_delete_reservation(slurm_t self, HV *res_info)
	PREINIT:
		reservation_name_msg_t resv_name;
	INIT:
		if (self); /* this is needed to avoid a warning about
			      unused variables.  But if we take slurm_t self
			      out of the mix Slurm-> doesn't work,
			      only Slurm::
			    */
		if(hv_to_delete_reservation_msg(res_info, &resv_name) < 0) {
			XSRETURN_UNDEF;
		}
	C_ARGS:
		&resv_name

void
slurm_print_reservation_info_msg(slurm_t self, FILE *out, HV *resv_info_msg, int one_liner=0)
	PREINIT:
		reserve_info_msg_t ri_msg;
		int i;
	INIT:
		if (self); /* this is needed to avoid a warning about
			      unused variables.  But if we take slurm_t self
			      out of the mix Slurm-> doesn't work,
			      only Slurm::
			    */
		if (out == NULL) {
			Perl_croak (aTHX_ "Invalid output stream specified: FILE not found");
		}
		if(hv_to_reserve_info_msg(resv_info_msg, &ri_msg) < 0) {
			XSRETURN_UNDEF;
		}
	C_ARGS:
		out, &ri_msg, one_liner
	CLEANUP:
		for (i = 0; i < ri_msg.record_count; i ++)
			xfree(ri_msg.reservation_array[i]);
		xfree(ri_msg.reservation_array);

void
slurm_print_reservation_info(slurm_t self, FILE *out, HV *resv_info, int one_liner=0)
	PREINIT:
		reserve_info_t ri;
	INIT:
		if (self); /* this is needed to avoid a warning about
			      unused variables.  But if we take slurm_t self
			      out of the mix Slurm-> doesn't work,
			      only Slurm::
			    */
		if (out == NULL) {
			Perl_croak (aTHX_ "Invalid output stream specified: FILE not found");
		}
		if(hv_to_reserve_info(resv_info, &ri) < 0) {
			XSRETURN_UNDEF;
		}
	C_ARGS:
		out, &ri, one_liner
	CLEANUP:
		xfree(ri.node_inx);

char_xfree *
slurm_sprint_reservation_info(slurm_t self, HV *resv_info, int one_liner=0)
	PREINIT:
		reserve_info_t ri;
	CODE:
		if (self); /* this is needed to avoid a warning about
			      unused variables.  But if we take slurm_t self
			      out of the mix Slurm-> doesn't work,
			      only Slurm::
			    */
		if(hv_to_reserve_info(resv_info, &ri) < 0) {
			XSRETURN_UNDEF;
		}
		RETVAL = slurm_sprint_reservation_info(&ri, one_liner);
		xfree(ri.node_inx);
	OUTPUT:
		RETVAL


######################################################################
#	SLURM PING/RECONFIGURE/SHUTDOWN FUNCTIONS
######################################################################

int
slurm_ping(slurm_t self, uint16_t primary=1)
	INIT:
		if (self); /* this is needed to avoid a warning about
			      unused variables.  But if we take slurm_t self
			      out of the mix Slurm-> doesn't work,
			      only Slurm::
			    */
	C_ARGS:
		primary

int
slurm_reconfigure(slurm_t self)
	INIT:
		if (self); /* this is needed to avoid a warning about
			      unused variables.  But if we take slurm_t self
			      out of the mix Slurm-> doesn't work,
			      only Slurm::
			    */
	C_ARGS:

int
slurm_shutdown(slurm_t self, uint16_t options=0)
	INIT:
		if (self); /* this is needed to avoid a warning about
			      unused variables.  But if we take slurm_t self
			      out of the mix Slurm-> doesn't work,
			      only Slurm::
			    */
	C_ARGS:
		options

int
slurm_takeover(slurm_t self)
	INIT:
		if (self); /* this is needed to avoid a warning about
			      unused variables.  But if we take slurm_t self
			      out of the mix Slurm-> doesn't work,
			      only Slurm::
			    */
	C_ARGS:

int
slurm_set_debug_level(slurm_t self, uint32_t debug_level)
	INIT:
		if (self); /* this is needed to avoid a warning about
			      unused variables.  But if we take slurm_t self
			      out of the mix Slurm-> doesn't work,
			      only Slurm::
			    */
	C_ARGS:
		debug_level

int
slurm_set_schedlog_level(slurm_t self, uint32_t schedlog_level)
	INIT:
		if (self); /* this is needed to avoid a warning about
			      unused variables.  But if we take slurm_t self
			      out of the mix Slurm-> doesn't work,
			      only Slurm::
			    */
	C_ARGS:
		schedlog_level


######################################################################
#	SLURM JOB SUSPEND FUNCTIONS
######################################################################

int
slurm_suspend(slurm_t self, uint32_t job_id)
	INIT:
		if (self); /* this is needed to avoid a warning about
			      unused variables.  But if we take slurm_t self
			      out of the mix Slurm-> doesn't work,
			      only Slurm::
			    */
	C_ARGS:
		job_id

int
slurm_resume(slurm_t self, uint32_t job_id)
	INIT:
		if (self); /* this is needed to avoid a warning about
			      unused variables.  But if we take slurm_t self
			      out of the mix Slurm-> doesn't work,
			      only Slurm::
			    */
	C_ARGS:
		job_id

int
slurm_requeue(slurm_t self, uint32_t job_id, uint32_t state)
	INIT:
		if (self); /* this is needed to avoid a warning about
			      unused variables.  But if we take slurm_t self
			      out of the mix Slurm-> doesn't work,
			      only Slurm::
			    */
	C_ARGS:
		job_id, state


######################################################################
#	SLURM JOB CHECKPOINT FUNCTIONS
######################################################################

int
slurm_checkpoint_able(slurm_t self, uint32_t job_id, uint32_t step_id, OUT time_t start_time)
	INIT:
		if (self); /* this is needed to avoid a warning about
			      unused variables.  But if we take slurm_t self
			      out of the mix Slurm-> doesn't work,
			      only Slurm::
			    */
	C_ARGS:
		job_id, step_id, &start_time

int
slurm_checkpoint_disable(slurm_t self, uint32_t job_id, uint32_t step_id)
	INIT:
		if (self); /* this is needed to avoid a warning about
			      unused variables.  But if we take slurm_t self
			      out of the mix Slurm-> doesn't work,
			      only Slurm::
			    */
	C_ARGS:
		job_id, step_id

int
slurm_checkpoint_enable(slurm_t self, uint32_t job_id, uint32_t step_id)
	INIT:
		if (self); /* this is needed to avoid a warning about
			      unused variables.  But if we take slurm_t self
			      out of the mix Slurm-> doesn't work,
			      only Slurm::
			    */
	C_ARGS:
		job_id, step_id

int
slurm_checkpoint_create(slurm_t self, uint32_t job_id, uint32_t step_id, uint16_t max_wait, char *image_dir)
	INIT:
		if (self); /* this is needed to avoid a warning about
			      unused variables.  But if we take slurm_t self
			      out of the mix Slurm-> doesn't work,
			      only Slurm::
			    */
	C_ARGS:
		job_id, step_id, max_wait, image_dir

int
slurm_checkpoint_requeue(slurm_t self, uint32_t job_id, uint16_t max_wait, char *image_dir)
	INIT:
		if (self); /* this is needed to avoid a warning about
			      unused variables.  But if we take slurm_t self
			      out of the mix Slurm-> doesn't work,
			      only Slurm::
			    */
	C_ARGS:
		job_id, max_wait, image_dir

int
slurm_checkpoint_vacate(slurm_t self, uint32_t job_id, uint32_t step_id, uint16_t max_wait, char *image_dir)
	INIT:
		if (self); /* this is needed to avoid a warning about
			      unused variables.  But if we take slurm_t self
			      out of the mix Slurm-> doesn't work,
			      only Slurm::
			    */
	C_ARGS:
		job_id, step_id, max_wait, image_dir

int
slurm_checkpoint_restart(slurm_t self, uint32_t job_id, uint32_t step_id, uint16_t stick, char *image_dir)
	INIT:
		if (self); /* this is needed to avoid a warning about
			      unused variables.  But if we take slurm_t self
			      out of the mix Slurm-> doesn't work,
			      only Slurm::
			    */
	C_ARGS:
		job_id, step_id, stick, image_dir

int
slurm_checkpoint_complete(slurm_t self, uint32_t job_id, uint32_t step_id, time_t begin_time, uint32_t error_code, char *error_msg)
	INIT:
		if (self); /* this is needed to avoid a warning about
			      unused variables.  But if we take slurm_t self
			      out of the mix Slurm-> doesn't work,
			      only Slurm::
			    */
	C_ARGS:
		job_id, step_id, begin_time, error_code, error_msg

int
slurm_checkpoint_error(slurm_t self, uint32_t job_id, uint32_t step_id, OUT uint32_t error_code, OUT char *error_msg)
	PREINIT:
		char* err_msg = NULL;
	CODE:
		if (self); /* this is needed to avoid a warning about
			      unused variables.  But if we take slurm_t self
			      out of the mix Slurm-> doesn't work,
			      only Slurm::
			    */
		error_code = SLURM_SUCCESS;
		RETVAL = slurm_checkpoint_error(job_id, step_id, (uint32_t *)&error_code, &err_msg);
		Newz(0, error_msg, strlen(err_msg), char);
		Copy(err_msg, error_msg, strlen(err_msg), char);
		xfree(err_msg);
	OUTPUT:
		RETVAL

int
slurm_checkpoint_tasks(slurm_t self, uint32_t job_id, uint16_t step_id, time_t begin_time, char *image_dir, uint16_t max_wait, char *nodelist)
	INIT:
		if (self); /* this is needed to avoid a warning about
			      unused variables.  But if we take slurm_t self
			      out of the mix Slurm-> doesn't work,
			      only Slurm::
			    */
	C_ARGS:
		job_id, step_id, begin_time, image_dir, max_wait, nodelist


######################################################################
#	SLURM TRIGGER FUNCTIONS
######################################################################

int slurm_set_trigger(slurm_t self, HV *trigger_info)
	PREINIT:
		trigger_info_t ti;
	INIT:
		if (self); /* this is needed to avoid a warning about
			      unused variables.  But if we take slurm_t self
			      out of the mix Slurm-> doesn't work,
			      only Slurm::
			    */
	       if(hv_to_trigger_info(trigger_info, &ti) < 0) {
			XSRETURN_UNDEF;
		}
	C_ARGS:
		&ti

int slurm_clear_trigger(slurm_t self, HV *trigger_info)
	PREINIT:
		trigger_info_t ti;
	INIT:
		if (self); /* this is needed to avoid a warning about
			      unused variables.  But if we take slurm_t self
			      out of the mix Slurm-> doesn't work,
			      only Slurm::
			    */
		if(hv_to_trigger_info(trigger_info, &ti) < 0) {
			XSRETURN_UNDEF;
		}
	C_ARGS:
		&ti

HV *
slurm_get_triggers(slurm_t self)
	PREINIT:
		trigger_info_msg_t *ti_msg;
		int rc;
	CODE:
		if (self); /* this is needed to avoid a warning about
			      unused variables.  But if we take slurm_t self
			      out of the mix Slurm-> doesn't work,
			      only Slurm::
			    */
		rc = slurm_get_triggers(&ti_msg);
		if(rc == SLURM_SUCCESS) {
			RETVAL = newHV();
			sv_2mortal((SV*)RETVAL);
			rc = trigger_info_msg_to_hv(ti_msg, RETVAL);
			slurm_free_trigger_msg(ti_msg);
			if (rc < 0) {
				XSRETURN_UNDEF;
			}
		} else {
			XSRETURN_UNDEF;
		}
	OUTPUT:
		RETVAL

int
slurm_pull_trigger(slurm_t self, HV *trigger_info)
	PREINIT:
		trigger_info_t ti;
	INIT:
		if (self); /* this is needed to avoid a warning about
			      unused variables.  But if we take slurm_t self
			      out of the mix Slurm-> doesn't work,
			      only Slurm::
			    */
		if(hv_to_trigger_info(trigger_info, &ti) < 0) {
			XSRETURN_UNDEF;
		}
	C_ARGS:
		&ti

######################################################################
#	SLURM HOSTLIST FUNCTIONS
######################################################################
MODULE=Slurm PACKAGE=Slurm::Hostlist PREFIX=slurm_hostlist_

hostlist_t
slurm_hostlist_create(char* hostlist)

int
slurm_hostlist_count(hostlist_t hl)

int
slurm_hostlist_find(hostlist_t hl, char* hostname)

int
slurm_hostlist_push(hostlist_t hl, char* hosts)

int
slurm_hostlist_push_host(hostlist_t hl, char* host)

char_xfree *
slurm_hostlist_ranged_string(hostlist_t hl)
	CODE:
		RETVAL = slurm_hostlist_ranged_string_xmalloc(hl);
		if (RETVAL == NULL) {
			XSRETURN_UNDEF;
		}
	OUTPUT:
		RETVAL

char_free *
slurm_hostlist_shift(hostlist_t hl = NULL)
	CODE:
		RETVAL = slurm_hostlist_shift(hl);
		if (RETVAL == NULL) {
			XSRETURN_UNDEF;
		}
	OUTPUT:
		RETVAL

void
slurm_hostlist_uniq(hostlist_t hl)

void
slurm_hostlist_DESTROY(hostlist_t hl)
	CODE:
		slurm_hostlist_destroy(hl);


# TODO: add some non-exported functions

######################################################################
#	LIST FUNCTIONS
######################################################################
MODULE = Slurm		PACKAGE = Slurm::List		PREFIX=slurm_list_

#void
#slurm_list_append(List l, void *x)

int
slurm_list_count(List l)

int
slurm_list_is_empty(List l)

#List
#slurm_list_create(ListDelF f)

#void
#slurm_list_sort(List l, ListCmpF f)

void
slurm_list_DESTROY(List l)
	CODE:
		slurm_list_destroy(l);

##################################################################################
MODULE = Slurm		PACKAGE = Slurm::ListIterator	PREFIX=slurm_list_iterator_

#void *
#slurm_list_iterator_find(ListIterator i, ListFindF f, void *key)
#	CODE:
#		RETVAL = slurm_list_find(i, f, key)
#	OUTPUT:
#		RETVAL

ListIterator
slurm_list_iterator_create(List l)

void
slurm_list_iterator_reset(ListIterator i)

#void *
#slurm_list_iterator_next(ListIterator i)
#	CODE:
#		RETVAL = slurm_list_next(i)
#	OUTPUT:
#		RETVAL

void
slurm_list_iterator_DESTROY(ListIterator i)
	CODE:
		slurm_list_iterator_destroy(i);


######################################################################
#	BITSTRING FUNCTIONS
######################################################################
MODULE = Slurm		PACKAGE = Slurm::Bitstr	PREFIX=slurm_bit_
#
# $bitmap = Slurm::Bitstr::alloc($nbits);
bitstr_t *
slurm_bit_alloc(bitoff_t nbits)
	POSTCALL:
		if(RETVAL == NULL) {
			XSRETURN_UNDEF;
		}

bitstr_t *
slurm_bit_copy(bitstr_t *b)
	POSTCALL:
		if(RETVAL == NULL) {
			XSRETURN_UNDEF;
		}

int
slurm_bit_test(bitstr_t *b, bitoff_t bit)

void
slurm_bit_set(bitstr_t *b, bitoff_t bit)

void
slurm_bit_clear(bitstr_t *b, bitoff_t bit)

void
slurm_bit_nset(bitstr_t *b, bitoff_t start, bitoff_t stop)

void
slurm_bit_nclear(bitstr_t *b, bitoff_t start, bitoff_t stop)

bitoff_t
slurm_bit_ffc(bitstr_t *b)

bitoff_t
slurm_bit_ffs(bitstr_t *b)

bitoff_t
slurm_bit_fls(bitstr_t *b)

bitoff_t
slurm_bit_nffc(bitstr_t *b, int n)

bitoff_t
slurm_bit_nffs(bitstr_t *b, int n)

bitoff_t
slurm_bit_noc(bitstr_t *b, int n, int seed)

bitoff_t
slurm_bit_size(bitstr_t *b)

void
slurm_bit_and(bitstr_t *b1, bitstr_t *b2)

void
slurm_bit_not(bitstr_t *b)

void
slurm_bit_or(bitstr_t *b1, bitstr_t *b2)

void
slurm_bit_copybits(bitstr_t *b1, bitstr_t *b2)

int
slurm_bit_set_count(bitstr_t *b)

int
slurm_bit_set_count_range(bitstr_t *b, int start, int end)

int
slurm_bit_clear_count(bitstr_t *b)

int
slurm_bit_nset_max_count(bitstr_t *b)

bitstr_t *
slurm_bit_rotate_copy(bitstr_t *b, int n, bitoff_t nbits)
	POSTCALL:
		if(RETVAL == NULL) {
			XSRETURN_UNDEF;
		}

void
slurm_bit_rotate(bitstr_t *b, int n)


# $str = $bitmap->fmt();
char *
slurm_bit_fmt(bitstr_t *b)
	PREINIT:
		int len = 1, bits;
		char *tmp_str;
	CODE:
		bits = slurm_bit_size(b);
		while(bits > 0) {
			bits /= 10;
			len ++;
		}
		bits = slurm_bit_size(b);
		len *= bits;
		New(0, tmp_str, len, char);
		slurm_bit_fmt(tmp_str, len, b);
		len = strlen(tmp_str) + 1;
		New(0, RETVAL, len, char);
		Copy(tmp_str, RETVAL, len, char);
		Safefree(tmp_str);
	OUTPUT:
		RETVAL

int
slurm_bit_unfmt(bitstr_t *b, char *str)


# $array = Slurm::Bitstr::fmt2int($str);
AV *
slurm_bit_fmt2int(char *str)
	PREINIT:
		int i = 0, *array;
	CODE:
		array = slurm_bitfmt2int(str);
		RETVAL = newAV();
		while (array[i] != -1) {
			av_store_int(RETVAL, i, array[i]);
			i ++;
		}
		xfree(array);
	OUTPUT:
		RETVAL


char *
slurm_bit_fmt_hexmask(bitstr_t *b)
	PREINIT:
		char *tmp_str;
		int len;
	CODE:
		tmp_str = slurm_bit_fmt_hexmask(b);
		len = strlen(tmp_str) + 1;
		New(0, RETVAL, len, char);
		Copy(tmp_str, RETVAL, len, char);
		xfree(tmp_str);
	OUTPUT:
		RETVAL

# XXX: only bits set in "str" are copied to "b".
#      bits set originally in "b" stay set after unfmt.
#      maybe this is a bug
int
slurm_bit_unfmt_hexmask(bitstr_t *b, char *str)

char *
slurm_bit_fmt_binmask(bitstr_t *b)
	PREINIT:
		char *tmp_str;
		int len;
	CODE:
		tmp_str = slurm_bit_fmt_binmask(b);
		len = strlen(tmp_str) + 1;
		New(0, RETVAL, len, char);
		Copy(tmp_str, RETVAL, len, char);
		xfree(tmp_str);
	OUTPUT:
		RETVAL

# ditto
int
slurm_bit_unfmt_binmask(bitstr_t *b, char *str)

void
slurm_bit_fill_gaps(bitstr_t *b)

int
slurm_bit_super_set(bitstr_t *b1, bitstr_t *b2)

int
slurm_bit_overlap(bitstr_t *b1, bitstr_t *b2)

int
slurm_bit_equal(bitstr_t *b1, bitstr_t *b2)

bitstr_t *
slurm_bit_pick_cnt(bitstr_t *b, bitoff_t nbits)
	POSTCALL:
		if(RETVAL == NULL) {
			XSRETURN_UNDEF;
		}

bitoff_t
slurm_bit_get_bit_num(bitstr_t *b, int pos)

int
slurm_bit_get_pos_num(bitstr_t *b, bitoff_t pos)

void
slurm_bit_DESTROY(bitstr_t *b)
	CODE:
		FREE_NULL_BITMAP(b);<|MERGE_RESOLUTION|>--- conflicted
+++ resolved
@@ -12,14 +12,11 @@
 #include "slurm-perl.h"
 #include "bitstr.h"
 
-<<<<<<< HEAD
 extern void slurm_conf_reinit(char *pathname);
 
-=======
 /* Custom typemap that free's memory after copying to perl stack. */
 typedef char char_xfree;
 typedef char char_free;
->>>>>>> 53b85d34
 
 struct slurm {
 };
