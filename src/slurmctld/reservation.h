/*****************************************************************************\
 *  reservation.h - resource reservation management
 *****************************************************************************
 *  Copyright (C) 2009 Lawrence Livermore National Security.
 *  Produced at Lawrence Livermore National Laboratory (cf, DISCLAIMER).
 *  Written by Morris Jette <jette1@llnl.gov> et. al.
 *  CODE-OCEC-09-009. All rights reserved.
 *
 *  This file is part of SLURM, a resource management program.
 *  For details, see <http://www.schedmd.com/slurmdocs/>.
 *  Please also read the included file: DISCLAIMER.
 *
 *  SLURM is free software; you can redistribute it and/or modify it under
 *  the terms of the GNU General Public License as published by the Free
 *  Software Foundation; either version 2 of the License, or (at your option)
 *  any later version.
 *
 *  In addition, as a special exception, the copyright holders give permission
 *  to link the code of portions of this program with the OpenSSL library under
 *  certain conditions as described in each individual source file, and
 *  distribute linked combinations including the two. You must obey the GNU
 *  General Public License in all respects for all of the code used other than
 *  OpenSSL. If you modify file(s) with this exception, you may extend this
 *  exception to your version of the file(s), but you are not obligated to do
 *  so. If you do not wish to do so, delete this exception statement from your
 *  version.  If you delete this exception statement from all source files in
 *  the program, then also delete it here.
 *
 *  SLURM is distributed in the hope that it will be useful, but WITHOUT ANY
 *  WARRANTY; without even the implied warranty of MERCHANTABILITY or FITNESS
 *  FOR A PARTICULAR PURPOSE.  See the GNU General Public License for more
 *  details.
 *
 *  You should have received a copy of the GNU General Public License along
 *  with SLURM; if not, write to the Free Software Foundation, Inc.,
 *  51 Franklin Street, Fifth Floor, Boston, MA 02110-1301  USA.
\*****************************************************************************/

#ifndef _RESERVATION_H
#define _RESERVATION_H

#include <time.h>
#include <unistd.h>

#include "slurm/slurm.h"
#include "src/common/bitstring.h"
#include "src/slurmctld/slurmctld.h"

extern time_t last_resv_update;

/* Create a resource reservation */
extern int create_resv(resv_desc_msg_t *resv_desc_ptr);

/* Update an existing resource reservation */
extern int update_resv(resv_desc_msg_t *resv_desc_ptr);

/* Delete an existing resource reservation */
extern int delete_resv(reservation_name_msg_t *resv_desc_ptr);

/* Dump the reservation records to a buffer */
extern void show_resv(char **buffer_ptr, int *buffer_size, uid_t uid,
		      uint16_t protocol_version);

/* Save the state of all reservations to file */
extern int dump_all_resv_state(void);

/* Purge all reservation data structures */
extern void resv_fini(void);

/* send all reservations to accounting.  Only needed at
 * first registration
 */
extern int send_resvs_to_accounting(void);

/* Set or clear NODE_STATE_MAINT for node_state as needed */
extern void set_node_maint_mode(void);

/* checks if node within node_record_table_ptr is in maint reservation */
extern bool is_node_in_maint_reservation(int nodenum);

/* After an assocation has been added or removed update the lists. */
extern void update_assocs_in_resvs(void);

/*
 * Update reserved nodes for all reservations using a specific partition if the
 * resevation has NodeList=ALL and RESERVE_FLAGS_PART_NODES.
*/
extern void update_part_nodes_in_resv(struct part_record *part_ptr);

/*
 * Load the reservation state from file, recover on slurmctld restart.
 *	Reset reservation pointers for all jobs.
 *	Execute this after loading the configuration file data.
 * IN recover - 0 = validate current reservations ONLY if already recovered,
 *                  otherwise recover from disk
 *              1+ = recover all reservation state from disk
 * RET SLURM_SUCCESS or error code
 * NOTE: READ lock_slurmctld config before entry
 */
extern int load_all_resv_state(int recover);

/*
 * Determine if a job request can use the specified reservations
 *
 * IN/OUT job_ptr - job to validate, set its resv_id and resv_type
 * RET SLURM_SUCCESS or error code (not found or access denied)
 */
extern int validate_job_resv(struct job_record *job_ptr);

/*
 * Determine how many licenses of the give type the specified job is
 *	prevented from using due to reservations
 *
 * IN job_ptr   - job to test
 * IN lic_name  - name of license
 * IN when      - when the job is expected to start
 * RET number of licenses of this type the job is prevented from using
 */
extern int job_test_lic_resv(struct job_record *job_ptr, char *lic_name,
			     time_t when);

/*
 * Determine which nodes a job can use based upon reservations
 *
 * IN job_ptr      - job to test
 * IN/OUT when     - when we want the job to start (IN)
 *                   when the reservation is available (OUT)
 * IN move_time    - if true, then permit the start time to advance from
 *                   "when" as needed IF job has no reservervation
 * OUT node_bitmap - nodes which the job can use, caller must free
 * OUT exc_core_bitmap - cores which the job can NOT use, caller must free
 * RET	SLURM_SUCCESS if runable now
 *	ESLURM_RESERVATION_ACCESS access to reservation denied
 *	ESLURM_RESERVATION_INVALID reservation invalid
 *	ESLURM_INVALID_TIME_VALUE reservation invalid at time "when"
 *	ESLURM_NODES_BUSY job has no reservation, but required nodes are
 *			  reserved
 */
extern int job_test_resv(struct job_record *job_ptr, time_t *when,
<<<<<<< HEAD
			 bool move_time, bitstr_t **node_bitmap, bitstr_t **exc_core_bitmap);
=======
			 bool move_time, bitstr_t **node_bitmap,
			 bitstr_t **exc_core_bitmap);
>>>>>>> 75190243

/*
 * Determine if a job can start now based only upon its reservations
 *	specification, if any
 *
 * IN job_ptr      - job to test
 * RET	SLURM_SUCCESS if runable now, otherwise an error code
 */
extern int job_test_resv_now(struct job_record *job_ptr);

/* Adjust a job's time_limit and end_time as needed to avoid using
 *	reserved resources. Don't go below job's time_min value. */
extern void job_time_adj_resv(struct job_record *job_ptr);

/* Begin scan of all jobs for valid reservations */
extern void begin_job_resv_check(void);

/* Test a particular job for valid reservation
 *
 * RET ESLURM_INVALID_TIME_VALUE if reservation is terminated
 *     SLURM_SUCCESS if reservation is still valid
 */
extern int job_resv_check(struct job_record *job_ptr);

/* Finish scan of all jobs for valid reservations
 *
 * Purge vestigial reservation records.
 * Advance daily or weekly reservations that are no longer
 *	being actively used.
 */
extern void fini_job_resv_check(void);

#endif /* !_RESERVATION_H */<|MERGE_RESOLUTION|>--- conflicted
+++ resolved
@@ -137,12 +137,8 @@
  *			  reserved
  */
 extern int job_test_resv(struct job_record *job_ptr, time_t *when,
-<<<<<<< HEAD
-			 bool move_time, bitstr_t **node_bitmap, bitstr_t **exc_core_bitmap);
-=======
 			 bool move_time, bitstr_t **node_bitmap,
 			 bitstr_t **exc_core_bitmap);
->>>>>>> 75190243
 
 /*
  * Determine if a job can start now based only upon its reservations
