/*****************************************************************************\
 *  node_scheduler.c - select and allocated nodes to jobs
 *	Note: there is a global node table (node_record_table_ptr)
 *****************************************************************************
 *  Copyright (C) 2002-2007 The Regents of the University of California.
 *  Copyright (C) 2008-2010 Lawrence Livermore National Security.
 *  Portions Copyright (C) 2010 SchedMD <http://www.schedmd.com>.
 *  Produced at Lawrence Livermore National Laboratory (cf, DISCLAIMER).
 *  Written by Morris Jette <jette1@llnl.gov>
 *  CODE-OCEC-09-009. All rights reserved.
 *
 *  This file is part of SLURM, a resource management program.
 *  For details, see <http://slurm.schedmd.com/>.
 *  Please also read the included file: DISCLAIMER.
 *
 *  SLURM is free software; you can redistribute it and/or modify it under
 *  the terms of the GNU General Public License as published by the Free
 *  Software Foundation; either version 2 of the License, or (at your option)
 *  any later version.
 *
 *  In addition, as a special exception, the copyright holders give permission
 *  to link the code of portions of this program with the OpenSSL library under
 *  certain conditions as described in each individual source file, and
 *  distribute linked combinations including the two. You must obey the GNU
 *  General Public License in all respects for all of the code used other than
 *  OpenSSL. If you modify file(s) with this exception, you may extend this
 *  exception to your version of the file(s), but you are not obligated to do
 *  so. If you do not wish to do so, delete this exception statement from your
 *  version.  If you delete this exception statement from all source files in
 *  the program, then also delete it here.
 *
 *  SLURM is distributed in the hope that it will be useful, but WITHOUT ANY
 *  WARRANTY; without even the implied warranty of MERCHANTABILITY or FITNESS
 *  FOR A PARTICULAR PURPOSE.  See the GNU General Public License for more
 *  details.
 *
 *  You should have received a copy of the GNU General Public License along
 *  with SLURM; if not, write to the Free Software Foundation, Inc.,
 *  51 Franklin Street, Fifth Floor, Boston, MA 02110-1301  USA.
\*****************************************************************************/

#ifdef HAVE_CONFIG_H
#  include "config.h"
#endif

#ifdef HAVE_SYS_SYSLOG_H
#  include <sys/syslog.h>
#endif

#if defined(__NetBSD__)
#include <sys/types.h> /* for pid_t */
#include <sys/signal.h> /* for SIGKILL */
#endif
#if defined(__FreeBSD__)
#include <signal.h>
#endif
#include <errno.h>
#include <pthread.h>
#include <stdio.h>
#include <stdlib.h>
#include <string.h>
#include <syslog.h>
#include <unistd.h>

#include "slurm/slurm_errno.h"

#include "src/common/assoc_mgr.h"
#include "src/common/gres.h"
#include "src/common/hostlist.h"
#include "src/common/list.h"
#include "src/common/node_select.h"
#include "src/common/slurm_accounting_storage.h"
#include "src/common/slurm_priority.h"
#include "src/common/xassert.h"
#include "src/common/xmalloc.h"
#include "src/common/xstring.h"

#include "src/slurmctld/acct_policy.h"
#include "src/slurmctld/agent.h"
#include "src/slurmctld/front_end.h"
#include "src/slurmctld/job_scheduler.h"
#include "src/slurmctld/licenses.h"
#include "src/slurmctld/node_scheduler.h"
#include "src/slurmctld/preempt.h"
#include "src/slurmctld/proc_req.h"
#include "src/slurmctld/reservation.h"
#include "src/slurmctld/sched_plugin.h"
#include "src/slurmctld/slurmctld.h"
#include "src/slurmctld/slurmctld_plugstack.h"

#define MAX_FEATURES  32	/* max exclusive features "[fs1|fs2]"=2 */
#define MAX_RETRIES   10

struct node_set {		/* set of nodes with same configuration */
	uint16_t cpus_per_node;	/* NOTE: This is the minimum count,
				 * if FastSchedule==0 then individual
				 * nodes within the same configuration
				 * line (in slurm.conf) can actually
				 * have different CPU counts */
	uint32_t real_memory;
	uint32_t nodes;
	uint32_t weight;
	char     *features;
	bitstr_t *feature_bits;		/* XORed feature's position */
	bitstr_t *my_bitmap;		/* node bitmap */
};

static int  _build_node_list(struct job_record *job_ptr,
			     struct node_set **node_set_pptr,
			     int *node_set_size);
static void _filter_nodes_in_set(struct node_set *node_set_ptr,
				 struct job_details *detail_ptr);
static int _match_feature(char *seek, struct node_set *node_set_ptr);
static int _nodes_in_sets(bitstr_t *req_bitmap,
			  struct node_set * node_set_ptr,
			  int node_set_size);
static int _pick_best_nodes(struct node_set *node_set_ptr,
			    int node_set_size, bitstr_t ** select_bitmap,
			    struct job_record *job_ptr,
			    struct part_record *part_ptr,
			    uint32_t min_nodes, uint32_t max_nodes,
			    uint32_t req_nodes, bool test_only,
			    List preemptee_candidates,
			    List *preemptee_job_list, bool has_xand,
			    bitstr_t *exc_node_bitmap);
static bool _valid_feature_counts(struct job_details *detail_ptr,
				  bitstr_t *node_bitmap, bool *has_xor);
static bitstr_t *_valid_features(struct job_details *detail_ptr,
				 struct config_record *config_ptr);

static int _fill_in_gres_fields(struct job_record *job_ptr);

static void _launch_prolog(struct job_record *job_ptr);

/*
 * _get_ntasks_per_core - Retrieve the value of ntasks_per_core from
 *	the given job_details record.  If it wasn't set, return 0xffff.
 *	Intended for use with the adjust_cpus_nppcu function.
 */
static uint16_t _get_ntasks_per_core(struct job_details *details) {

	if (details->mc_ptr)
		return details->mc_ptr->ntasks_per_core;
	else
		return 0xffff;
}

/*
 * _get_gres_alloc - Fill in the gres_alloc string field for a given
 *      job_record with the count of actually alllocated gres on each node
 * IN job_ptr - the job record whose "gres_alloc" field is to be constructed
 * RET Error number.  Currently not used (always set to 0).
 */
static int _get_gres_alloc(struct job_record *job_ptr)
{
	char                buf[128], *prefix="";
	char                gres_name[64];
	int                 i, rv;
	int                 node_cnt;
	int                 gres_type_count;
	int                 *gres_count_ids, *gres_count_vals;

	xstrcat(job_ptr->gres_alloc, "");
	if (!job_ptr->node_bitmap || !job_ptr->gres_list)
		return SLURM_SUCCESS;

	node_cnt = bit_set_count(job_ptr->node_bitmap);
	gres_type_count = list_count(job_ptr->gres_list);
	gres_count_ids  = xmalloc(sizeof(int) * gres_type_count);
	gres_count_vals = xmalloc(sizeof(int) * gres_type_count);
	rv = gres_plugin_job_count(job_ptr->gres_list, gres_type_count,
				   gres_count_ids, gres_count_vals);
	if (rv == SLURM_SUCCESS) {
		for (i = 0; i < gres_type_count; i++) {
			if (!gres_count_ids[i])
				break;
			gres_count_vals[i] *= node_cnt;
			/* Map the GRES type id back to a GRES type name. */
			gres_gresid_to_gresname(gres_count_ids[i], gres_name,
						sizeof(gres_name));
			sprintf(buf,"%s%s:%d", prefix, gres_name,
				gres_count_vals[i]);
			xstrcat(job_ptr->gres_alloc, buf);
			if (prefix[0] == '\0')
				prefix = ",";

			if (slurm_get_debug_flags() & DEBUG_FLAG_GRES) {
				debug("(%s:%d) job id: %u -- gres_alloc "
				      "substring=(%s)",
				      THIS_FILE, __LINE__, job_ptr->job_id, buf);
			}
		}
	}
	xfree(gres_count_ids);
	xfree(gres_count_vals);

	return rv;
}

/*
 * _get_gres_config - Fill in the gres_alloc string field for a given
 *      job_record with the count of gres on each node (e.g. for whole node
 *	allocations.
 * IN job_ptr - the job record whose "gres_alloc" field is to be constructed
 * RET Error number.  Currently not used (always set to 0).
 */
static int _get_gres_config(struct job_record *job_ptr)
{
	char                buf[128], *prefix="";
	List                gres_list;
	bitstr_t *	    node_bitmap = job_ptr->node_bitmap;
	struct node_record* node_ptr;
	int                 *gres_count_ids, *gres_count_vals;
	int                 *gres_count_ids_loc = NULL;
	int                 *gres_count_vals_loc = NULL;
	int                 i, ix, jx, kx, i_first, i_last, rv = 0;
	int                 count    = 0;
	int                 gres_type_count = 4; /* Guess number GRES types */
	int                 oldcount = 0;

	xstrcat(job_ptr->gres_alloc, "");
	if (node_bitmap) {
		i_first = bit_ffs(node_bitmap);
		i_last  = bit_fls(node_bitmap);
	} else {
		if (slurmctld_conf.debug_flags & DEBUG_FLAG_GRES)
			debug("(%s:%d) job id: %u -- No nodes in bitmap of "
			      "job_record!",
			      THIS_FILE, __LINE__, job_ptr->job_id);
		return rv;
	}
	if (i_first == -1)      /* job has no nodes */
		i_last = -2;

	gres_count_ids  = xmalloc(sizeof(int) * gres_type_count);
	gres_count_vals = xmalloc(sizeof(int) * gres_type_count);

	/* Loop through each node allocated to the job tallying all GRES
	 * types found. */
	for (ix = i_first; ix <= i_last; ix++) {
		if (!bit_test(node_bitmap, ix))
			continue;

		node_ptr  = node_record_table_ptr + ix;
		gres_list = node_ptr->gres_list;
		if (gres_list)
			count = list_count(gres_list);
		else
			count = 0;

		if (slurmctld_conf.debug_flags & DEBUG_FLAG_GRES)
			debug("(%s:%d) job id: %u -- Count of "
			      "GRES types in the gres_list is: %d",
			      THIS_FILE, __LINE__, job_ptr->job_id, count);

		/* Only reallocate when there is an increase in size of the
		 * local arrays. */
		if (count > oldcount) {
			if (slurmctld_conf.debug_flags & DEBUG_FLAG_GRES)
				debug("(%s:%d) job id: %u -- Old GRES "
				      "count: %d New GRES count: %d",
				      THIS_FILE, __LINE__, job_ptr->job_id,
				      oldcount, count);

			/* Allocate arrays to hold each GRES type and its
			 * associated value found on this node.
			 */
			oldcount = count;
			i = count * sizeof(int);
			xrealloc(gres_count_ids_loc,  i);
			xrealloc(gres_count_vals_loc, i);
		}

		if (gres_list) {
			gres_plugin_node_count(gres_list, count,
					       gres_count_ids_loc,
					       gres_count_vals_loc,
					       GRES_VAL_TYPE_CONFIG);
		}

		/* Combine the local results into the master count results */
		for (jx = 0; jx < count; jx++) {
			int found = 0;

			/* Find matching GRES type. */
			for (kx = 0; kx < gres_type_count; kx++) {
				if (!gres_count_ids[kx])
					break;

				if (gres_count_ids_loc[jx] !=
				    gres_count_ids[kx])
					continue;

				/* If slot is found, update current value.*/
				gres_count_vals[kx] += gres_count_vals_loc[jx];
				found = 1;
				break;
			}

			/* If the local GRES type doesn't already appear in the
			 * list then add it. */
			if (!found) {
				/* If necessary, expand the array of GRES types
				 * being reported. */
				if (kx >= gres_type_count) {
					gres_type_count *= 2;
					i = gres_type_count * sizeof(int);
					xrealloc(gres_count_ids,  i);
					xrealloc(gres_count_vals, i);
				}
				gres_count_ids[kx]   = gres_count_ids_loc[jx];
				gres_count_vals[kx] += gres_count_vals_loc[jx];
			}
	 	}
	}
	xfree(gres_count_ids_loc);
	xfree(gres_count_vals_loc);

	/* Append value to the gres string. */
	for (jx = 0; jx < gres_type_count; jx++) {
		char gres_name[64];

		if (!gres_count_ids[jx])
			break;

		/* Map the GRES type id back to a GRES type name. */
		gres_gresid_to_gresname(gres_count_ids[jx], gres_name,
					sizeof(gres_name));

		sprintf(buf,"%s%s:%d", prefix, gres_name, gres_count_vals[jx]);
		xstrcat(job_ptr->gres_alloc, buf);
		if (prefix[0] == '\0')
			prefix = ",";

		if (slurmctld_conf.debug_flags & DEBUG_FLAG_GRES)
			debug("(%s:%d) job id: %u -- gres_alloc substring=(%s)",
			      THIS_FILE, __LINE__, job_ptr->job_id, buf);
	}
	xfree(gres_count_ids);
	xfree(gres_count_vals);

	return rv;
}

/*
 * _build_gres_alloc_string - Fill in the gres_alloc string field for a
 *      given job_record
 *	also claim required licenses and resources reserved by accounting
 *	policy association
 * IN job_ptr - the job record whose "gres_alloc" field is to be constructed
 * RET Error number.  Currently not used (always set to 0).
 */
static int _build_gres_alloc_string(struct job_record *job_ptr)
{
	static int          val_type = -1;

	if (val_type == -1) {
		char *select_type = slurm_get_select_type();
		/* Find out which select type plugin we have so we can decide
		 * what value to look for. */
		if (!strcmp(select_type, "select/cray"))
			val_type = GRES_VAL_TYPE_CONFIG;
		else
			val_type = GRES_VAL_TYPE_ALLOC;
		xfree(select_type);
	}

	if (val_type == GRES_VAL_TYPE_CONFIG)
		return _get_gres_config(job_ptr);
	else
		return _get_gres_alloc(job_ptr);
}

/*
 * allocate_nodes - change state of specified nodes to NODE_STATE_ALLOCATED
 *	also claim required licenses and resources reserved by accounting
 *	policy association
 * IN job_ptr - job being allocated resources
 */
extern void allocate_nodes(struct job_record *job_ptr)
{
	int i;
	struct node_record *node_ptr;
	bool has_cloud = false, has_cloud_power_save = false;

	for (i = 0, node_ptr = node_record_table_ptr; i < node_record_count;
	     i++, node_ptr++) {
		if (!bit_test(job_ptr->node_bitmap, i))
			continue;

		if (IS_NODE_CLOUD(node_ptr)) {
			has_cloud = true;
			if (IS_NODE_POWER_SAVE(node_ptr))
				has_cloud_power_save = true;
		}
		make_node_alloc(node_ptr, job_ptr);
	}

	last_node_update = time(NULL);
	license_job_get(job_ptr);

	if (has_cloud) {
		if (has_cloud_power_save) {
			job_ptr->alias_list = xstrdup("TBD");
			job_ptr->wait_all_nodes = 1;
		} else
			set_job_alias_list(job_ptr);
	}

	return;
}

/* Set a job's alias_list string */
extern void set_job_alias_list(struct job_record *job_ptr)
{
	int i;
	struct node_record *node_ptr;

	xfree(job_ptr->alias_list);
	for (i = 0, node_ptr = node_record_table_ptr; i < node_record_count;
	     i++, node_ptr++) {
		if (!bit_test(job_ptr->node_bitmap, i))
			continue;

		if (IS_NODE_CLOUD(node_ptr)) {
			if (IS_NODE_POWER_SAVE(node_ptr)) {
				xfree(job_ptr->alias_list);
				job_ptr->alias_list = xstrdup("TBD");
				break;
			}
			if (job_ptr->alias_list)
				xstrcat(job_ptr->alias_list, ",");
			xstrcat(job_ptr->alias_list, node_ptr->name);
			xstrcat(job_ptr->alias_list, ":");
			xstrcat(job_ptr->alias_list, node_ptr->comm_name);
			xstrcat(job_ptr->alias_list, ":");
			xstrcat(job_ptr->alias_list, node_ptr->node_hostname);
		}
	}
}

/*
 * deallocate_nodes - for a given job, deallocate its nodes and make
 *	their state NODE_STATE_COMPLETING also release the job's licenses
 *	and resources reserved by accounting policy association
 * IN job_ptr - pointer to terminating job (already in some COMPLETING state)
 * IN timeout - true if job exhausted time limit, send REQUEST_KILL_TIMELIMIT
 *	RPC instead of REQUEST_TERMINATE_JOB
 * IN suspended - true if job was already suspended (node's job_run_cnt
 *	already decremented);
 * IN preempted - true if job is being preempted
 */
extern void deallocate_nodes(struct job_record *job_ptr, bool timeout,
			     bool suspended, bool preempted)
{
	static int select_serial = -1;
	int i;
	kill_job_msg_t *kill_job = NULL;
	agent_arg_t *agent_args = NULL;
	int down_node_cnt = 0;
	struct node_record *node_ptr;
#ifdef HAVE_FRONT_END
	front_end_record_t *front_end_ptr;
#endif

	xassert(job_ptr);
	xassert(job_ptr->details);

	if (select_serial == -1) {
		if (strcmp(slurmctld_conf.select_type, "select/serial"))
			select_serial = 0;
		else
			select_serial = 1;
	}

	license_job_return(job_ptr);
	acct_policy_job_fini(job_ptr);
	if (slurm_sched_g_freealloc(job_ptr) != SLURM_SUCCESS)
		error("slurm_sched_freealloc(%u): %m", job_ptr->job_id);
	if (select_g_job_fini(job_ptr) != SLURM_SUCCESS)
		error("select_g_job_fini(%u): %m", job_ptr->job_id);
	(void) epilog_slurmctld(job_ptr);

	agent_args = xmalloc(sizeof(agent_arg_t));
	if (timeout)
		agent_args->msg_type = REQUEST_KILL_TIMELIMIT;
	else if (preempted)
		agent_args->msg_type = REQUEST_KILL_PREEMPTED;
	else
		agent_args->msg_type = REQUEST_TERMINATE_JOB;
	agent_args->retry = 0;	/* re_kill_job() resends as needed */
	agent_args->hostlist = hostlist_create("");
	kill_job = xmalloc(sizeof(kill_job_msg_t));
	last_node_update    = time(NULL);
	kill_job->job_id    = job_ptr->job_id;
	kill_job->step_id   = NO_VAL;
	kill_job->job_state = job_ptr->job_state;
	kill_job->job_uid   = job_ptr->user_id;
	kill_job->nodes     = xstrdup(job_ptr->nodes);
	kill_job->time      = time(NULL);
	kill_job->start_time = job_ptr->start_time;
	kill_job->select_jobinfo = select_g_select_jobinfo_copy(
			job_ptr->select_jobinfo);
	kill_job->spank_job_env = xduparray(job_ptr->spank_job_env_size,
					    job_ptr->spank_job_env);
	kill_job->spank_job_env_size = job_ptr->spank_job_env_size;

#ifdef HAVE_FRONT_END
	if (job_ptr->batch_host &&
	    (front_end_ptr = job_ptr->front_end_ptr)) {
		if (IS_NODE_DOWN(front_end_ptr)) {
			/* Issue the KILL RPC, but don't verify response */
			front_end_ptr->job_cnt_comp = 0;
			front_end_ptr->job_cnt_run  = 0;
			down_node_cnt++;
			if (job_ptr->node_bitmap_cg) {
				bit_nclear(job_ptr->node_bitmap_cg, 0,
					   node_record_count - 1);
			} else {
				error("deallocate_nodes: node_bitmap_cg is "
				      "not set");
				/* Create empty node_bitmap_cg */
				job_ptr->node_bitmap_cg =
					bit_alloc(node_record_count);
			}
			job_ptr->cpu_cnt  = 0;
			job_ptr->node_cnt = 0;
		} else {
			bool set_fe_comp = false;
			if (front_end_ptr->job_cnt_run)
				front_end_ptr->job_cnt_run--;
			else {
				error("front_end %s job_cnt_run underflow",
				      front_end_ptr->name);
			}
			if (front_end_ptr->job_cnt_run == 0) {
				uint16_t state_flags;
				state_flags = front_end_ptr->node_state &
					      NODE_STATE_FLAGS;
				front_end_ptr->node_state = NODE_STATE_IDLE |
							    state_flags;
			}
			for (i = 0, node_ptr = node_record_table_ptr;
			     i < node_record_count; i++, node_ptr++) {
				if (!bit_test(job_ptr->node_bitmap, i))
					continue;
				make_node_comp(node_ptr, job_ptr, suspended);
				set_fe_comp = true;
			}
			if (set_fe_comp) {
				front_end_ptr->job_cnt_comp++;
				front_end_ptr->node_state |=
					NODE_STATE_COMPLETING;
			}
		}

		hostlist_push(agent_args->hostlist, job_ptr->batch_host);
		agent_args->node_count++;
	}
#else
	if (!job_ptr->node_bitmap_cg)
		build_cg_bitmap(job_ptr);
	for (i = 0, node_ptr = node_record_table_ptr;
	     i < node_record_count; i++, node_ptr++) {
		if (!bit_test(job_ptr->node_bitmap_cg, i))
			continue;
		if (IS_NODE_DOWN(node_ptr)) {
			/* Issue the KILL RPC, but don't verify response */
			down_node_cnt++;
			if (job_ptr->node_bitmap_cg == NULL) {
				error("deallocate_nodes: node_bitmap_cg is "
				      "not set");
				build_cg_bitmap(job_ptr);
			}
			bit_clear(job_ptr->node_bitmap_cg, i);
			job_update_cpu_cnt(job_ptr, i);
			/* node_cnt indicates how many nodes we are waiting
			 * to get epilog complete messages from, so do not
			 * count down nodes. NOTE: The job's node_cnt will not
			 * match the number of entries in the node string
			 * during its completion. */
			job_ptr->node_cnt--;
		}
		make_node_comp(node_ptr, job_ptr, suspended);

		hostlist_push(agent_args->hostlist, node_ptr->name);
		agent_args->node_count++;
	}
#endif

	if ((agent_args->node_count - down_node_cnt) == 0) {
		job_ptr->job_state &= (~JOB_COMPLETING);
		delete_step_records(job_ptr);
		slurm_sched_g_schedule();
	}

	if (agent_args->node_count == 0) {
		if ((job_ptr->details->expanding_jobid == 0) &&
		    (select_serial == 0)) {
			error("Job %u allocated no nodes to be killed on",
			      job_ptr->job_id);
		}
		slurm_free_kill_job_msg(kill_job);
		hostlist_destroy(agent_args->hostlist);
		xfree(agent_args);
		return;
	}

	agent_args->msg_args = kill_job;
	agent_queue_request(agent_args);
	return;
}

/*
 * _match_feature - determine if the desired feature is one of those available
 * IN seek - desired feature
 * IN node_set_ptr - Pointer to node_set being searched
 * RET 1 if found, 0 otherwise
 */
static int _match_feature(char *seek, struct node_set *node_set_ptr)
{
	struct features_record *feat_ptr;

	if (seek == NULL)
		return 1;	/* nothing to look for */

	feat_ptr = list_find_first(feature_list, list_find_feature,
				   (void *) seek);
	if (feat_ptr == NULL)
		return 0;	/* no such feature */

	if (bit_super_set(node_set_ptr->my_bitmap, feat_ptr->node_bitmap))
		return 1;	/* nodes have this feature */
	return 0;
}


/*
 * Decide if a job can share nodes with other jobs based on the
 * following three input parameters:
 *
 * IN user_flag - may be 0 (do not share nodes), 1 (node sharing allowed),
 *                or any other number means "don't care"
 * IN part_max_share - current partition's node sharing policy
 * IN cons_res_flag - 1 if the consumable resources flag is enable, 0 otherwise
 *
 *
 * The followed table details the node SHARED state for the various scenarios
 *
 *					part=	part=	part=	part=
 *	cons_res	user_request	EXCLUS	NO	YES	FORCE
 *	--------	------------	------	-----	-----	-----
 *	no		default/exclus	whole	whole	whole	share/O
 *	no		share=yes	whole	whole	share/O	share/O
 *	yes		default		whole	share	share/O	share/O
 *	yes		exclusive	whole	whole	whole	share/O
 *	yes		share=yes	whole	share	share/O	share/O
 *
 * whole   = whole node is allocated exclusively to the user
 * share   = nodes may be shared but the resources are not overcommitted
 * share/O = nodes are shared and the resources can be overcommitted
 *
 * part->max_share:
 *	&SHARED_FORCE 	= FORCE
 *	0		= EXCLUSIVE
 *	1		= NO
 *	> 1		= YES
 *
 * job_ptr->details->shared:
 *	(uint16_t)NO_VAL	= default
 *	0			= exclusive
 *	1			= share=yes
 *
 * Return values:
 *	0 = no sharing
 *	1 = user requested sharing
 *	2 = sharing enforced (either by partition or cons_res)
 * (cons_res plugin needs to distinguish between "enforced" and
 *  "requested" sharing)
 */
static int
_resolve_shared_status(uint16_t user_flag, uint16_t part_max_share,
		       int cons_res_flag)
{
	/* no sharing if part=EXCLUSIVE */
	if (part_max_share == 0)
		return 0;

	/* sharing if part=FORCE with count > 1 */
	if ((part_max_share & SHARED_FORCE) &&
	    ((part_max_share & (~SHARED_FORCE)) > 1))
		return 2;

	if (cons_res_flag) {
		/* sharing unless user requested exclusive */
		if (user_flag == 0)
			return 0;
		if (user_flag == 1)
			return 1;
		return 2;
	} else {
		/* no sharing if part=NO */
		if (part_max_share == 1)
			return 0;
		/* share if the user requested it */
		if (user_flag == 1)
			return 1;
	}
	return 0;
}

/*
 * If the job has required feature counts, then accumulate those
 * required resources using multiple calls to _pick_best_nodes()
 * and adding those selected nodes to the job's required node list.
 * Upon completion, return job's requirements to match the values
 * which were in effect upon calling this function.
 * Input and output are the same as _pick_best_nodes().
 */
static int
_get_req_features(struct node_set *node_set_ptr, int node_set_size,
		  bitstr_t ** select_bitmap, struct job_record *job_ptr,
		  struct part_record *part_ptr,
		  uint32_t min_nodes, uint32_t max_nodes, uint32_t req_nodes,
		  bool test_only, List *preemptee_job_list)
{
	uint32_t saved_min_nodes, saved_job_min_nodes;
	bitstr_t *saved_req_node_bitmap = NULL;
	uint32_t saved_min_cpus, saved_req_nodes;
	int rc, tmp_node_set_size;
	struct node_set *tmp_node_set_ptr;
	int error_code = SLURM_SUCCESS, i;
	bitstr_t *feature_bitmap, *accumulate_bitmap = NULL;
	bitstr_t *save_avail_node_bitmap = NULL, *resv_bitmap = NULL;
	bitstr_t *exc_core_bitmap = NULL;
	List preemptee_candidates = NULL;
	bool has_xand = false;

	/* Mark nodes reserved for other jobs as off limit for this job.
	 * If the job has a reservation, we've already limited the contents
	 * of select_bitmap to those nodes */
	if (job_ptr->resv_name == NULL) {
		time_t start_res = time(NULL);
		rc = job_test_resv(job_ptr, &start_res, false, &resv_bitmap,
				   &exc_core_bitmap);
		if (rc == ESLURM_NODES_BUSY) {
			save_avail_node_bitmap = avail_node_bitmap;
			avail_node_bitmap = bit_alloc(node_record_count);
			FREE_NULL_BITMAP(resv_bitmap);
			/* Continue executing through _pick_best_nodes() below
			 * in order reject job if it can never run */
		} else if (rc != SLURM_SUCCESS) {
			FREE_NULL_BITMAP(resv_bitmap);
			FREE_NULL_BITMAP(exc_core_bitmap);
			return ESLURM_NODES_BUSY;	/* reserved */
		} else if (resv_bitmap &&
			   (!bit_equal(resv_bitmap, avail_node_bitmap))) {
			bit_and(resv_bitmap, avail_node_bitmap);
			save_avail_node_bitmap = avail_node_bitmap;
			avail_node_bitmap = resv_bitmap;
			resv_bitmap = NULL;
		} else {
			FREE_NULL_BITMAP(resv_bitmap);
		}
	} else {
		time_t start_res = time(NULL);
		rc = job_test_resv(job_ptr, &start_res, false, &resv_bitmap,
				   &exc_core_bitmap);
		FREE_NULL_BITMAP(resv_bitmap);
		/* We do not care about return value.
		 * We are just interested in exc_core_bitmap creation */
	}

	/* save job and request state */
	saved_min_nodes = min_nodes;
	saved_req_nodes = req_nodes;
	saved_job_min_nodes = job_ptr->details->min_nodes;
	if (job_ptr->details->req_node_bitmap) {
		accumulate_bitmap = job_ptr->details->req_node_bitmap;
		saved_req_node_bitmap = bit_copy(accumulate_bitmap);
		job_ptr->details->req_node_bitmap = NULL;
	}
	saved_min_cpus = job_ptr->details->min_cpus;
	/* Don't mess with max_cpus here since it is only set (as of
	 * 2.2 to be a limit and not user configurable. */
	job_ptr->details->min_cpus = 1;
	tmp_node_set_ptr = xmalloc(sizeof(struct node_set) * node_set_size);

	/* Accumulate nodes with required feature counts.
	 * Ignored if job_ptr->details->req_node_layout is set (by wiki2).
	 * Selected nodes become part of job's required node list. */
	preemptee_candidates = slurm_find_preemptable_jobs(job_ptr);
	if (job_ptr->details->feature_list &&
	    (job_ptr->details->req_node_layout == NULL)) {
		ListIterator feat_iter;
		struct feature_record *feat_ptr;
		feat_iter = list_iterator_create(
				job_ptr->details->feature_list);
		while ((feat_ptr = (struct feature_record *)
				list_next(feat_iter))) {
			if (feat_ptr->count == 0)
				continue;
			tmp_node_set_size = 0;
			/* _pick_best_nodes() is destructive of the node_set
			 * data structure, so we need to make a copy and then
			 * purge it */
			for (i=0; i<node_set_size; i++) {
				if (!_match_feature(feat_ptr->name,
						    node_set_ptr+i))
					continue;
				tmp_node_set_ptr[tmp_node_set_size].
					cpus_per_node =
					node_set_ptr[i].cpus_per_node;
				tmp_node_set_ptr[tmp_node_set_size].
					real_memory =
					node_set_ptr[i].real_memory;
				tmp_node_set_ptr[tmp_node_set_size].nodes =
					node_set_ptr[i].nodes;
				tmp_node_set_ptr[tmp_node_set_size].weight =
					node_set_ptr[i].weight;
				tmp_node_set_ptr[tmp_node_set_size].features =
					xstrdup(node_set_ptr[i].features);
				tmp_node_set_ptr[tmp_node_set_size].
					feature_bits =
					bit_copy(node_set_ptr[i].feature_bits);
				tmp_node_set_ptr[tmp_node_set_size].my_bitmap =
					bit_copy(node_set_ptr[i].my_bitmap);
				tmp_node_set_size++;
			}
			feature_bitmap = NULL;
			min_nodes = feat_ptr->count;
			req_nodes = feat_ptr->count;
			job_ptr->details->min_nodes = feat_ptr->count;
			job_ptr->details->min_cpus = feat_ptr->count;
			if (*preemptee_job_list) {
				list_destroy(*preemptee_job_list);
				*preemptee_job_list = NULL;
			}
			error_code = _pick_best_nodes(tmp_node_set_ptr,
					tmp_node_set_size, &feature_bitmap,
					job_ptr, part_ptr, min_nodes,
					max_nodes, req_nodes, test_only,
					preemptee_candidates,
					preemptee_job_list, false,
					exc_core_bitmap);
#if 0
{
			char *tmp_str = bitmap2node_name(feature_bitmap);
			info("job %u needs %u nodes with feature %s, "
			     "using %s, error_code=%d",
			     job_ptr->job_id, feat_ptr->count,
			     feat_ptr->name, tmp_str, error_code);
			xfree(tmp_str);
}
#endif
			for (i=0; i<tmp_node_set_size; i++) {
				xfree(tmp_node_set_ptr[i].features);
				FREE_NULL_BITMAP(tmp_node_set_ptr[i].
						 feature_bits);
				FREE_NULL_BITMAP(tmp_node_set_ptr[i].
						 my_bitmap);
			}
			if (error_code != SLURM_SUCCESS)
				break;
			if (feature_bitmap) {
				if (feat_ptr->op_code == FEATURE_OP_XAND)
					has_xand = true;
				if (has_xand) {
					/* Don't make it required since we
					 * check value on each call to
					 * _pick_best_nodes() */
				} else if (job_ptr->details->req_node_bitmap) {
					bit_or(job_ptr->details->
					       req_node_bitmap,
					       feature_bitmap);
				} else {
					job_ptr->details->req_node_bitmap =
						bit_copy(feature_bitmap);
				}
				if (accumulate_bitmap) {
					bit_or(accumulate_bitmap,
					       feature_bitmap);
					FREE_NULL_BITMAP(feature_bitmap);
				} else
					accumulate_bitmap = feature_bitmap;
			}
		}
		list_iterator_destroy(feat_iter);
	}

	/* restore most of job state and accumulate remaining resources */
	if (saved_req_node_bitmap) {
		FREE_NULL_BITMAP(job_ptr->details->req_node_bitmap);
		job_ptr->details->req_node_bitmap =
				bit_copy(saved_req_node_bitmap);
	}
	if (accumulate_bitmap) {
		uint32_t node_cnt;
		if (job_ptr->details->req_node_bitmap) {
			bit_or(job_ptr->details->req_node_bitmap,
				accumulate_bitmap);
			FREE_NULL_BITMAP(accumulate_bitmap);
		} else
			job_ptr->details->req_node_bitmap = accumulate_bitmap;
		node_cnt = bit_set_count(job_ptr->details->req_node_bitmap);
		job_ptr->details->min_cpus = MAX(saved_min_cpus, node_cnt);
		min_nodes = MAX(saved_min_nodes, node_cnt);
		job_ptr->details->min_nodes = min_nodes;
		req_nodes = MAX(min_nodes, req_nodes);
		if (req_nodes > max_nodes)
			error_code = ESLURM_REQUESTED_NODE_CONFIG_UNAVAILABLE;
	} else {
		min_nodes = saved_min_nodes;
		req_nodes = saved_req_nodes;
		job_ptr->details->min_cpus = saved_min_cpus;
		job_ptr->details->min_nodes = saved_job_min_nodes;
	}
#if 0
{
	char *tmp_str = bitmap2node_name(job_ptr->details->req_node_bitmap);
	info("job %u requires %d:%d:%d nodes %s err:%u",
	     job_ptr->job_id, min_nodes, req_nodes, max_nodes,
	     tmp_str, error_code);
	xfree(tmp_str);
}
#endif
	xfree(tmp_node_set_ptr);
	if (error_code == SLURM_SUCCESS) {
		if (*preemptee_job_list) {
			list_destroy(*preemptee_job_list);
			*preemptee_job_list = NULL;
		}
		error_code = _pick_best_nodes(node_set_ptr, node_set_size,
				select_bitmap, job_ptr, part_ptr, min_nodes,
				max_nodes, req_nodes, test_only,
				preemptee_candidates, preemptee_job_list,
				has_xand, exc_core_bitmap);
	}
#if 0
{
	char *tmp_str = bitmap2node_name(*select_bitmap);
	info("job %u allocated nodes:%s err:%u",
		job_ptr->job_id, tmp_str, error_code);
	xfree(tmp_str);
}
#endif
	if (preemptee_candidates)
		list_destroy(preemptee_candidates);

	/* restore job's initial required node bitmap */
	FREE_NULL_BITMAP(job_ptr->details->req_node_bitmap);
	job_ptr->details->req_node_bitmap = saved_req_node_bitmap;
	job_ptr->details->min_cpus = saved_min_cpus;
	job_ptr->details->min_nodes = saved_job_min_nodes;

	/* Restore available node bitmap, ignoring reservations */
	if (save_avail_node_bitmap) {
		FREE_NULL_BITMAP(avail_node_bitmap);
		avail_node_bitmap = save_avail_node_bitmap;
	}
	FREE_NULL_BITMAP(exc_core_bitmap);

	return error_code;
}

/*
 * _pick_best_nodes - from a weight order list of all nodes satisfying a
 *	job's specifications, select the "best" for use
 * IN node_set_ptr - pointer to node specification information
 * IN node_set_size - number of entries in records pointed to by node_set_ptr
 * OUT select_bitmap - returns bitmap of selected nodes, must FREE_NULL_BITMAP
 * IN job_ptr - pointer to job being scheduled
 * IN part_ptr - pointer to the partition in which the job is being scheduled
 * IN min_nodes - minimum count of nodes required by the job
 * IN max_nodes - maximum count of nodes required by the job (0==no limit)
 * IN req_nodes - requested (or desired) count of nodes
 * IN test_only - do not actually allocate resources
 * IN/OUT preemptee_job_list - list of pointers to jobs to be preempted
 * IN exc_core_bitmap - cores which can not be used
 *	NULL on first entry
 * IN has_xand - set of the constraint list includes XAND operators *and*
 *		 we have already satisfied them all
 * RET SLURM_SUCCESS on success,
 *	ESLURM_NODES_BUSY if request can not be satisfied now,
 *	ESLURM_REQUESTED_NODE_CONFIG_UNAVAILABLE if request can never
 *	be satisfied ,
 *	ESLURM_REQUESTED_PART_CONFIG_UNAVAILABLE if the job can not be
 *	initiated until the parition's configuration changes or
 *	ESLURM_NODE_NOT_AVAIL if required nodes are DOWN or DRAINED
 * NOTE: the caller must FREE_NULL_BITMAP memory pointed to by select_bitmap
 * Notes: The algorithm is
 *	1) If required node list is specified, determine implicitly required
 *	   processor and node count
 *	2) Determine how many disjoint required "features" are represented
 *	   (e.g. "FS1|FS2|FS3")
 *	3) For each feature: find matching node table entries, identify nodes
 *	   that are up and available (idle or shared) and add them to a bit
 *	   map
 *	4) Select_g_job_test() to select the "best" of those based upon
 *	   topology and/or workload
 *	5) If request can't be satisfied now, execute select_g_job_test()
 *	   against the list of nodes that exist in any state (perhaps DOWN
 *	   DRAINED or ALLOCATED) to determine if the request can
 *         ever be satified.
 */
static int
_pick_best_nodes(struct node_set *node_set_ptr, int node_set_size,
		 bitstr_t ** select_bitmap, struct job_record *job_ptr,
		 struct part_record *part_ptr,
		 uint32_t min_nodes, uint32_t max_nodes, uint32_t req_nodes,
		 bool test_only, List preemptee_candidates,
		 List *preemptee_job_list, bool has_xand,
		 bitstr_t *exc_core_bitmap)
{
	int error_code = SLURM_SUCCESS, i, j, pick_code;
	int total_nodes = 0, avail_nodes = 0;
	bitstr_t *avail_bitmap = NULL, *total_bitmap = NULL;
	bitstr_t *backup_bitmap = NULL;
	bitstr_t *possible_bitmap = NULL;
	int max_feature, min_feature;
	bool runable_ever  = false;	/* Job can ever run */
	bool runable_avail = false;	/* Job can run with available nodes */
	bool tried_sched = false;	/* Tried to schedule with avail nodes */
	static uint32_t cr_enabled = NO_VAL;
	bool preempt_flag = false;
	bool nodes_busy = false;
	int shared = 0, select_mode;
	List preemptee_cand;

	if (test_only)
		select_mode = SELECT_MODE_TEST_ONLY;
	else
		select_mode = SELECT_MODE_RUN_NOW;

	if ((job_ptr->details->min_nodes == 0) &&
	    (job_ptr->details->max_nodes == 0)) {
		avail_bitmap = bit_alloc(node_record_count);
		pick_code = select_g_job_test(job_ptr,
					      avail_bitmap,
					      0, 0, 0,
					      select_mode,
					      preemptee_candidates,
					      preemptee_job_list,
					      exc_core_bitmap);

		if (pick_code == SLURM_SUCCESS) {
			*select_bitmap = avail_bitmap;
			return SLURM_SUCCESS;
		} else {
			bit_free(avail_bitmap);
			return ESLURM_REQUESTED_NODE_CONFIG_UNAVAILABLE;
		}
	} else if (node_set_size == 0) {
		info("_pick_best_nodes: empty node set for selection");
		return ESLURM_REQUESTED_NODE_CONFIG_UNAVAILABLE;
	}

	/* Are Consumable Resources enabled?  Check once. */
	if (cr_enabled == NO_VAL) {
		cr_enabled = 0;	/* select/linear and bluegene are no-ops */
		error_code = select_g_get_info_from_plugin (SELECT_CR_PLUGIN,
							    NULL, &cr_enabled);
		if (error_code != SLURM_SUCCESS) {
			cr_enabled = NO_VAL;
			return error_code;
		}
	}

	shared = _resolve_shared_status(job_ptr->details->shared,
					part_ptr->max_share, cr_enabled);
	job_ptr->details->shared = shared;
	if (cr_enabled)
		job_ptr->cr_enabled = cr_enabled; /* CR enabled for this job */

	/* If job preemption is enabled, then do NOT limit the set of available
	 * nodes by their current 'sharable' or 'idle' setting */
	preempt_flag = slurm_preemption_enabled();

	if (job_ptr->details->req_node_bitmap) {  /* specific nodes required */
		/* We have already confirmed that all of these nodes have a
		 * usable configuration and are in the proper partition.
		 * Check that these nodes can be used by this job. */
		if (min_nodes != 0) {
			total_nodes = bit_set_count(
				job_ptr->details->req_node_bitmap);
		}
		if (total_nodes > max_nodes) {	/* exceeds node limit */
			return ESLURM_REQUESTED_PART_CONFIG_UNAVAILABLE;
		}

		/* check the availability of these nodes */
		/* Should we check memory availability on these nodes? */
		if (!bit_super_set(job_ptr->details->req_node_bitmap,
				   avail_node_bitmap)) {
			return ESLURM_NODE_NOT_AVAIL;
		}

		if (!preempt_flag) {
			if (shared) {
				if (!bit_super_set(job_ptr->details->
						   req_node_bitmap,
						   share_node_bitmap)) {
					return ESLURM_NODES_BUSY;
				}
#ifndef HAVE_BG
				if (bit_overlap(job_ptr->details->
						req_node_bitmap,
						cg_node_bitmap)) {
					return ESLURM_NODES_BUSY;
				}
#endif
			} else {
				if (!bit_super_set(job_ptr->details->
						   req_node_bitmap,
						   idle_node_bitmap)) {
					return ESLURM_NODES_BUSY;
				}
				/* Note: IDLE nodes are not COMPLETING */
			}
#ifndef HAVE_BG
		} else if (bit_overlap(job_ptr->details->req_node_bitmap,
				       cg_node_bitmap)) {
			return ESLURM_NODES_BUSY;
#endif
		}

		/* still must go through select_g_job_test() to
		 * determine validity of request and/or perform
		 * set-up before job launch */
		total_nodes = 0;	/* reinitialize */
	}

	/* identify the min and max feature values for exclusive OR */
	max_feature = -1;
	min_feature = MAX_FEATURES;
	for (i = 0; i < node_set_size; i++) {
		j = bit_ffs(node_set_ptr[i].feature_bits);
		if ((j >= 0) && (j < min_feature))
			min_feature = j;
		j = bit_fls(node_set_ptr[i].feature_bits);
		if ((j >= 0) && (j > max_feature))
			max_feature = j;
	}

	debug3("_pick_best_nodes: job %u idle_nodes %u share_nodes %u",
		job_ptr->job_id, bit_set_count(idle_node_bitmap),
		bit_set_count(share_node_bitmap));
	/* Accumulate resources for this job based upon its required
	 * features (possibly with node counts). */
	for (j = min_feature; j <= max_feature; j++) {
		if (job_ptr->details->req_node_bitmap) {
			bool missing_required_nodes = false;
			for (i = 0; i < node_set_size; i++) {
				if (!bit_test(node_set_ptr[i].feature_bits, j))
					continue;
				if (avail_bitmap) {
					bit_or(avail_bitmap,
					       node_set_ptr[i].my_bitmap);
				} else {
					avail_bitmap = bit_copy(node_set_ptr[i].
								my_bitmap);
				}
			}
			if (!bit_super_set(job_ptr->details->req_node_bitmap,
					   avail_bitmap))
				missing_required_nodes = true;

			if (missing_required_nodes)
				continue;
			FREE_NULL_BITMAP(avail_bitmap);
			avail_bitmap = bit_copy(job_ptr->details->
						req_node_bitmap);
		}
		for (i = 0; i < node_set_size; i++) {
			int count1 = 0, count2 = 0;
			if (!has_xand &&
			    !bit_test(node_set_ptr[i].feature_bits, j))
				continue;

			if (total_bitmap) {
				bit_or(total_bitmap,
				       node_set_ptr[i].my_bitmap);
			} else {
				total_bitmap = bit_copy(
						node_set_ptr[i].my_bitmap);
			}

			bit_and(node_set_ptr[i].my_bitmap, avail_node_bitmap);
			if (!nodes_busy) {
				count1 = bit_set_count(node_set_ptr[i].
						       my_bitmap);
			}
			if (!preempt_flag) {
				if (shared) {
					bit_and(node_set_ptr[i].my_bitmap,
						share_node_bitmap);
#ifndef HAVE_BG
					bit_not(cg_node_bitmap);
					bit_and(node_set_ptr[i].my_bitmap,
						cg_node_bitmap);
					bit_not(cg_node_bitmap);
#endif
				} else {
					bit_and(node_set_ptr[i].my_bitmap,
						idle_node_bitmap);
					/* IDLE nodes are not COMPLETING */
				}
			} else {
#ifndef HAVE_BG
				bit_not(cg_node_bitmap);
				bit_and(node_set_ptr[i].my_bitmap,
					cg_node_bitmap);
				bit_not(cg_node_bitmap);
#endif
			}
			if (!nodes_busy) {
				count2 = bit_set_count(node_set_ptr[i].
						       my_bitmap);
				if (count1 != count2)
					nodes_busy = true;
			}
			if (avail_bitmap) {
				bit_or(avail_bitmap,
				       node_set_ptr[i].my_bitmap);
			} else {
				avail_bitmap = bit_copy(node_set_ptr[i].
							my_bitmap);
			}
			avail_nodes = bit_set_count(avail_bitmap);
			tried_sched = false;	/* need to test these nodes */
			if ((shared || preempt_flag)	&&
			    ((i+1) < node_set_size)	&&
			    (node_set_ptr[i].weight ==
			     node_set_ptr[i+1].weight)) {
				/* Keep accumulating so we can pick the
				 * most lightly loaded nodes */
				continue;
			}

			if ((avail_nodes  < min_nodes)	||
			    ((avail_nodes >= min_nodes)	&&
			     (avail_nodes < req_nodes)	&&
			     ((i+1) < node_set_size)))
				continue;	/* Keep accumulating nodes */

			/* NOTE: select_g_job_test() is destructive of
			 * avail_bitmap, so save a backup copy */
			backup_bitmap = bit_copy(avail_bitmap);
			if (*preemptee_job_list) {
				list_destroy(*preemptee_job_list);
				*preemptee_job_list = NULL;
			}
			if (job_ptr->details->req_node_bitmap == NULL)
				bit_and(avail_bitmap, avail_node_bitmap);
			/* Only preempt jobs when all possible nodes are being
			 * considered for use, otherwise we would preempt jobs
			 * to use the lowest weight nodes. */
			if ((i+1) < node_set_size)
				preemptee_cand = NULL;
			else
				preemptee_cand = preemptee_candidates;
			pick_code = select_g_job_test(job_ptr,
						      avail_bitmap,
						      min_nodes,
						      max_nodes,
						      req_nodes,
						      select_mode,
						      preemptee_cand,
						      preemptee_job_list,
						      exc_core_bitmap);
#if 0
{
			char *tmp_str1 = bitmap2node_name(backup_bitmap);
			char *tmp_str2 = bitmap2node_name(avail_bitmap);
			info("pick job:%u err:%d nodes:%u:%u:%u mode:%u "
			     "select %s of %s",
			     job_ptr->job_id, pick_code,
			     min_nodes, req_nodes, max_nodes, select_mode,
			     tmp_str2, tmp_str1);
			xfree(tmp_str1);
			xfree(tmp_str2);
}
#endif
			if (pick_code == SLURM_SUCCESS) {
				FREE_NULL_BITMAP(backup_bitmap);
				if (bit_set_count(avail_bitmap) > max_nodes) {
					/* end of tests for this feature */
					avail_nodes = 0;
					break;
				}
				FREE_NULL_BITMAP(total_bitmap);
				FREE_NULL_BITMAP(possible_bitmap);
				*select_bitmap = avail_bitmap;
				return SLURM_SUCCESS;
			} else {
				tried_sched = true;	/* test failed */
				FREE_NULL_BITMAP(avail_bitmap);
				avail_bitmap = backup_bitmap;
			}
		} /* for (i = 0; i < node_set_size; i++) */

		/* try to get req_nodes now for this feature */
		if (avail_bitmap && (!tried_sched)	&&
		    (avail_nodes >= min_nodes)		&&
		    ((job_ptr->details->req_node_bitmap == NULL) ||
		     bit_super_set(job_ptr->details->req_node_bitmap,
				   avail_bitmap))) {
			if (*preemptee_job_list) {
				list_destroy(*preemptee_job_list);
				*preemptee_job_list = NULL;
			}
			pick_code = select_g_job_test(job_ptr, avail_bitmap,
						      min_nodes, max_nodes,
						      req_nodes,
						      select_mode,
						      preemptee_candidates,
						      preemptee_job_list,
						      exc_core_bitmap);
			if ((pick_code == SLURM_SUCCESS) &&
			     (bit_set_count(avail_bitmap) <= max_nodes)) {
				FREE_NULL_BITMAP(total_bitmap);
				FREE_NULL_BITMAP(possible_bitmap);
				*select_bitmap = avail_bitmap;
				return SLURM_SUCCESS;
			}
		}

		/* determine if job could possibly run (if all configured
		 * nodes available) */
		if (total_bitmap)
			total_nodes = bit_set_count(total_bitmap);
		if (total_bitmap			&&
		    (!runable_ever || !runable_avail)	&&
		    (total_nodes >= min_nodes)		&&
		    ((job_ptr->details->req_node_bitmap == NULL) ||
		     (bit_super_set(job_ptr->details->req_node_bitmap,
					total_bitmap)))) {
			avail_nodes = bit_set_count(avail_bitmap);
			if (!runable_avail && (avail_nodes >= min_nodes)) {
				FREE_NULL_BITMAP(avail_bitmap);
				avail_bitmap = bit_copy(total_bitmap);
				bit_and(avail_bitmap, avail_node_bitmap);
				pick_code = select_g_job_test(job_ptr,
						avail_bitmap,
						min_nodes,
						max_nodes,
						req_nodes,
						SELECT_MODE_TEST_ONLY,
						preemptee_candidates, NULL,
						exc_core_bitmap);
				if (pick_code == SLURM_SUCCESS) {
					runable_ever  = true;
					if (bit_set_count(avail_bitmap) <=
					     max_nodes)
						runable_avail = true;
					FREE_NULL_BITMAP(possible_bitmap);
					possible_bitmap = avail_bitmap;
					avail_bitmap = NULL;
				}
			}
			if (!runable_ever) {
				pick_code = select_g_job_test(job_ptr,
						total_bitmap,
						min_nodes,
						max_nodes,
						req_nodes,
						SELECT_MODE_TEST_ONLY,
						preemptee_candidates, NULL,
						exc_core_bitmap);
				if (pick_code == SLURM_SUCCESS) {
					FREE_NULL_BITMAP(possible_bitmap);
					possible_bitmap = total_bitmap;
					total_bitmap = NULL;
					runable_ever = true;
				}
			}
		}
		FREE_NULL_BITMAP(avail_bitmap);
		FREE_NULL_BITMAP(total_bitmap);
		if (error_code != SLURM_SUCCESS)
			break;
	}

	/* The job is not able to start right now, return a
	 * value indicating when the job can start */
	if (!runable_ever) {
		error_code = ESLURM_REQUESTED_NODE_CONFIG_UNAVAILABLE;
		info("_pick_best_nodes: job %u never runnable",
		     job_ptr->job_id);
	} else if (!runable_avail && !nodes_busy) {
		error_code = ESLURM_NODE_NOT_AVAIL;
	}

	if (error_code == SLURM_SUCCESS) {
		error_code = ESLURM_NODES_BUSY;
		*select_bitmap = possible_bitmap;
	} else {
		FREE_NULL_BITMAP(possible_bitmap);
	}
	return error_code;
}

static void _preempt_jobs(List preemptee_job_list, bool kill_pending,
			  int *error_code)
{
	ListIterator iter;
	struct job_record *job_ptr;
	uint16_t mode;
	int job_cnt = 0, rc = SLURM_SUCCESS;
	checkpoint_msg_t ckpt_msg;

	iter = list_iterator_create(preemptee_job_list);
	while ((job_ptr = (struct job_record *) list_next(iter))) {
		mode = slurm_job_preempt_mode(job_ptr);
		if (mode == PREEMPT_MODE_CANCEL) {
			job_cnt++;
			if (!kill_pending)
				continue;
			if (slurm_job_check_grace(job_ptr) == SLURM_SUCCESS)
				continue;
			rc = job_signal(job_ptr->job_id, SIGKILL, 0, 0, true);
			if (rc == SLURM_SUCCESS) {
				info("preempted job %u has been killed",
				     job_ptr->job_id);
			}
		} else if (mode == PREEMPT_MODE_CHECKPOINT) {
			job_cnt++;
			if (!kill_pending)
				continue;
			memset(&ckpt_msg, 0, sizeof(checkpoint_msg_t));
			ckpt_msg.op	   = CHECK_REQUEUE;
			ckpt_msg.job_id    = job_ptr->job_id;
			rc = job_checkpoint(&ckpt_msg, 0, -1,
					    (uint16_t) NO_VAL);
			if (rc == ESLURM_NOT_SUPPORTED) {
				memset(&ckpt_msg, 0, sizeof(checkpoint_msg_t));
				ckpt_msg.op	   = CHECK_VACATE;
				ckpt_msg.job_id    = job_ptr->job_id;
				rc = job_checkpoint(&ckpt_msg, 0, -1,
						    (uint16_t) NO_VAL);
			}
			if (rc == SLURM_SUCCESS) {
				info("preempted job %u has been checkpointed",
				     job_ptr->job_id);
			}
		} else if (mode == PREEMPT_MODE_REQUEUE) {
			job_cnt++;
			if (!kill_pending)
				continue;
			rc = job_requeue(0, job_ptr->job_id, -1,
					 (uint16_t)NO_VAL, true);
			if (rc == SLURM_SUCCESS) {
				info("preempted job %u has been requeued",
				     job_ptr->job_id);
			}
		} else if ((mode == PREEMPT_MODE_SUSPEND) &&
			   (slurm_get_preempt_mode() & PREEMPT_MODE_GANG)) {
			debug("preempted job %u suspended by gang scheduler",
			      job_ptr->job_id);
		} else {
			error("Invalid preempt_mode: %u", mode);
			rc = SLURM_ERROR;
		}

		if (rc != SLURM_SUCCESS) {
			if ((mode != PREEMPT_MODE_CANCEL)
			    && (slurm_job_check_grace(job_ptr)
				== SLURM_SUCCESS))
				continue;

			rc = job_signal(job_ptr->job_id, SIGKILL, 0, 0, true);
			if (rc == SLURM_SUCCESS)
				info("preempted job %u had to be killed",
				     job_ptr->job_id);
			else {
				info("preempted job %u kill failure %s",
				     job_ptr->job_id, slurm_strerror(rc));
			}
		}
	}
	list_iterator_destroy(iter);

	if (job_cnt > 0)
		*error_code = ESLURM_NODES_BUSY;
}

/*
 * select_nodes - select and allocate nodes to a specific job
 * IN job_ptr - pointer to the job record
 * IN test_only - if set do not allocate nodes, just confirm they
 *	could be allocated now
 * IN select_node_bitmap - bitmap of nodes to be used for the
 *	job's resource allocation (not returned if NULL), caller
 *	must free
 * RET 0 on success, ESLURM code from slurm_errno.h otherwise
 * globals: list_part - global list of partition info
 *	default_part_loc - pointer to default partition
 *	config_list - global list of node configuration info
 * Notes: The algorithm is
 *	1) Build a table (node_set_ptr) of nodes with the requisite
 *	   configuration. Each table entry includes their weight,
 *	   node_list, features, etc.
 *	2) Call _pick_best_nodes() to select those nodes best satisfying
 *	   the request, (e.g. best-fit or other criterion)
 *	3) Call allocate_nodes() to perform the actual allocation
 */
extern int select_nodes(struct job_record *job_ptr, bool test_only,
			bitstr_t **select_node_bitmap)
{
	int error_code = SLURM_SUCCESS, i, node_set_size = 0;
	bitstr_t *select_bitmap = NULL;
	struct node_set *node_set_ptr = NULL;
	struct part_record *part_ptr = NULL;
	uint32_t min_nodes, max_nodes, req_nodes;
	time_t now = time(NULL);
	bool configuring = false;
	List preemptee_job_list = NULL;
	slurmdb_qos_rec_t *qos_ptr = NULL;

	xassert(job_ptr);
	xassert(job_ptr->magic == JOB_MAGIC);

	if (!acct_policy_job_runnable(job_ptr))
		return ESLURM_ACCOUNTING_POLICY;

	part_ptr = job_ptr->part_ptr;
	qos_ptr = (slurmdb_qos_rec_t *)job_ptr->qos_ptr;

	/* identify partition */
	if (part_ptr == NULL) {
		part_ptr = find_part_record(job_ptr->partition);
		xassert(part_ptr);
		job_ptr->part_ptr = part_ptr;
		error("partition pointer reset for job %u, part %s",
		      job_ptr->job_id, job_ptr->partition);
	}

	if (job_ptr->priority == 0) {	/* user/admin hold */
		if ((job_ptr->state_reason != WAIT_HELD) &&
		    (job_ptr->state_reason != WAIT_HELD_USER)) {
			job_ptr->state_reason = WAIT_HELD;
		}
		return ESLURM_JOB_HELD;
	}

	/* build sets of usable nodes based upon their configuration */
	error_code = _build_node_list(job_ptr, &node_set_ptr, &node_set_size);
	if (error_code)
		return error_code;

	/* insure that selected nodes are in these node sets */
	if (job_ptr->details->req_node_bitmap) {
		error_code = _nodes_in_sets(job_ptr->details->req_node_bitmap,
					    node_set_ptr, node_set_size);
		if (error_code) {
			info("No nodes satisfy requirements for JobId=%u "
			     "in partition %s",
			     job_ptr->job_id, job_ptr->part_ptr->name);
			goto cleanup;
		}
	}

	/* enforce both user's and partition's node limits if the qos
	 * isn't set to override them */
	/* info("req: %u-%u, %u", job_ptr->details->min_nodes, */
	/*    job_ptr->details->max_nodes, part_ptr->max_nodes); */

	/* On BlueGene systems don't adjust the min/max node limits
	   here.  We are working on midplane values. */
	if (qos_ptr && (qos_ptr->flags & QOS_FLAG_PART_MIN_NODE))
		min_nodes = job_ptr->details->min_nodes;
	else
		min_nodes = MAX(job_ptr->details->min_nodes,
				part_ptr->min_nodes);
	if (job_ptr->details->max_nodes == 0)
		max_nodes = part_ptr->max_nodes;
	else if (qos_ptr && (qos_ptr->flags & QOS_FLAG_PART_MAX_NODE))
		max_nodes = job_ptr->details->max_nodes;
	else
		max_nodes = MIN(job_ptr->details->max_nodes,
				part_ptr->max_nodes);

	if (job_ptr->details->req_node_bitmap && job_ptr->details->max_nodes) {
		i = bit_set_count(job_ptr->details->req_node_bitmap);
		if (i > job_ptr->details->max_nodes) {
			info("Job %u required node list has more node than "
			     "the job can use (%d > %u)",
			     job_ptr->job_id, i, job_ptr->details->max_nodes);
			error_code = ESLURM_REQUESTED_NODE_CONFIG_UNAVAILABLE;
			goto cleanup;
		}
	}

	max_nodes = MIN(max_nodes, 500000);	/* prevent overflows */
	if (!job_ptr->limit_set_max_nodes && job_ptr->details->max_nodes)
		req_nodes = max_nodes;
	else
		req_nodes = min_nodes;
	/* info("nodes:%u:%u:%u", min_nodes, req_nodes, max_nodes); */

	if (max_nodes < min_nodes) {
		error_code = ESLURM_REQUESTED_PART_CONFIG_UNAVAILABLE;
	} else {
		/* Select resources for the job here */
		error_code = _get_req_features(node_set_ptr, node_set_size,
					       &select_bitmap, job_ptr,
					       part_ptr, min_nodes, max_nodes,
					       req_nodes, test_only,
					       &preemptee_job_list);
	}
	/* set up the cpu_cnt here so we can decrement it as nodes
	 * free up. total_cpus is set within _get_req_features */
	job_ptr->cpu_cnt = job_ptr->total_cpus;

	if (!test_only && preemptee_job_list && (error_code == SLURM_SUCCESS)){
		struct job_details *detail_ptr = job_ptr->details;
		time_t now = time(NULL);
		bool kill_pending = true;
		if ((detail_ptr->preempt_start_time != 0) &&
		    (detail_ptr->preempt_start_time >
		     (now - slurmctld_conf.kill_wait -
		      slurmctld_conf.msg_timeout))) {
			/* Job preemption may still be in progress,
			 * do not cancel or requeue any more jobs yet */
			kill_pending = false;
		}
		_preempt_jobs(preemptee_job_list, kill_pending, &error_code);
		if ((error_code == ESLURM_NODES_BUSY) &&
		    (detail_ptr->preempt_start_time == 0)) {
  			detail_ptr->preempt_start_time = now;
		}
	}
	if (error_code) {
		/* Fatal errors for job here */
		if (error_code == ESLURM_REQUESTED_PART_CONFIG_UNAVAILABLE) {
			/* Too many nodes requested */
			debug3("JobId=%u not runnable with present config",
			       job_ptr->job_id);
			job_ptr->state_reason = WAIT_PART_NODE_LIMIT;
			xfree(job_ptr->state_desc);
			last_job_update = now;

		/* Non-fatal errors for job below */
		} else if (error_code == ESLURM_NODE_NOT_AVAIL) {
			/* Required nodes are down or drained */
			debug3("JobId=%u required nodes not avail",
			       job_ptr->job_id);
			job_ptr->state_reason = WAIT_NODE_NOT_AVAIL;
			xfree(job_ptr->state_desc);
			last_job_update = now;
		} else if (error_code == ESLURM_RESERVATION_NOT_USABLE) {
			job_ptr->state_reason = WAIT_RESERVATION;
			xfree(job_ptr->state_desc);
		} else if ((job_ptr->state_reason == WAIT_BLOCK_MAX_ERR) ||
			   (job_ptr->state_reason == WAIT_BLOCK_D_ACTION)) {
			/* state_reason was already setup */
		} else {
			job_ptr->state_reason = WAIT_RESOURCES;
			xfree(job_ptr->state_desc);
			if (error_code == ESLURM_NODES_BUSY)
				slurm_sched_g_job_is_pending();
		}
		goto cleanup;
	}
	if (test_only) {	/* set if job not highest priority */
		slurm_sched_g_job_is_pending();
		error_code = SLURM_SUCCESS;
		goto cleanup;
	}

	/* This job may be getting requeued, clear vestigial
	 * state information before over-writing and leaking
	 * memory. */
	FREE_NULL_BITMAP(job_ptr->node_bitmap);
	xfree(job_ptr->nodes);

	job_ptr->node_bitmap = select_bitmap;

	/* we need to have these times set to know when the endtime
	 * is for the job when we place it
	 */
	job_ptr->start_time = job_ptr->time_last_active = now;
	if ((job_ptr->time_limit == NO_VAL) ||
	    ((job_ptr->time_limit > part_ptr->max_time) &&
	     (!qos_ptr || (qos_ptr && !(qos_ptr->flags
					& QOS_FLAG_PART_TIME_LIMIT))))) {
		if (part_ptr->default_time != NO_VAL)
			job_ptr->time_limit = part_ptr->default_time;
		else
			job_ptr->time_limit = part_ptr->max_time;
	}

	if (job_ptr->time_limit == INFINITE)
		job_ptr->end_time = job_ptr->start_time +
				    (365 * 24 * 60 * 60); /* secs in year */
	else
		job_ptr->end_time = job_ptr->start_time +
			(job_ptr->time_limit * 60);   /* secs */

	if (select_g_job_begin(job_ptr) != SLURM_SUCCESS) {
		/* Leave job queued, something is hosed */
		error("select_g_job_begin(%u): %m", job_ptr->job_id);
		error_code = ESLURM_NODES_BUSY;
		job_ptr->start_time = 0;
		job_ptr->time_last_active = 0;
		job_ptr->end_time = 0;
		job_ptr->node_bitmap = NULL;
		goto cleanup;
	}

	/* assign the nodes and stage_in the job */
	job_ptr->state_reason = WAIT_NO_REASON;
	xfree(job_ptr->state_desc);

	if (job_ptr->job_resrcs && job_ptr->job_resrcs->nodes)
		job_ptr->nodes = xstrdup(job_ptr->job_resrcs->nodes);
	else {
		error("Select plugin failed to set job resources, nodes");
		job_ptr->nodes = bitmap2node_name(select_bitmap);
	}
	select_bitmap = NULL;	/* nothing left to free */
	allocate_nodes(job_ptr);
	build_node_details(job_ptr, true);

	/* This could be set in the select plugin so we want to keep
	   the flag. */
	configuring = IS_JOB_CONFIGURING(job_ptr);

	job_ptr->job_state = JOB_RUNNING;
	if (nonstop_ops.job_begin)
		(nonstop_ops.job_begin)(job_ptr);

	if (configuring
	    || bit_overlap(job_ptr->node_bitmap, power_node_bitmap))
		job_ptr->job_state |= JOB_CONFIGURING;
	if (select_g_select_nodeinfo_set(job_ptr) != SLURM_SUCCESS) {
		error("select_g_select_nodeinfo_set(%u): %m", job_ptr->job_id);
		/* not critical ... by now */
	}
	if (job_ptr->mail_type & MAIL_JOB_BEGIN)
		mail_job_info(job_ptr, MAIL_JOB_BEGIN);

	slurmctld_diag_stats.jobs_started++;
	acct_policy_job_begin(job_ptr);

	/* Update the job_record's gres and gres_alloc fields with
	 * strings representing the amount of each GRES type requested
	 *  and allocated. */
	_fill_in_gres_fields(job_ptr);
	if (slurmctld_conf.debug_flags & DEBUG_FLAG_GRES)
		debug("(%s:%d) job id: %u -- job_record->gres: (%s), "
		      "job_record->gres_alloc: (%s)",
		      THIS_FILE, __LINE__, job_ptr->job_id,
		      job_ptr->gres, job_ptr->gres_alloc);

	/* If ran with slurmdbd this is handled out of band in the
	 * job if happening right away.  If the job has already
	 * become eligible and registered in the db then the start
	 * message. */
	if (!with_slurmdbd || (with_slurmdbd && job_ptr->db_index))
		jobacct_storage_g_job_start(acct_db_conn, job_ptr);

	prolog_slurmctld(job_ptr);
	slurm_sched_g_newalloc(job_ptr);

	/* Request asynchronous launch of a prolog for a
	 * non batch job. For a batch job the prolog will be
	 * started synchroniously by slurmd. */
	if (job_ptr->batch_flag == 0 &&
		(slurmctld_conf.prolog_flags & PROLOG_FLAG_ALLOC)) {
		_launch_prolog(job_ptr);
	}

      cleanup:
	if (preemptee_job_list)
		list_destroy(preemptee_job_list);
	if (select_node_bitmap)
		*select_node_bitmap = select_bitmap;
	else
		FREE_NULL_BITMAP(select_bitmap);
	if (node_set_ptr) {
		for (i = 0; i < node_set_size; i++) {
			xfree(node_set_ptr[i].features);
			FREE_NULL_BITMAP(node_set_ptr[i].my_bitmap);
			FREE_NULL_BITMAP(node_set_ptr[i].feature_bits);
		}
		xfree(node_set_ptr);
	}

	return error_code;
}

/*
 * Launch prolog via RPC to slurmd. This is useful when we need to run
 * prolog at allocation stage. Then we ask slurmd to launch the prolog
 * asynchroniously and wait on REQUEST_COMPLETE_PROLOG message from slurmd.
 */
static void _launch_prolog(struct job_record *job_ptr)
{
	prolog_launch_msg_t *prolog_msg_ptr;
	agent_arg_t *agent_arg_ptr;
	prolog_msg_ptr = (prolog_launch_msg_t *)
				xmalloc(sizeof(prolog_launch_msg_t));

	xassert(job_ptr);
	xassert(job_ptr->batch_host);
	xassert(prolog_msg_ptr);

	/* Locks: Write job */
	job_ptr->state_reason = WAIT_PROLOG;

	prolog_msg_ptr->job_id = job_ptr->job_id;
	prolog_msg_ptr->uid = job_ptr->user_id;
	prolog_msg_ptr->gid = job_ptr->group_id;
	prolog_msg_ptr->alias_list = xstrdup(job_ptr->alias_list);
	prolog_msg_ptr->nodes = xstrdup(job_ptr->nodes);
	prolog_msg_ptr->std_err = xstrdup(job_ptr->details->std_err);
	prolog_msg_ptr->std_out = xstrdup(job_ptr->details->std_out);
	prolog_msg_ptr->work_dir = xstrdup(job_ptr->details->work_dir);
	prolog_msg_ptr->spank_job_env_size = job_ptr->spank_job_env_size;
	prolog_msg_ptr->spank_job_env = xduparray(job_ptr->spank_job_env_size,
														job_ptr->spank_job_env);

	agent_arg_ptr = (agent_arg_t *) xmalloc(sizeof(agent_arg_t));
	agent_arg_ptr->retry = 0;
	agent_arg_ptr->node_count = 1;
  #ifdef HAVE_FRONT_END
      xassert(job_ptr->front_end_ptr);
      xassert(job_ptr->front_end_ptr->name);
      agent_arg_ptr->hostlist = hostlist_create(job_ptr->front_end_ptr->name);
  #else
      agent_arg_ptr->hostlist = hostlist_create(job_ptr->batch_host);
  #endif
	agent_arg_ptr->msg_type = REQUEST_LAUNCH_PROLOG;
	agent_arg_ptr->msg_args = (void *) prolog_msg_ptr;

	/* Launch the RPC via agent */
	agent_queue_request(agent_arg_ptr);
}

/*
 * Update a job_record's gres (required GRES)
 * and gres_alloc (allocated GRES) fields according
 * to the information found in the job_record and its
 * substructures.
 * IN job_ptr - A job's job_record.
 * RET an integer representing any potential errors--
 *     currently not used.
 */

static int _fill_in_gres_fields(struct job_record *job_ptr)
{
	char buf[128];
	char *   tok, *   last = NULL, *prefix = "";
	char *subtok, *sublast = NULL;
	char *req_config  = job_ptr->gres;
	char *tmp_str;
	uint32_t ngres_req;
	int      rv = SLURM_SUCCESS;

	/* First build the GRES requested field. */
	if ((req_config == NULL) || (req_config[0] == '\0')) {
		if (slurmctld_conf.debug_flags & DEBUG_FLAG_GRES)
			debug("(%s:%d) job id: %u -- job_record->gres "
			      "is empty or NULL; this is OK if no GRES "
			      "was requested",
			      THIS_FILE, __LINE__, job_ptr->job_id);

		if (job_ptr->gres_req == NULL)
			xstrcat(job_ptr->gres_req, "");

	} else if (job_ptr->node_cnt > 0
		   && job_ptr->gres_req == NULL) {
		/* job_ptr->gres_req is rebuilt/replaced here */
		tmp_str = xstrdup(req_config);

		tok = strtok_r(tmp_str, ",", &last);
		while (tok) {
			/* Tokenize tok so that we discard the colon and
			 * everything after it. Then use gres_get_value_by_type
			 * to find the associated count.
			 */
			subtok = strtok_r(tok, ":", &sublast);

			/* Retrieve the number of GRES requested/required. */
			ngres_req = gres_get_value_by_type(job_ptr->gres_list,
							   subtok);

			/* In the event that we somehow have a valid
			 * GRES type but don't find a quantity for it,
			 * we simply write ":0" for the quantity.
			 */
			if (ngres_req == NO_VAL)
				ngres_req = 0;

			/* Append value to the gres string. */
			snprintf(buf, sizeof(buf), "%s%s:%u",
				 prefix, subtok,
				 ngres_req * job_ptr->node_cnt);

			xstrcat(job_ptr->gres_req, buf);

			if (prefix[0] == '\0')
				prefix = ",";
			if (slurmctld_conf.debug_flags & DEBUG_FLAG_GRES) {
				debug("(%s:%d) job id:%u -- ngres_req:"
				      "%u, gres_req substring = (%s)",
				      THIS_FILE, __LINE__,
				      job_ptr->job_id, ngres_req, buf);
			}

			tok = strtok_r(NULL, ",", &last);
		}
		xfree(tmp_str);
	}

	if ( !job_ptr->gres_alloc || (job_ptr->gres_alloc[0] == '\0') ) {
		/* Now build the GRES allocated field. */
		rv = _build_gres_alloc_string(job_ptr);
		if (slurmctld_conf.debug_flags & DEBUG_FLAG_GRES) {
			debug("(%s:%d) job id: %u -- job_record->gres: (%s), "
			      "job_record->gres_alloc: (%s)",
			      THIS_FILE, __LINE__, job_ptr->job_id,
			      job_ptr->gres, job_ptr->gres_alloc);
		}
	}

	return rv;
}

/*
 * list_find_feature - find an entry in the feature list, see list.h for
 *	documentation
 * IN key - is feature name or NULL for all features
 * RET 1 if found, 0 otherwise
 */
extern int list_find_feature(void *feature_entry, void *key)
{
	struct features_record *feature_ptr;

	if (key == NULL)
		return 1;

	feature_ptr = (struct features_record *) feature_entry;
	if (strcmp(feature_ptr->name, (char *) key) == 0)
		return 1;
	return 0;
}

/*
 * _valid_feature_counts - validate a job's features can be satisfied
 *	by the selected nodes (NOTE: does not process XOR or XAND operators)
 * IN detail_ptr - job details
 * IN/OUT node_bitmap - nodes available for use, clear if unusable
 * RET true if valid, false otherwise
 */
static bool _valid_feature_counts(struct job_details *detail_ptr,
				  bitstr_t *node_bitmap, bool *has_xor)
{
	ListIterator job_feat_iter;
	struct feature_record *job_feat_ptr;
	struct features_record *feat_ptr;
	int have_count = false, last_op = FEATURE_OP_AND;
	bitstr_t *feature_bitmap, *tmp_bitmap;
	bool rc = true;

	xassert(detail_ptr);
	xassert(node_bitmap);
	xassert(has_xor);

	*has_xor = false;
	if (detail_ptr->feature_list == NULL)	/* no constraints */
		return rc;

	feature_bitmap = bit_copy(node_bitmap);
	job_feat_iter = list_iterator_create(detail_ptr->feature_list);
	while ((job_feat_ptr = (struct feature_record *)
			list_next(job_feat_iter))) {
		feat_ptr = list_find_first(feature_list, list_find_feature,
					   (void *) job_feat_ptr->name);
		if (feat_ptr) {
			if (last_op == FEATURE_OP_AND)
				bit_and(feature_bitmap, feat_ptr->node_bitmap);
			else if (last_op == FEATURE_OP_OR)
				bit_or(feature_bitmap, feat_ptr->node_bitmap);
			else {	/* FEATURE_OP_XOR or FEATURE_OP_XAND */
				*has_xor = true;
				bit_or(feature_bitmap, feat_ptr->node_bitmap);
			}
		} else {	/* feature not found */
			if (last_op == FEATURE_OP_AND) {
				bit_nclear(feature_bitmap, 0,
					   (node_record_count - 1));
			}
		}
		last_op = job_feat_ptr->op_code;
		if (job_feat_ptr->count)
			have_count = true;
	}
	list_iterator_destroy(job_feat_iter);

	if (have_count) {
		job_feat_iter = list_iterator_create(detail_ptr->
						     feature_list);
		while ((job_feat_ptr = (struct feature_record *)
				list_next(job_feat_iter))) {
			if (job_feat_ptr->count == 0)
				continue;
			feat_ptr = list_find_first(feature_list,
						   list_find_feature,
						   (void *)job_feat_ptr->name);
			if (!feat_ptr) {
				rc = false;
				break;
			}
			tmp_bitmap = bit_copy(feature_bitmap);
			bit_and(tmp_bitmap, feat_ptr->node_bitmap);
			if (bit_set_count(tmp_bitmap) < job_feat_ptr->count)
				rc = false;
			FREE_NULL_BITMAP(tmp_bitmap);
			if (!rc)
				break;
		}
		list_iterator_destroy(job_feat_iter);
		FREE_NULL_BITMAP(feature_bitmap);
	} else {
		bit_and(node_bitmap, feature_bitmap);
		FREE_NULL_BITMAP(feature_bitmap);
	}

	return rc;
}

/*
 * job_req_node_filter - job reqeust node filter.
 *	clear from a bitmap the nodes which can not be used for a job
 *	test memory size, required features, processor count, etc.
 * NOTE: Does not support exclusive OR of features.
 *	It just matches first element of XOR and ignores count.
 * IN job_ptr - pointer to node to be scheduled
 * IN/OUT bitmap - set of nodes being considered for use
 * RET SLURM_SUCCESS or EINVAL if can't filter (exclusive OR of features)
 */
extern int job_req_node_filter(struct job_record *job_ptr,
			       bitstr_t *avail_bitmap)
{
	int i;
	struct job_details *detail_ptr = job_ptr->details;
	multi_core_data_t *mc_ptr;
	struct node_record *node_ptr;
	struct config_record *config_ptr;
	bool has_xor = false;

	if (detail_ptr == NULL) {
		error("job_req_node_filter: job %u has no details",
		      job_ptr->job_id);
		return EINVAL;
	}

	mc_ptr = detail_ptr->mc_ptr;
	for (i=0; i< node_record_count; i++) {
		if (!bit_test(avail_bitmap, i))
			continue;
		node_ptr = node_record_table_ptr + i;
		config_ptr = node_ptr->config_ptr;
		if (slurmctld_conf.fast_schedule) {
			if ((detail_ptr->pn_min_cpus  > config_ptr->cpus)   ||
			    ((detail_ptr->pn_min_memory & (~MEM_PER_CPU)) >
			      config_ptr->real_memory) 			     ||
			    ((detail_ptr->pn_min_memory & (MEM_PER_CPU)) &&
			     ((detail_ptr->pn_min_memory & (~MEM_PER_CPU)) *
			      detail_ptr->pn_min_cpus) >
			     config_ptr->real_memory) 			     ||
			    (detail_ptr->pn_min_tmp_disk >
			     config_ptr->tmp_disk)) {
				bit_clear(avail_bitmap, i);
				continue;
			}
			if (mc_ptr &&
			    (((mc_ptr->sockets_per_node > config_ptr->sockets) &&
			      (mc_ptr->sockets_per_node != (uint16_t) NO_VAL)) ||
			     ((mc_ptr->cores_per_socket > config_ptr->cores)   &&
			      (mc_ptr->cores_per_socket != (uint16_t) NO_VAL)) ||
			     ((mc_ptr->threads_per_core > config_ptr->threads) &&
			      (mc_ptr->threads_per_core != (uint16_t) NO_VAL)))) {
				bit_clear(avail_bitmap, i);
				continue;
			}
		} else {
			if ((detail_ptr->pn_min_cpus > node_ptr->cpus)     ||
			    ((detail_ptr->pn_min_memory & (~MEM_PER_CPU)) >
			      node_ptr->real_memory)                        ||
			    ((detail_ptr->pn_min_memory & (MEM_PER_CPU)) &&
			     ((detail_ptr->pn_min_memory & (~MEM_PER_CPU)) *
			      detail_ptr->pn_min_cpus) >
			     node_ptr->real_memory) 			   ||
			    (detail_ptr->pn_min_tmp_disk >
			     node_ptr->tmp_disk)) {
				bit_clear(avail_bitmap, i);
				continue;
			}
			if (mc_ptr &&
			    (((mc_ptr->sockets_per_node > node_ptr->sockets)   &&
			      (mc_ptr->sockets_per_node != (uint16_t) NO_VAL)) ||
			     ((mc_ptr->cores_per_socket > node_ptr->cores)     &&
			      (mc_ptr->cores_per_socket != (uint16_t) NO_VAL)) ||
			     ((mc_ptr->threads_per_core > node_ptr->threads)   &&
			      (mc_ptr->threads_per_core != (uint16_t) NO_VAL)))) {
				bit_clear(avail_bitmap, i);
				continue;
			}
		}
	}

	if (!_valid_feature_counts(detail_ptr, avail_bitmap, &has_xor))
		return EINVAL;

	return SLURM_SUCCESS;
}

/*
 * _build_node_list - identify which nodes could be allocated to a job
 *	based upon node features, memory, processors, etc. Note that a
 *	bitmap is set to indicate which of the job's features that the
 *	nodes satisfy.
 * IN job_ptr - pointer to node to be scheduled
 * OUT node_set_pptr - list of node sets which could be used for the job
 * OUT node_set_size - number of node_set entries
 * RET error code
 */
static int _build_node_list(struct job_record *job_ptr,
			    struct node_set **node_set_pptr,
			    int *node_set_size)
{
	int adj_cpus, i, node_set_inx, power_cnt, rc;
	struct node_set *node_set_ptr;
	struct config_record *config_ptr;
	struct part_record *part_ptr = job_ptr->part_ptr;
	ListIterator config_iterator;
	int check_node_config, config_filter = 0;
	struct job_details *detail_ptr = job_ptr->details;
	bitstr_t *power_up_bitmap = NULL, *usable_node_mask = NULL;
	multi_core_data_t *mc_ptr = detail_ptr->mc_ptr;
	bitstr_t *tmp_feature;
	uint32_t max_weight = 0;
	bool has_xor = false;

	if (job_ptr->resv_name) {
		/* Limit node selection to those in selected reservation */
		time_t start_res = time(NULL);
		rc = job_test_resv(job_ptr, &start_res, false,
				   &usable_node_mask, NULL);
		if (rc != SLURM_SUCCESS) {
			job_ptr->state_reason = WAIT_RESERVATION;
			xfree(job_ptr->state_desc);
			if (rc == ESLURM_INVALID_TIME_VALUE)
				return ESLURM_RESERVATION_NOT_USABLE;

			if (rc == ESLURM_NODES_BUSY)
				return ESLURM_NODES_BUSY;

			/* Defunct reservation or accesss denied */
			return ESLURM_REQUESTED_NODE_CONFIG_UNAVAILABLE;
		}
		if ((detail_ptr->req_node_bitmap) &&
		    (!bit_super_set(detail_ptr->req_node_bitmap,
				    usable_node_mask))) {
			job_ptr->state_reason = WAIT_RESERVATION;
			xfree(job_ptr->state_desc);
			FREE_NULL_BITMAP(usable_node_mask);
			/* Required nodes outside of the reservation */
			return ESLURM_REQUESTED_NODE_CONFIG_UNAVAILABLE;
		}
	}
	if ((job_ptr->details->min_nodes == 0) &&
	    (job_ptr->details->max_nodes == 0)) {
		*node_set_pptr = NULL;
		*node_set_size = 0;
		return SLURM_SUCCESS;
	}

	node_set_inx = 0;
	node_set_ptr = (struct node_set *)
			xmalloc(sizeof(struct node_set) * 2);
	node_set_ptr[node_set_inx+1].my_bitmap = NULL;
	if (detail_ptr->exc_node_bitmap) {
		if (usable_node_mask) {
			bit_not(detail_ptr->exc_node_bitmap);
			bit_and(usable_node_mask, detail_ptr->exc_node_bitmap);
			bit_not(detail_ptr->exc_node_bitmap);
		} else {
			usable_node_mask =
				bit_copy(detail_ptr->exc_node_bitmap);
			bit_not(usable_node_mask);
		}
	} else if (usable_node_mask == NULL) {
		usable_node_mask = bit_alloc(node_record_count);
		bit_nset(usable_node_mask, 0, (node_record_count - 1));
	}

	if (!_valid_feature_counts(detail_ptr, usable_node_mask, &has_xor)) {
		info("No job %u feature requirements can not be met",
		     job_ptr->job_id);
		FREE_NULL_BITMAP(usable_node_mask);
		return ESLURM_REQUESTED_NODE_CONFIG_UNAVAILABLE;
	}

	config_iterator = list_iterator_create(config_list);

	while ((config_ptr = (struct config_record *)
			list_next(config_iterator))) {
		config_filter = 0;
		adj_cpus = adjust_cpus_nppcu(_get_ntasks_per_core(detail_ptr),
					     config_ptr->threads,
					     config_ptr->cpus);
		if ((detail_ptr->pn_min_cpus     >  adj_cpus) ||
		    ((detail_ptr->pn_min_memory & (~MEM_PER_CPU)) >
		      config_ptr->real_memory)                               ||
		    (detail_ptr->pn_min_tmp_disk > config_ptr->tmp_disk))
			config_filter = 1;
		if (mc_ptr &&
		    (((mc_ptr->sockets_per_node > config_ptr->sockets) &&
		      (mc_ptr->sockets_per_node != (uint16_t) NO_VAL)) ||
		     ((mc_ptr->cores_per_socket > config_ptr->cores)   &&
		      (mc_ptr->cores_per_socket != (uint16_t) NO_VAL)) ||
		     ((mc_ptr->threads_per_core > config_ptr->threads) &&
		      (mc_ptr->threads_per_core != (uint16_t) NO_VAL))))
			config_filter = 1;

		/* since nodes can register with more resources than defined */
		/* in the configuration, we want to use those higher values */
		/* for scheduling, but only as needed (slower) */
		if (slurmctld_conf.fast_schedule) {
			if (config_filter)
				continue;
			check_node_config = 0;
		} else if (config_filter) {
			check_node_config = 1;
		} else
			check_node_config = 0;

		node_set_ptr[node_set_inx].my_bitmap =
			bit_copy(config_ptr->node_bitmap);
		bit_and(node_set_ptr[node_set_inx].my_bitmap,
			part_ptr->node_bitmap);
		if (usable_node_mask) {
			bit_and(node_set_ptr[node_set_inx].my_bitmap,
				usable_node_mask);
		}
		node_set_ptr[node_set_inx].nodes =
			bit_set_count(node_set_ptr[node_set_inx].my_bitmap);
		if (check_node_config &&
		    (node_set_ptr[node_set_inx].nodes != 0)) {
			_filter_nodes_in_set(&node_set_ptr[node_set_inx],
					     detail_ptr);
		}
		if (node_set_ptr[node_set_inx].nodes == 0) {
			FREE_NULL_BITMAP(node_set_ptr[node_set_inx].my_bitmap);
			continue;
		}

		if (has_xor) {
			tmp_feature = _valid_features(job_ptr->details,
						      config_ptr);
			if (tmp_feature == NULL) {
				FREE_NULL_BITMAP(node_set_ptr[node_set_inx].
						 my_bitmap);
				continue;
			}
		} else {
			/* We've already filtered for AND/OR features */
			tmp_feature = bit_alloc(MAX_FEATURES);
			bit_set(tmp_feature, 0);
		}
		/* NOTE: FREE_NULL_BITMAP(tmp_feature) to avoid memory leak */

		node_set_ptr[node_set_inx].cpus_per_node =
			config_ptr->cpus;
		node_set_ptr[node_set_inx].real_memory =
			config_ptr->real_memory;
		node_set_ptr[node_set_inx].weight =
			config_ptr->weight;
		max_weight = MAX(max_weight, config_ptr->weight);
		node_set_ptr[node_set_inx].features =
			xstrdup(config_ptr->feature);
		node_set_ptr[node_set_inx].feature_bits = tmp_feature;
		debug2("found %d usable nodes from config containing %s",
		       node_set_ptr[node_set_inx].nodes, config_ptr->nodes);

		node_set_inx++;
		xrealloc(node_set_ptr,
			 sizeof(struct node_set) * (node_set_inx + 2));
		node_set_ptr[node_set_inx + 1].my_bitmap = NULL;
	}
	list_iterator_destroy(config_iterator);
	/* eliminate last (incomplete) node_set record */
	xfree(node_set_ptr[node_set_inx].features);
	FREE_NULL_BITMAP(node_set_ptr[node_set_inx].my_bitmap);
	FREE_NULL_BITMAP(node_set_ptr[node_set_inx].feature_bits);
	FREE_NULL_BITMAP(usable_node_mask);

	if (node_set_inx == 0) {
		info("No nodes satisfy job %u requirements in partition %s",
		     job_ptr->job_id, job_ptr->part_ptr->name);
		xfree(node_set_ptr);
		if (job_ptr->resv_name) {
			job_ptr->state_reason = WAIT_RESERVATION;
			return ESLURM_NODES_BUSY;
		}
		return ESLURM_REQUESTED_NODE_CONFIG_UNAVAILABLE;
	}

	/* If any nodes are powered down, put them into a new node_set
	 * record with a higher scheduling weight. This means we avoid
	 * scheduling jobs on powered down nodes where possible. */
	for (i = (node_set_inx-1); i >= 0; i--) {
		power_cnt = bit_overlap(node_set_ptr[i].my_bitmap,
					power_node_bitmap);
		if (power_cnt == 0)
			continue;	/* no nodes powered down */
		if (power_cnt == node_set_ptr[i].nodes) {
			node_set_ptr[i].weight += max_weight;	/* avoid all */
			continue;	/* all nodes powered down */
		}

		/* Some nodes powered down, others up, split record */
		node_set_ptr[node_set_inx].cpus_per_node =
			node_set_ptr[i].cpus_per_node;
		node_set_ptr[node_set_inx].real_memory =
			node_set_ptr[i].real_memory;
		node_set_ptr[node_set_inx].nodes = power_cnt;
		node_set_ptr[i].nodes -= power_cnt;
		node_set_ptr[node_set_inx].weight =
			node_set_ptr[i].weight + max_weight;
		node_set_ptr[node_set_inx].features =
			xstrdup(node_set_ptr[i].features);
		node_set_ptr[node_set_inx].feature_bits =
			bit_copy(node_set_ptr[i].feature_bits);
		node_set_ptr[node_set_inx].my_bitmap =
			bit_copy(node_set_ptr[i].my_bitmap);
		bit_and(node_set_ptr[node_set_inx].my_bitmap,
			power_node_bitmap);
		if (power_up_bitmap == NULL) {
			power_up_bitmap = bit_copy(power_node_bitmap);
			bit_not(power_up_bitmap);
		}
		bit_and(node_set_ptr[i].my_bitmap, power_up_bitmap);

		node_set_inx++;
		xrealloc(node_set_ptr,
			 sizeof(struct node_set) * (node_set_inx + 2));
		node_set_ptr[node_set_inx + 1].my_bitmap = NULL;
	}
	FREE_NULL_BITMAP(power_up_bitmap);

	*node_set_size = node_set_inx;
	*node_set_pptr = node_set_ptr;
	return SLURM_SUCCESS;
}

/* Remove from the node set any nodes which lack sufficient resources
 *	to satisfy the job's request */
static void _filter_nodes_in_set(struct node_set *node_set_ptr,
				 struct job_details *job_con)
{
	int adj_cpus, i;
	multi_core_data_t *mc_ptr = job_con->mc_ptr;

	if (slurmctld_conf.fast_schedule) {	/* test config records */
		struct config_record *node_con = NULL;
		for (i = 0; i < node_record_count; i++) {
			int job_ok = 0, job_mc_ptr_ok = 0;
			if (bit_test(node_set_ptr->my_bitmap, i) == 0)
				continue;
			node_con = node_record_table_ptr[i].config_ptr;
			adj_cpus = adjust_cpus_nppcu(_get_ntasks_per_core(job_con),
						     node_con->threads,
						     node_con->cpus);
			if ((job_con->pn_min_cpus     <= adj_cpus)           &&
			    ((job_con->pn_min_memory & (~MEM_PER_CPU)) <=
			      node_con->real_memory)                         &&
			    (job_con->pn_min_tmp_disk <= node_con->tmp_disk))
				job_ok = 1;
			if (mc_ptr &&
			    (((mc_ptr->sockets_per_node <= node_con->sockets)  ||
			      (mc_ptr->sockets_per_node == (uint16_t) NO_VAL)) &&
			     ((mc_ptr->cores_per_socket <= node_con->cores)    ||
			      (mc_ptr->cores_per_socket == (uint16_t) NO_VAL)) &&
			     ((mc_ptr->threads_per_core <= node_con->threads)  ||
			      (mc_ptr->threads_per_core == (uint16_t) NO_VAL))))
				job_mc_ptr_ok = 1;
			if (job_ok && (!mc_ptr || job_mc_ptr_ok))
				continue;

			bit_clear(node_set_ptr->my_bitmap, i);
			if ((--(node_set_ptr->nodes)) == 0)
				break;
		}

	} else {	/* fast_schedule == 0, test individual node records */
		struct node_record   *node_ptr = NULL;
		for (i = 0; i < node_record_count; i++) {
			int job_ok = 0, job_mc_ptr_ok = 0;
			if (bit_test(node_set_ptr->my_bitmap, i) == 0)
				continue;

			node_ptr = &node_record_table_ptr[i];
			adj_cpus = adjust_cpus_nppcu(_get_ntasks_per_core(job_con),
						     node_ptr->threads,
						     node_ptr->cpus);
			if ((job_con->pn_min_cpus     <= adj_cpus)            &&
			    ((job_con->pn_min_memory & (~MEM_PER_CPU)) <=
			      node_ptr->real_memory)                          &&
			    (job_con->pn_min_tmp_disk <= node_ptr->tmp_disk))
				job_ok = 1;
			if (mc_ptr &&
			    (((mc_ptr->sockets_per_node <= node_ptr->sockets)  ||
			      (mc_ptr->sockets_per_node == (uint16_t) NO_VAL)) &&
			     ((mc_ptr->cores_per_socket <= node_ptr->cores)    ||
			      (mc_ptr->cores_per_socket == (uint16_t) NO_VAL)) &&
			     ((mc_ptr->threads_per_core <= node_ptr->threads)  ||
			      (mc_ptr->threads_per_core == (uint16_t) NO_VAL))))
				job_mc_ptr_ok = 1;
			if (job_ok && (!mc_ptr || job_mc_ptr_ok))
				continue;

			bit_clear(node_set_ptr->my_bitmap, i);
			if ((--(node_set_ptr->nodes)) == 0)
				break;
		}
	}
}

/*
 * _nodes_in_sets - Determine if required nodes are included in node_set(s)
 * IN req_bitmap - nodes specifically required by the job
 * IN node_set_ptr - sets of valid nodes
 * IN node_set_size - count of node_set entries
 * RET 0 if in set, otherwise an error code
 */
static int _nodes_in_sets(bitstr_t *req_bitmap,
			  struct node_set * node_set_ptr,
			  int node_set_size)
{
	bitstr_t *scratch_bitmap = NULL;
	int error_code = SLURM_SUCCESS, i;

	for (i=0; i<node_set_size; i++) {
		if (scratch_bitmap)
			bit_or(scratch_bitmap,
			       node_set_ptr[i].my_bitmap);
		else {
			scratch_bitmap =
			    bit_copy(node_set_ptr[i].my_bitmap);
		}
	}

	if ((scratch_bitmap == NULL)
	    || (bit_super_set(req_bitmap, scratch_bitmap) != 1))
		error_code = ESLURM_REQUESTED_NODE_CONFIG_UNAVAILABLE;

	FREE_NULL_BITMAP(scratch_bitmap);
	return error_code;
}

/*
 * build_node_details - sets addresses for allocated nodes
 * IN job_ptr - pointer to a job record
 * IN new_alloc - set if new job allocation, cleared if state recovery
 */
extern void build_node_details(struct job_record *job_ptr, bool new_alloc)
{
	hostlist_t host_list = NULL;
	struct node_record *node_ptr;
	char *this_node_name;
	int node_inx = 0;

	if ((job_ptr->node_bitmap == NULL) || (job_ptr->nodes == NULL)) {
		/* No nodes allocated, we're done... */
		job_ptr->node_cnt = 0;
		job_ptr->node_addr = NULL;
		return;
	}

	/* Use hostlist here to insure ordering of info matches that of srun */
	if ((host_list = hostlist_create(job_ptr->nodes)) == NULL)
		fatal("hostlist_create error for %s: %m", job_ptr->nodes);
	job_ptr->total_nodes = job_ptr->node_cnt = hostlist_count(host_list);
	xrealloc(job_ptr->node_addr,
		 (sizeof(slurm_addr_t) * job_ptr->node_cnt));

#ifdef HAVE_FRONT_END
	if (new_alloc) {
		/* Find available front-end node and assign it to this job */
		xfree(job_ptr->batch_host);
		job_ptr->front_end_ptr = assign_front_end(job_ptr);
		if (job_ptr->front_end_ptr) {
			job_ptr->batch_host = xstrdup(job_ptr->
						      front_end_ptr->name);
		}
	} else if (job_ptr->batch_host) {
		/* Reset pointer to this job's front-end node */
		job_ptr->front_end_ptr = assign_front_end(job_ptr);
		if (!job_ptr->front_end_ptr)
			xfree(job_ptr->batch_host);
	}
#else
	xfree(job_ptr->batch_host);
#endif
	while ((this_node_name = hostlist_shift(host_list))) {
		if ((node_ptr = find_node_record(this_node_name))) {
			memcpy(&job_ptr->node_addr[node_inx++],
			       &node_ptr->slurm_addr, sizeof(slurm_addr_t));
		} else {
			error("Invalid node %s in JobId=%u",
			      this_node_name, job_ptr->job_id);
		}
		if (job_ptr->batch_host == NULL)
			job_ptr->batch_host = xstrdup(this_node_name);
		free(this_node_name);
	}
	hostlist_destroy(host_list);
	if (job_ptr->node_cnt != node_inx) {
		error("Node count mismatch for JobId=%u (%u,%u)",
		      job_ptr->job_id, job_ptr->node_cnt, node_inx);
	}
}

/*
 * _valid_features - Determine if the requested features are satisfied by
 *	the available nodes. This is only used for XOR operators.
 * IN details_ptr - job requirement details, includes requested features
 * IN config_ptr - node's configuration record
 * RET NULL if request is not satisfied, otherwise a bitmap indicating
 *	which mutually exclusive features are satisfied. For example
 *	_valid_features("[fs1|fs2|fs3|fs4]", "fs3") returns a bitmap with
 *	the third bit set. For another example
 *	_valid_features("[fs1|fs2|fs3|fs4]", "fs1,fs3") returns a bitmap
 *	with the first and third bits set. The function returns a bitmap
 *	with the first bit set if requirements are satisfied without a
 *	mutually exclusive feature list.
 */
static bitstr_t *_valid_features(struct job_details *details_ptr,
				 struct config_record *config_ptr)
{
	bitstr_t *result_bits = (bitstr_t *) NULL;
	ListIterator feat_iter;
	struct feature_record *job_feat_ptr;
	struct features_record *feat_ptr;
	int last_op = FEATURE_OP_AND, position = 0;

	result_bits = bit_alloc(MAX_FEATURES);
	if (details_ptr->feature_list == NULL) {	/* no constraints */
		bit_set(result_bits, 0);
		return result_bits;
	}

	feat_iter = list_iterator_create(details_ptr->feature_list);
	while ((job_feat_ptr = (struct feature_record *)
			list_next(feat_iter))) {
		if ((job_feat_ptr->op_code == FEATURE_OP_XAND) ||
		    (job_feat_ptr->op_code == FEATURE_OP_XOR)  ||
		    (last_op == FEATURE_OP_XAND) ||
		    (last_op == FEATURE_OP_XOR)) {
			feat_ptr = list_find_first(feature_list,
						   list_find_feature,
						   (void *)job_feat_ptr->name);
			if (feat_ptr &&
			    bit_super_set(config_ptr->node_bitmap,
					  feat_ptr->node_bitmap)) {
				bit_set(result_bits, position);
			}
			position++;
		}
		last_op = job_feat_ptr->op_code;
	}
	list_iterator_destroy(feat_iter);

	return result_bits;
}

/*
 * re_kill_job - for a given job, deallocate its nodes for a second time,
 *	basically a cleanup for failed deallocate() calls
 * IN job_ptr - pointer to terminating job (already in some COMPLETING state)
 * globals: node_record_count - number of nodes in the system
 *	node_record_table_ptr - pointer to global node table
 */
extern void re_kill_job(struct job_record *job_ptr)
{
	int i;
	kill_job_msg_t *kill_job;
	agent_arg_t *agent_args;
	hostlist_t kill_hostlist;
	char *host_str = NULL;
	static uint32_t last_job_id = 0;
	struct node_record *node_ptr;
#ifdef HAVE_FRONT_END
	front_end_record_t *front_end_ptr;
#endif

	xassert(job_ptr);
	xassert(job_ptr->details);

	kill_hostlist = hostlist_create("");

	agent_args = xmalloc(sizeof(agent_arg_t));
	agent_args->msg_type = REQUEST_TERMINATE_JOB;
	agent_args->hostlist = hostlist_create("");
	agent_args->retry = 0;
	kill_job = xmalloc(sizeof(kill_job_msg_t));
	kill_job->job_id    = job_ptr->job_id;
	kill_job->step_id   = NO_VAL;
	kill_job->job_uid   = job_ptr->user_id;
	kill_job->job_state = job_ptr->job_state;
	kill_job->time      = time(NULL);
	kill_job->start_time = job_ptr->start_time;
	kill_job->select_jobinfo = select_g_select_jobinfo_copy(
				   job_ptr->select_jobinfo);
	kill_job->spank_job_env = xduparray(job_ptr->spank_job_env_size,
					    job_ptr->spank_job_env);
	kill_job->spank_job_env_size = job_ptr->spank_job_env_size;

#ifdef HAVE_FRONT_END
	if (job_ptr->batch_host &&
	    (front_end_ptr = find_front_end_record(job_ptr->batch_host))) {
		if (IS_NODE_DOWN(front_end_ptr)) {
			for (i = 0, node_ptr = node_record_table_ptr;
			     i < node_record_count; i++, node_ptr++) {
				if ((job_ptr->node_bitmap_cg == NULL) ||
				    (!bit_test(job_ptr->node_bitmap_cg, i)))
					continue;
				bit_clear(job_ptr->node_bitmap_cg, i);
				job_update_cpu_cnt(job_ptr, i);
				if (node_ptr->comp_job_cnt)
					(node_ptr->comp_job_cnt)--;
				if ((job_ptr->node_cnt > 0) &&
				    ((--job_ptr->node_cnt) == 0)) {
					last_node_update = time(NULL);
					job_ptr->job_state &= (~JOB_COMPLETING);
					delete_step_records(job_ptr);
<<<<<<< HEAD
					slurm_sched_g_schedule();
=======
					slurm_sched_schedule();
					batch_requeue_fini(job_ptr);
					last_node_update = time(NULL);
>>>>>>> dcb67076
				}
			}
		} else if (!IS_NODE_NO_RESPOND(front_end_ptr)) {
			(void) hostlist_push_host(kill_hostlist,
						  job_ptr->batch_host);
			hostlist_push(agent_args->hostlist,
				      job_ptr->batch_host);
			agent_args->node_count++;
		}
	}
#else
	for (i = 0; i < node_record_count; i++) {
		node_ptr = &node_record_table_ptr[i];
		if ((job_ptr->node_bitmap_cg == NULL) ||
		    (bit_test(job_ptr->node_bitmap_cg, i) == 0)) {
			continue;
		} else if (IS_NODE_DOWN(node_ptr)) {
			/* Consider job already completed */
			bit_clear(job_ptr->node_bitmap_cg, i);
			job_update_cpu_cnt(job_ptr, i);
			if (node_ptr->comp_job_cnt)
				(node_ptr->comp_job_cnt)--;
			if ((job_ptr->node_cnt > 0) &&
			    ((--job_ptr->node_cnt) == 0)) {
				job_ptr->job_state &= (~JOB_COMPLETING);
				delete_step_records(job_ptr);
<<<<<<< HEAD
				slurm_sched_g_schedule();
=======
				slurm_sched_schedule();
				batch_requeue_fini(job_ptr);
>>>>>>> dcb67076
				last_node_update = time(NULL);
			}
		} else if (!IS_NODE_NO_RESPOND(node_ptr)) {
			(void)hostlist_push_host(kill_hostlist, node_ptr->name);
			hostlist_push(agent_args->hostlist, node_ptr->name);
			agent_args->node_count++;
		}
	}
#endif

	if (agent_args->node_count == 0) {
		slurm_free_kill_job_msg(kill_job);
		if (agent_args->hostlist)
			hostlist_destroy(agent_args->hostlist);
		xfree(agent_args);
		hostlist_destroy(kill_hostlist);
		return;
	}
	hostlist_uniq(kill_hostlist);
	host_str = hostlist_ranged_string_xmalloc(kill_hostlist);
#ifdef HAVE_BG
	if (job_ptr->job_id != last_job_id) {
		info("Resending TERMINATE_JOB request JobId=%u Midplanelist=%s",
		     job_ptr->job_id, host_str);
	} else {
		debug("Resending TERMINATE_JOB request JobId=%u "
		      "Midplanelist=%s",
		      job_ptr->job_id, host_str);
	}
#else
	if (job_ptr->job_id != last_job_id) {
		info("Resending TERMINATE_JOB request JobId=%u Nodelist=%s",
		     job_ptr->job_id, host_str);
	} else {
		debug("Resending TERMINATE_JOB request JobId=%u Nodelist=%s",
		      job_ptr->job_id, host_str);
	}
#endif
	xfree(host_str);
	last_job_id = job_ptr->job_id;
	hostlist_destroy(kill_hostlist);
	agent_args->msg_args = kill_job;
	agent_queue_request(agent_args);
	return;
}<|MERGE_RESOLUTION|>--- conflicted
+++ resolved
@@ -2639,13 +2639,9 @@
 					last_node_update = time(NULL);
 					job_ptr->job_state &= (~JOB_COMPLETING);
 					delete_step_records(job_ptr);
-<<<<<<< HEAD
 					slurm_sched_g_schedule();
-=======
-					slurm_sched_schedule();
 					batch_requeue_fini(job_ptr);
 					last_node_update = time(NULL);
->>>>>>> dcb67076
 				}
 			}
 		} else if (!IS_NODE_NO_RESPOND(front_end_ptr)) {
@@ -2672,12 +2668,8 @@
 			    ((--job_ptr->node_cnt) == 0)) {
 				job_ptr->job_state &= (~JOB_COMPLETING);
 				delete_step_records(job_ptr);
-<<<<<<< HEAD
 				slurm_sched_g_schedule();
-=======
-				slurm_sched_schedule();
 				batch_requeue_fini(job_ptr);
->>>>>>> dcb67076
 				last_node_update = time(NULL);
 			}
 		} else if (!IS_NODE_NO_RESPOND(node_ptr)) {
