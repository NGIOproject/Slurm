--- conflicted
+++ resolved
@@ -3536,19 +3536,13 @@
 		return NULL;
 	} else if ((total_node_cnt == node_cnt) &&
 		   (resv_desc_ptr->flags & RESERVE_FLAG_IGN_JOBS)) {
-<<<<<<< HEAD
 		return select_g_resv_test(resv_desc_ptr, node_cnt,
 					  avail_bitmap, core_bitmap);
-=======
-		return select_g_resv_test(avail_bitmap, node_cnt,
-					  resv_desc_ptr->core_cnt, core_bitmap,
-					  resv_desc_ptr->flags);
 	} else if ((node_cnt == 0) &&
 		   ((resv_desc_ptr->core_cnt == NULL) ||
 		    (resv_desc_ptr->core_cnt[0] == 0)) &&
 		   (resv_desc_ptr->flags & RESERVE_FLAG_LIC_ONLY)) {
 		return bit_alloc(bit_size(avail_bitmap));
->>>>>>> 85863319
 	}
 
 	orig_bitmap = bit_copy(avail_bitmap);
