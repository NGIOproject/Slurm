/*****************************************************************************\
 *  print.c - squeue print job functions
 *****************************************************************************
 *  Copyright (C) 2002-2007 The Regents of the University of California.
 *  Copyright (C) 2008-2010 Lawrence Livermore National Security.
 *  Copyright (C) 2010-2013 SchedMD LLC.
 *  Produced at Lawrence Livermore National Laboratory (cf, DISCLAIMER).
 *  Written by Joey Ekstrom <ekstrom1@llnl.gov>, et. al.
 *  CODE-OCEC-09-009. All rights reserved.
 *
 *  This file is part of SLURM, a resource management program.
 *  For details, see <http://slurm.schedmd.com/>.
 *  Please also read the included file: DISCLAIMER.
 *
 *  SLURM is free software; you can redistribute it and/or modify it under
 *  the terms of the GNU General Public License as published by the Free
 *  Software Foundation; either version 2 of the License, or (at your option)
 *  any later version.
 *
 *  In addition, as a special exception, the copyright holders give permission
 *  to link the code of portions of this program with the OpenSSL library under
 *  certain conditions as described in each individual source file, and
 *  distribute linked combinations including the two. You must obey the GNU
 *  General Public License in all respects for all of the code used other than
 *  OpenSSL. If you modify file(s) with this exception, you may extend this
 *  exception to your version of the file(s), but you are not obligated to do
 *  so. If you do not wish to do so, delete this exception statement from your
 *  version.  If you delete this exception statement from all source files in
 *  the program, then also delete it here.
 *
 *  SLURM is distributed in the hope that it will be useful, but WITHOUT ANY
 *  WARRANTY; without even the implied warranty of MERCHANTABILITY or FITNESS
 *  FOR A PARTICULAR PURPOSE.  See the GNU General Public License for more
 *  details.
 *
 *  You should have received a copy of the GNU General Public License along
 *  with SLURM; if not, write to the Free Software Foundation, Inc.,
 *  51 Franklin Street, Fifth Floor, Boston, MA 02110-1301  USA.
\*****************************************************************************/

#include <grp.h>
#include <pwd.h>
#include <stdio.h>
#include <string.h>
#include <time.h>
#include <sys/types.h>

#include "src/common/cpu_frequency.h"
#include "src/common/hostlist.h"
#include "src/common/list.h"
#include "src/common/macros.h"
#include "src/common/node_select.h"
#include "src/common/parse_time.h"
#include "src/common/slurm_acct_gather_profile.h"
#include "src/common/uid.h"
#include "src/common/xmalloc.h"
#include "src/common/xstring.h"

#include "src/squeue/print.h"
#include "src/squeue/squeue.h"

static int	_filter_job(job_info_t * job);
static int	_filter_job_part(char *part_name);
static int	_filter_step(job_step_info_t * step);
static void	_job_list_del(void *x);
static uint32_t	_part_get_prio(char *part_name);
static void	_part_state_free(void);
static void	_part_state_load(void);
static int	_print_str(char *str, int width, bool right, bool cut_output);

static partition_info_msg_t *part_info_msg = NULL;

/*****************************************************************************
 * Global Print Functions
 *****************************************************************************/

int print_steps(List steps, List format)
{
	print_step_from_format(NULL, format);

	if (list_count(steps) > 0) {
		job_step_info_t *step = NULL;
		ListIterator i = list_iterator_create(steps);

		while ((step = (job_step_info_t *) list_next(i)) != NULL) {
			print_step_from_format(step, format);
		}
	}

	return SLURM_SUCCESS;
}

int print_jobs_array(job_info_t * jobs, int size, List format)
{
	squeue_job_rec_t *job_rec_ptr;
	char *tmp, *tok, *save_ptr = NULL;
	int i;
	List l;

	l = list_create(_job_list_del);
	if (!params.no_header)
		print_job_from_format(NULL, format);
	_part_state_load();

	/* Filter out the jobs of interest */
	for (i = 0; i < size; i++) {
		if (_filter_job(&jobs[i]))
			continue;
		if (params.priority_flag) {
			tmp = xstrdup(jobs[i].partition);
			tok = strtok_r(tmp, ",", &save_ptr);
			while (tok) {
				if (_filter_job_part(tok) == 0) {
					job_rec_ptr = xmalloc(
						      sizeof(squeue_job_rec_t));
					job_rec_ptr->job_ptr = jobs + i;
					job_rec_ptr->part_name = xstrdup(tok);
					job_rec_ptr->part_prio =
						_part_get_prio(tok);
					list_append(l, (void *) job_rec_ptr);
				}
				tok = strtok_r(NULL, ",", &save_ptr);
			}
			xfree(tmp);
		} else {
			if (_filter_job_part(jobs[i].partition))
				continue;
			job_rec_ptr = xmalloc(sizeof(squeue_job_rec_t));
			job_rec_ptr->job_ptr = jobs + i;
			list_append(l, (void *) job_rec_ptr);
		}
	}
	_part_state_free();
	sort_jobs_by_start_time (l);
	sort_job_list (l);

	/* Print the jobs of interest */
	list_for_each (l, (ListForF) print_job_from_format, (void *) format);
	FREE_NULL_LIST (l);

	return SLURM_SUCCESS;
}

int print_steps_array(job_step_info_t * steps, int size, List format)
{
	if (!params.no_header)
		print_step_from_format(NULL, format);

	if (size > 0) {
		int i;
		List step_list;
		ListIterator step_iterator;
		job_step_info_t *step_ptr;

		step_list = list_create(NULL);

		/* Filter out the jobs of interest */
		for (i = 0; i < size; i++) {
			if (_filter_step(&steps[i]))
				continue;
			list_append(step_list, (void *) &steps[i]);
		}

		sort_step_list(step_list);

		/* Print the steps of interest */
		step_iterator = list_iterator_create(step_list);
		while ((step_ptr = list_next(step_iterator))) {
			print_step_from_format(step_ptr, format);
		}
		list_iterator_destroy(step_iterator);
		FREE_NULL_LIST(step_list);
	}

	return SLURM_SUCCESS;
}

static void _job_list_del(void *x)
{
	squeue_job_rec_t *job_rec_ptr = (squeue_job_rec_t *) x;
	xfree(job_rec_ptr->part_name);
	xfree(job_rec_ptr);
}

static uint32_t _part_get_prio(char *part_name)
{
	partition_info_t *part_ptr;
	uint32_t part_prio = 1;	/* Default partition priority */
	int i;

	for (i = 0, part_ptr = part_info_msg->partition_array;
	     i < part_info_msg->record_count; i++, part_ptr++) {
		if (!strcmp(part_ptr->name, part_name)) {
			part_prio = part_ptr->priority;
			break;
		}
	}
	return part_prio;
}

static void _part_state_free(void)
{
	if (part_info_msg) {
		slurm_free_partition_info_msg(part_info_msg);
		part_info_msg = NULL;
	}
}

static void _part_state_load(void)
{
	int rc;

	rc = slurm_load_partitions(0, &part_info_msg, SHOW_ALL);
	if (rc != SLURM_SUCCESS)
		slurm_perror ("slurm_load_partitions");
}

static int _print_str(char *str, int width, bool right, bool cut_output)
{
	char format[64];
	int printed = 0;

	if (right == true && width != 0)
		snprintf(format, 64, "%%%ds", width);
	else if (width != 0)
		snprintf(format, 64, "%%.%ds", width);
	else {
		format[0] = '%';
		format[1] = 's';
		format[2] = '\0';
	}

	if ((width == 0) || (cut_output == false)) {
		if ((printed = printf(format, str)) < 0)
			return printed;
	} else {
		char temp[width + 1];
		snprintf(temp, width + 1, format, str);
		if ((printed = printf("%s",temp)) < 0)
			return printed;
	}

	while (printed++ < width)
		printf(" ");

	return printed;
}

int _print_nodes(char *nodes, int width, bool right, bool cut)
{
	hostlist_t hl = hostlist_create(nodes);
	char *buf = NULL;
	int retval;
	buf = hostlist_ranged_string_xmalloc(hl);
	retval = _print_str(buf, width, right, false);
	xfree(buf);
	hostlist_destroy(hl);
	return retval;
}


int _print_int(int number, int width, bool right, bool cut_output)
{
	char buf[32];

	snprintf(buf, 32, "%d", number);
	return _print_str(buf, width, right, cut_output);
}


int _print_secs(long time, int width, bool right, bool cut_output)
{
	char str[FORMAT_STRING_SIZE];
	long days, hours, minutes, seconds;

	seconds =  time % 60;
	minutes = (time / 60)   % 60;
	hours   = (time / 3600) % 24;
	days    =  time / 86400;

	if ((time < 0) || (time > (365 * 24 * 3600)))
		snprintf(str, FORMAT_STRING_SIZE, "INVALID");
	else if (days)
		snprintf(str, FORMAT_STRING_SIZE,
			 "%ld-%2.2ld:%2.2ld:%2.2ld",
			 days, hours, minutes, seconds);
	else if (hours)
		snprintf(str, FORMAT_STRING_SIZE,
			 "%ld:%2.2ld:%2.2ld",
			 hours, minutes, seconds);
	else
		snprintf(str, FORMAT_STRING_SIZE,
			 "%ld:%2.2ld",
			 minutes, seconds);

	_print_str(str, width, right, cut_output);
	return SLURM_SUCCESS;
}

int _print_time(time_t t, int level, int width, bool right)
{
	if (t) {
		char time_str[32];
		slurm_make_time_str(&t, time_str, sizeof(time_str));
		_print_str(time_str, width, right, true);
	} else
		_print_str("N/A", width, right, true);

	return SLURM_SUCCESS;
}

/*****************************************************************************
 * Job Print Functions
 *****************************************************************************/
static int _print_one_job_from_format(job_info_t * job, List list)
{
	ListIterator iter = list_iterator_create(list);
	job_format_t *current;
	int total_width = 0;

	while ((current = (job_format_t *) list_next(iter)) != NULL) {
		if (current->
		    function(job, current->width, current->right_justify,
			     current->suffix)
		    != SLURM_SUCCESS)
			return SLURM_ERROR;
		if (current->width)
			total_width += (current->width + 1);
		else
			total_width += 10;
	}
	list_iterator_destroy(iter);

	printf("\n");
	return SLURM_SUCCESS;
}

int print_job_from_format(squeue_job_rec_t *job_rec_ptr, List list)
{
	static int32_t max_array_size = -1;
	int i, i_first, i_last;
	bitstr_t *bitmap;

	if (!job_rec_ptr) {
		_print_one_job_from_format(NULL, list);
		return SLURM_SUCCESS;
	}

	if (job_rec_ptr->part_name) {
		xfree(job_rec_ptr->job_ptr->partition);
		job_rec_ptr->job_ptr->partition = xstrdup(job_rec_ptr->
							  part_name);

	}
	if (job_rec_ptr->job_ptr->array_task_str && params.array_flag) {
		char *p;

		if (max_array_size == -1)
			max_array_size = slurm_get_max_array_size();
		if ((p = strchr(job_rec_ptr->job_ptr->array_task_str, '%')))
			*p = 0;
		bitmap = bit_alloc(max_array_size);
		bit_unfmt(bitmap, job_rec_ptr->job_ptr->array_task_str);
		xfree(job_rec_ptr->job_ptr->array_task_str);
		i_first = bit_ffs(bitmap);
		if (i_first == -1)
			i_last = -2;
		else
			i_last = bit_fls(bitmap);
		for (i = i_first; i <= i_last; i++) {
			if (!bit_test(bitmap, i))
				continue;
			job_rec_ptr->job_ptr->array_task_id = i;
			_print_one_job_from_format(job_rec_ptr->job_ptr, list);
		}
		FREE_NULL_BITMAP(bitmap);
	} else {
		_print_one_job_from_format(job_rec_ptr->job_ptr, list);
	}

	return SLURM_SUCCESS;
}

int
job_format_add_function(List list, int width, bool right, char *suffix,
			int (*function) (job_info_t *, int, bool, char*))
{
	job_format_t *tmp = (job_format_t *) xmalloc(sizeof(job_format_t));
	tmp->function = function;
	tmp->width = width;
	tmp->right_justify = right;
	tmp->suffix = suffix;

	if (list_append(list, tmp) == NULL) {
		fprintf(stderr, "Memory exhausted\n");
		exit(1);
	}
	return SLURM_SUCCESS;
}

int _print_job_array_job_id(job_info_t * job, int width, bool right,
			    char* suffix)
{
	char id[FORMAT_STRING_SIZE];

	if (job == NULL) {	/* Print the Header instead */
		_print_str("ARRAY_JOB_ID", width, right, true);
	} else if (job->array_task_str ||
		   (job->array_task_id != NO_VAL)) {
		snprintf(id, FORMAT_STRING_SIZE, "%u", job->array_job_id);
		_print_str(id, width, right, true);
	} else {
		snprintf(id, FORMAT_STRING_SIZE, "%u", job->job_id);
		_print_str(id, width, right, true);
	}
	if (suffix)
		printf("%s", suffix);
	return SLURM_SUCCESS;
}

int _print_job_array_task_id(job_info_t * job, int width, bool right,
			     char* suffix)
{
	if (job == NULL) {	/* Print the Header instead */
		_print_str("ARRAY_TASK_ID", width, right, true);
	} else if (job->array_task_str) {
		_print_str(job->array_task_str, width, right, true);
	} else if (job->array_task_id != NO_VAL) {
		char id[FORMAT_STRING_SIZE];
		snprintf(id, FORMAT_STRING_SIZE, "%u", job->array_task_id);
		_print_str(id, width, right, true);
	} else {
		_print_str("N/A", width, right, true);
	}
	if (suffix)
		printf("%s", suffix);
	return SLURM_SUCCESS;
}

int _print_job_batch_host(job_info_t * job, int width, bool right, char* suffix)
{
	if (job == NULL)	/* Print the Header instead */
		_print_str("EXEC_HOST", width, right, true);
	else {
		char *eh = job->batch_flag ? job->batch_host : job->alloc_node;
		char id[FORMAT_STRING_SIZE];

		snprintf(id, FORMAT_STRING_SIZE, "%s", eh ? eh : "n/a");
		_print_str(id, width, right, true);
	}
	if (suffix)
		printf("%s", suffix);
	return SLURM_SUCCESS;
}

int _print_job_burst_buffer(job_info_t * job, int width, bool right, char* suffix)
{
	if (job == NULL)	/* Print the Header instead */
		_print_str("BURST_BUFFER", width, right, true);
	else {
		char id[FORMAT_STRING_SIZE];
		snprintf(id, FORMAT_STRING_SIZE, "%s", job->burst_buffer);
		_print_str(id, width, right, true);
	}
	if (suffix)
		printf("%s", suffix);
	return SLURM_SUCCESS;
}

int _print_job_core_spec(job_info_t * job, int width, bool right, char* suffix)
{
	char spec[FORMAT_STRING_SIZE];

	if (job == NULL) {	/* Print the Header instead */
		_print_str("CORE_SPEC", width, right, true);
	} else if (job->core_spec == (uint16_t) NO_VAL) {
		_print_str("N/A", width, right, true);
	} else if (job->core_spec & CORE_SPEC_THREAD) {
		snprintf(spec, FORMAT_STRING_SIZE, "%d Threads",
			 (job->core_spec & (~CORE_SPEC_THREAD)));
		_print_str(spec, width, right, true);
	} else {
		_print_int(job->core_spec, width, right, true);
	}
	if (suffix)
		printf("%s", suffix);
	return SLURM_SUCCESS;
}

int _print_job_job_id(job_info_t * job, int width, bool right, char* suffix)
{
	char id[FORMAT_STRING_SIZE];
	int len;
	char *buf;

	if (job == NULL) {	/* Print the Header instead */
		_print_str("JOBID", width, right, true);
	} else if (job->array_task_str) {
		if (getenv("SLURM_BITSTR_LEN")) {
			len = strlen(job->array_task_str) + 64;
			buf = xmalloc(len);
			sprintf(buf, "%u_[%s]", job->array_job_id,
				job->array_task_str);
			_print_str(buf, width, right, false);
			xfree(buf);
		} else {
			snprintf(id, FORMAT_STRING_SIZE, "%u_[%s]",
				 job->array_job_id, job->array_task_str);
			_print_str(id, width, right, true);
		}
	} else if (job->array_task_id != NO_VAL) {
		snprintf(id, FORMAT_STRING_SIZE, "%u_%u",
			 job->array_job_id, job->array_task_id);
		_print_str(id, width, right, true);
	} else {
		char id[FORMAT_STRING_SIZE];
		snprintf(id, FORMAT_STRING_SIZE, "%u", job->job_id);
		_print_str(id, width, right, true);
	}
	if (suffix)
		printf("%s", suffix);
	return SLURM_SUCCESS;
}

int _print_job_job_id2(job_info_t * job, int width, bool right, char* suffix)
{
	if (job == NULL) {	/* Print the Header instead */
		_print_str("JOBID", width, right, true);
	} else {
		char id[FORMAT_STRING_SIZE];
		snprintf(id, FORMAT_STRING_SIZE, "%u", job->job_id);
		_print_str(id, width, right, true);
	}
	if (suffix)
		printf("%s", suffix);
	return SLURM_SUCCESS;
}

int _print_job_partition(job_info_t * job, int width, bool right, char* suffix)
{
	if (job == NULL)	/* Print the Header instead */
		_print_str("PARTITION", width, right, true);
	else {
		char id[FORMAT_STRING_SIZE];
		snprintf(id, FORMAT_STRING_SIZE, "%s", job->partition);
		_print_str(id, width, right, true);
	}
	if (suffix)
		printf("%s", suffix);
	return SLURM_SUCCESS;
}

int _print_job_prefix(job_info_t * job, int width, bool right, char* suffix)
{
	if (suffix)
		printf("%s", suffix);
	return SLURM_SUCCESS;
}

int _print_job_reason(job_info_t * job, int width, bool right, char* suffix)
{
	if (job == NULL)        /* Print the Header instead */
		_print_str("REASON", width, right, true);
	else {
		char id[FORMAT_STRING_SIZE], *reason;
		if (job->state_desc)
			reason = job->state_desc;
		else
			reason = job_reason_string(job->state_reason);
		snprintf(id, FORMAT_STRING_SIZE, "%s", reason);
		_print_str(id, width, right, true);
	}
	if (suffix)
		printf("%s", suffix);
	return SLURM_SUCCESS;
}

int _print_job_name(job_info_t * job, int width, bool right, char* suffix)
{
	if (job == NULL)	/* Print the Header instead */
		_print_str("NAME", width, right, true);
	else
		_print_str(job->name, width, right, true);

	if (suffix)
		printf("%s", suffix);
	return SLURM_SUCCESS;
}

int _print_job_licenses(job_info_t * job, int width, bool right, char* suffix)
{
	if (job == NULL)	/* Print the Header instead */
		_print_str("LICENSES", width, right, true);
	else
		_print_str(job->licenses, width, right, true);

	if (suffix)
		printf("%s", suffix);
	return SLURM_SUCCESS;
}

int _print_job_wckey(job_info_t * job, int width, bool right, char* suffix)
{
	if (job == NULL)	/* Print the Header instead */
		_print_str("WCKEY", width, right, true);
	else
		_print_str(job->wckey, width, right, true);

	if (suffix)
		printf("%s", suffix);
	return SLURM_SUCCESS;
}

int _print_job_user_id(job_info_t * job, int width, bool right, char* suffix)
{
	if (job == NULL)	/* Print the Header instead */
		_print_str("USER", width, right, true);
	else
		_print_int(job->user_id, width, right, true);
	if (suffix)
		printf("%s", suffix);
	return SLURM_SUCCESS;
}

int _print_job_user_name(job_info_t * job, int width, bool right, char* suffix)
{
	if (job == NULL)	/* Print the Header instead */
		_print_str("USER", width, right, true);
	else {
		char *uname = uid_to_string_cached((uid_t) job->user_id);
		_print_str(uname, width, right, true);
	}
	if (suffix)
		printf("%s", suffix);
	return SLURM_SUCCESS;
}

int _print_job_gres(job_info_t * job, int width, bool right, char* suffix)
{
	if (job == NULL)	/* Print the Header instead */
		_print_str("GRES", width, right, true);
	else
		_print_str(job->gres, width, right, true);
	if (suffix)
		printf("%s", suffix);
	return SLURM_SUCCESS;
}

int _print_job_group_id(job_info_t * job, int width, bool right, char* suffix)
{
	if (job == NULL)	/* Print the Header instead */
		_print_str("GROUP", width, right, true);
	else
		_print_int(job->group_id, width, right, true);
	if (suffix)
		printf("%s", suffix);
	return SLURM_SUCCESS;
}

int _print_job_group_name(job_info_t * job, int width, bool right, char* suffix)
{
	struct group *group_info = NULL;

	if (job == NULL)	/* Print the Header instead */
		_print_str("GROUP", width, right, true);
	else {
		group_info = getgrgid((gid_t) job->group_id);
		if (group_info && group_info->gr_name[0])
			_print_str(group_info->gr_name, width, right, true);
		else
			_print_int(job->group_id, width, right, true);
	}
	if (suffix)
		printf("%s", suffix);
	return SLURM_SUCCESS;
}

int _print_job_job_state(job_info_t * job, int width, bool right, char* suffix)
{
	if (job == NULL)	/* Print the Header instead */
		_print_str("STATE", width, right, true);
	else
		_print_str(job_state_string(job->job_state), width, right,
			   true);
	if (suffix)
		printf("%s", suffix);
	return SLURM_SUCCESS;
}

int _print_job_job_state_compact(job_info_t * job, int width, bool right,
				 char* suffix)
{
	if (job == NULL)	/* Print the Header instead */
		_print_str("ST", width, right, true);
	else
		_print_str(job_state_string_compact(job->job_state), width,
			   right, true);
	if (suffix)
		printf("%s", suffix);
	return SLURM_SUCCESS;
}

int _print_job_time_left(job_info_t * job, int width, bool right,
			 char* suffix)
{
	if (job == NULL)	/* Print the Header instead */
		_print_str("TIME_LEFT", width, right, true);
	else if (job->time_limit == INFINITE)
		_print_str("UNLIMITED", width, right, true);
	else if (job->time_limit == NO_VAL)
		_print_str("NOT_SET", width, right, true);
	else {
		time_t time_left = job->time_limit * 60 - job_time_used(job);
		_print_secs(time_left, width, right, false);
	}
	if (suffix)
		printf("%s", suffix);
	return SLURM_SUCCESS;
}

int _print_job_time_limit(job_info_t * job, int width, bool right,
			  char* suffix)
{
	if (job == NULL)	/* Print the Header instead */
		_print_str("TIME_LIMIT", width, right, true);
	else if (job->time_limit == INFINITE)
		_print_str("UNLIMITED", width, right, true);
	else if (job->time_limit == NO_VAL)
		_print_str("NOT_SET", width, right, true);
	else
		_print_secs((job->time_limit*60), width, right, false);
	if (suffix)
		printf("%s", suffix);
	return SLURM_SUCCESS;
}

int _print_job_time_used(job_info_t * job, int width, bool right,
			   char* suffix)
{
	if (job == NULL)	/* Print the Header instead */
		_print_str("TIME", width, right, true);
	else
		_print_secs(job_time_used(job), width, right, false);
	if (suffix)
		printf("%s", suffix);
	return SLURM_SUCCESS;
}

long job_time_used(job_info_t * job_ptr)
{
	time_t end_time;

	if ((job_ptr->start_time == 0) || IS_JOB_PENDING(job_ptr))
		return 0L;

	if (IS_JOB_SUSPENDED(job_ptr))
		return (long) job_ptr->pre_sus_time;

	if (IS_JOB_RUNNING(job_ptr) || (job_ptr->end_time == 0))
		end_time = time(NULL);
	else
		end_time = job_ptr->end_time;

	if (job_ptr->suspend_time)
		return (long) (difftime(end_time, job_ptr->suspend_time)
				+ job_ptr->pre_sus_time);
	return (long) (difftime(end_time, job_ptr->start_time));
}

int _print_job_time_submit(job_info_t * job, int width, bool right,
			  char* suffix)
{
	if (job == NULL)        /* Print the Header instead */
		_print_str("SUBMIT_TIME", width, right, true);
	else
		_print_time(job->submit_time, 0, width, right);
	if (suffix)
		printf("%s", suffix);
	return SLURM_SUCCESS;
}

int _print_job_time_start(job_info_t * job, int width, bool right,
			  char* suffix)
{
	if (job == NULL)	/* Print the Header instead */
		_print_str("START_TIME", width, right, true);
	else
		_print_time(job->start_time, 0, width, right);
	if (suffix)
		printf("%s", suffix);
	return SLURM_SUCCESS;
}

int _print_job_time_end(job_info_t * job, int width, bool right, char* suffix)
{
	if (job == NULL)	/* Print the Header instead */
		_print_str("END_TIME", width, right, true);
	else if ((job->time_limit == INFINITE) &&
		 (job->end_time > time(NULL)))
		_print_str("NONE", width, right, true);
	else
		_print_time(job->end_time, 0, width, right);
	if (suffix)
		printf("%s", suffix);
	return SLURM_SUCCESS;
}

int _print_job_priority(job_info_t * job, int width, bool right, char* suffix)
{
	char temp[FORMAT_STRING_SIZE];
	if (job == NULL)	/* Print the Header instead */
		_print_str("PRIORITY", width, right, true);
	else {
		double prio = (double) job->priority /
			      (double) ((uint32_t) 0xffffffff);
		sprintf(temp, "%16.14f", prio);
		_print_str(temp, width, right, true);
	}
	if (suffix)
		printf("%s", suffix);
	return SLURM_SUCCESS;
}

int _print_job_priority_long(job_info_t * job, int width, bool right, char* suffix)
{
	char temp[FORMAT_STRING_SIZE];
	if (job == NULL)	/* Print the Header instead */
		_print_str("PRIORITY", width, right, true);
	else {
		sprintf(temp, "%u", job->priority);
		_print_str(temp, width, right, true);
	}
	if (suffix)
		printf("%s", suffix);
	return SLURM_SUCCESS;
}

int _print_job_nodes(job_info_t * job, int width, bool right, char* suffix)
{
	if (job == NULL) {       /* Print the Header instead */
		char *title = "NODELIST";
		if (params.cluster_flags & CLUSTER_FLAG_BG)
			title = "MIDPLANELIST";
		_print_str(title, width, right, false);
	} else {
		char *nodes = xstrdup(job->nodes);
		char *ionodes = NULL;

		if (nodes) {
			select_g_select_jobinfo_get(job->select_jobinfo,
						    SELECT_JOBDATA_IONODES,
						    &ionodes);
		}
		if (ionodes) {
			xstrfmtcat(nodes, "[%s]", ionodes);
			xfree(ionodes);
			_print_str(nodes, width, right, false);
		} else
			_print_nodes(nodes, width, right, false);
		xfree(nodes);
	}

	if (suffix)
		printf("%s", suffix);
	return SLURM_SUCCESS;
}

int _print_job_schednodes(job_info_t * job, int width, bool right, char* suffix)
{
	if (job == NULL) {	/* Print the Header instead */
		char *title = "SCHEDNODES";
		if (params.cluster_flags & CLUSTER_FLAG_BG)
			title = "MIDPLANELIST";
		_print_str(title, width, right, false);
	} else {
		/* NOTE: BlueGene I/O node info not available */
		_print_str(job->sched_nodes, width, right, false);
	}

	if (suffix)
		printf("%s", suffix);
	return SLURM_SUCCESS;
}

int _print_job_reason_list(job_info_t * job, int width, bool right,
		char* suffix)
{
	if (job == NULL) {	/* Print the Header instead */
		char *title = "NODELIST(REASON)";
		if (params.cluster_flags & CLUSTER_FLAG_BG)
			title = "MIDPLANELIST(REASON)";
		_print_str(title, width, right, false);
	} else if (!IS_JOB_COMPLETING(job)
		   && (IS_JOB_PENDING(job)
		       || IS_JOB_TIMEOUT(job)
		       || IS_JOB_FAILED(job))) {
<<<<<<< HEAD
		int len = width ? width : FORMAT_STRING_SIZE;
		char id[len], *reason;
=======
		char *reason_fmt = NULL, *reason = NULL;
>>>>>>> abb265d4
		if (job->state_desc)
			reason = job->state_desc;
		else
			reason = job_reason_string(job->state_reason);
<<<<<<< HEAD
		snprintf(id, len, "(%s)", reason);
		_print_str(id, width, right, true);
=======
		xstrfmtcat(reason_fmt, "(%s)", reason);
		_print_str(reason_fmt, width, right, true);
>>>>>>> abb265d4
	} else {
		char *nodes = xstrdup(job->nodes);
		char *ionodes = NULL;

		select_g_select_jobinfo_get(job->select_jobinfo,
					    SELECT_JOBDATA_IONODES,
					    &ionodes);
		if (ionodes) {
			xstrfmtcat(nodes, "[%s]", ionodes);
			xfree(ionodes);
			_print_str(nodes, width, right, false);
		} else
			_print_nodes(nodes, width, right, false);
		xfree(nodes);
	}
	if (suffix)
		printf("%s", suffix);
	return SLURM_SUCCESS;
}

int _print_job_node_inx(job_info_t * job, int width, bool right, char* suffix)
{
	if (job == NULL)	/* Print the Header instead */
		_print_str("NODE_BY_INDEX", width, right, true);
	else {
		int *current = job->node_inx;
		int curr_width = 0;
		while (*current != -1 && curr_width < width) {
			if (curr_width)
				printf(",");
			curr_width += _print_int(*current, width, right, true);
			current++;
		}
		while (curr_width < width)
			curr_width += printf(" ");
	}
	if (suffix)
		printf("%s", suffix);
	return SLURM_SUCCESS;
}

int _print_job_num_cpus(job_info_t * job, int width, bool right, char* suffix)
{
	char tmp_char[18];
	if (job == NULL)	/* Print the Header instead */
		_print_str("CPUS", width, right, true);
	else {
		if (params.cluster_flags & CLUSTER_FLAG_BG)
			convert_num_unit((float)job->num_cpus, tmp_char,
					 sizeof(tmp_char), UNIT_NONE,
					 params.convert_flags);
		else
			snprintf(tmp_char, sizeof(tmp_char),
				 "%u", job->num_cpus);
       		_print_str(tmp_char, width, right, true);
	}
	if (suffix)
		printf("%s", suffix);
	return SLURM_SUCCESS;
}

int _print_job_num_nodes(job_info_t * job, int width, bool right_justify,
			 char* suffix)
{
	uint32_t node_cnt = 0;
	char tmp_char[8];

	if (job == NULL)	/* Print the Header instead */
		_print_str("NODES", width, right_justify, true);
	else {
		if (params.cluster_flags & CLUSTER_FLAG_BG)
			select_g_select_jobinfo_get(job->select_jobinfo,
						    SELECT_JOBDATA_NODE_CNT,
						    &node_cnt);

		if ((node_cnt == 0) || (node_cnt == NO_VAL))
			node_cnt = job->num_nodes;

		if (params.cluster_flags & CLUSTER_FLAG_BG)
			convert_num_unit((float)node_cnt, tmp_char,
					 sizeof(tmp_char), UNIT_NONE,
					 params.convert_flags);
		else
			snprintf(tmp_char, sizeof(tmp_char), "%d", node_cnt);

		_print_str(tmp_char, width, right_justify, true);
	}
	if (suffix)
		printf("%s", suffix);
	return SLURM_SUCCESS;
}

int _print_job_num_sct(job_info_t * job, int width, bool right_justify,
			 char* suffix)
{
	char sockets[10];
	char cores[10];
	char threads[10];
	char sct[(10+1)*3];
	if (job) {
		if (job->sockets_per_node == (uint16_t) NO_VAL)
			strcpy(sockets, "*");
		else
			convert_num_unit((float)job->sockets_per_node, sockets,
					sizeof(sockets), UNIT_NONE,
					params.convert_flags);
		if (job->cores_per_socket == (uint16_t) NO_VAL)
			strcpy(cores, "*");
		else
			convert_num_unit((float)job->cores_per_socket, cores,
					sizeof(cores), UNIT_NONE,
					params.convert_flags);
		if (job->threads_per_core == (uint16_t) NO_VAL)
			strcpy(threads, "*");
		else
			convert_num_unit((float)job->threads_per_core, threads,
					sizeof(threads), UNIT_NONE,
					params.convert_flags);
		sct[0] = '\0';
		strcat(sct, sockets);
		strcat(sct, ":");
		strcat(sct, cores);
		strcat(sct, ":");
		strcat(sct, threads);
		_print_str(sct, width, right_justify, true);
	} else {
		_print_str("S:C:T", width, right_justify, true);
	}

	if (suffix)
		printf("%s", suffix);
	return SLURM_SUCCESS;
}

int _print_job_shared(job_info_t * job, int width, bool right_justify,
		      char* suffix)
{
	if (job == NULL)	/* Print the Header instead */
		_print_str("SHARED", width, right_justify, true);
	else {
		switch (job->shared) {
		case 0:
			_print_str("no", width, right_justify, true);
			break;
		case 1:
			_print_str("yes", width, right_justify, true);
			break;
		case 2:
			_print_str("user", width, right_justify, true);
			break;
		case (uint16_t)NO_VAL:
		default:
			_print_str("unknwn", width, right_justify, true);
			break;
		}
	}
	if (suffix)
		printf("%s", suffix);
	return SLURM_SUCCESS;
}

int _print_job_contiguous(job_info_t * job, int width, bool right_justify,
			  char* suffix)
{
	if (job == NULL)	/* Print the Header instead */
		_print_str("CONTIGUOUS", width, right_justify, true);
	else {
		_print_int(job->contiguous, width, right_justify, true);
	}

	if (suffix)
		printf("%s", suffix);
	return SLURM_SUCCESS;
}

int _print_pn_min_cpus(job_info_t * job, int width, bool right_justify,
			char* suffix)
{
	char tmp_char[8];

	if (job == NULL)	/* Print the Header instead */
		_print_str("MIN_CPUS", width, right_justify, true);
	else {
		convert_num_unit((float)job->pn_min_cpus, tmp_char,
				 sizeof(tmp_char), UNIT_NONE,
				 params.convert_flags);
		_print_str(tmp_char, width, right_justify, true);
	}
	if (suffix)
		printf("%s", suffix);
	return SLURM_SUCCESS;
}

int _print_sockets(job_info_t * job, int width, bool right_justify,
		       char* suffix)
{
	char tmp_char[8];

	if (job == NULL)	/* Print the Header instead */
		_print_str("SOCKETS_PER_NODE", width, right_justify, true);
	else {
		if (job->sockets_per_node == (uint16_t) NO_VAL)
			strcpy(tmp_char, "*");
		else
			convert_num_unit((float)job->sockets_per_node, tmp_char,
				 sizeof(tmp_char), UNIT_NONE,
				 params.convert_flags);
		_print_str(tmp_char, width, right_justify, true);
	}
	if (suffix)
		printf("%s", suffix);
	return SLURM_SUCCESS;
}

int _print_cores(job_info_t * job, int width, bool right_justify,
		     char* suffix)
{
	char tmp_char[8];

	if (job == NULL)	/* Print the Header instead */
		_print_str("CORES_PER_SOCKET", width, right_justify, true);
	else {
		if (job->cores_per_socket == (uint16_t) NO_VAL)
			strcpy(tmp_char, "*");
		else
			convert_num_unit((float)job->cores_per_socket, tmp_char,
					sizeof(tmp_char), UNIT_NONE,
					params.convert_flags);
		_print_str(tmp_char, width, right_justify, true);
	}
	if (suffix)
		printf("%s", suffix);
	return SLURM_SUCCESS;
}

int _print_threads(job_info_t * job, int width, bool right_justify,
		       char* suffix)
{
	char tmp_char[8];

	if (job == NULL)	/* Print the Header instead */
		_print_str("THREADS_PER_CORE", width, right_justify, true);
	else {
		if (job->threads_per_core == (uint16_t) NO_VAL)
			strcpy(tmp_char, "*");
		else
			convert_num_unit((float)job->threads_per_core, tmp_char,
					sizeof(tmp_char), UNIT_NONE,
					params.convert_flags);
		_print_str(tmp_char, width, right_justify, true);
	}
	if (suffix)
		printf("%s", suffix);
	return SLURM_SUCCESS;
}

int _print_pn_min_memory(job_info_t * job, int width, bool right_justify,
			  char* suffix)
{
	char min_mem[10];
	char tmp_char[21];

	if (job == NULL)	/* Print the Header instead */
		_print_str("MIN_MEMORY", width, right_justify, true);
	else {
	    	tmp_char[0] = '\0';
		job->pn_min_memory &= (~MEM_PER_CPU);
		convert_num_unit((float)job->pn_min_memory, min_mem,
				 sizeof(min_mem), UNIT_MEGA,
				 params.convert_flags);
		strcat(tmp_char, min_mem);
		_print_str(tmp_char, width, right_justify, true);
	}

	if (suffix)
		printf("%s", suffix);
	return SLURM_SUCCESS;
}

int
_print_pn_min_tmp_disk(job_info_t * job, int width, bool right_justify,
			char* suffix)
{
	char tmp_char[10];

	if (job == NULL)	/* Print the Header instead */
		_print_str("MIN_TMP_DISK", width, right_justify, true);
	else {
		convert_num_unit((float)job->pn_min_tmp_disk,
				 tmp_char, sizeof(tmp_char), UNIT_MEGA,
				 params.convert_flags);
		_print_str(tmp_char, width, right_justify, true);
	}

	if (suffix)
		printf("%s", suffix);
	return SLURM_SUCCESS;
}

int _print_job_req_nodes(job_info_t * job, int width, bool right_justify,
			 char* suffix)
{
	if (job == NULL)	/* Print the Header instead */
		_print_str("REQ_NODES", width, right_justify, true);
	else
		_print_nodes(job->req_nodes, width, right_justify, true);
	if (suffix)
		printf("%s", suffix);
	return SLURM_SUCCESS;
}

int _print_job_exc_nodes(job_info_t * job, int width, bool right_justify,
			 char* suffix)
{
	if (job == NULL)	/* Print the Header instead */
		_print_str("EXC_NODES", width, right_justify, true);
	else
		_print_nodes(job->exc_nodes, width, right_justify, true);
	if (suffix)
		printf("%s", suffix);
	return SLURM_SUCCESS;
}

int
_print_job_req_node_inx(job_info_t * job, int width, bool right_justify,
			char* suffix)
{
	if (job == NULL)	/* Print the Header instead */
		_print_str("REQ_NODES_BY_INX", width, right_justify, true);
	else {
		int *current = job->req_node_inx;
		int curr_width = 0;
		while (*current != -1 && curr_width < width) {
			curr_width +=
			    _print_int(*current, width, right_justify,
				       true);
			printf(",");
		}
		while (curr_width < width)
			curr_width += printf(" ");
	}
	if (suffix)
		printf("%s", suffix);
	return SLURM_SUCCESS;
}

int
_print_job_exc_node_inx(job_info_t * job, int width, bool right_justify,
			char* suffix)
{
	if (job == NULL)	/* Print the Header instead */
		_print_str("EXC_NODES_BY_INX", width, right_justify, true);
	else {
		int *current = job->exc_node_inx;
		int curr_width = 0;
		while (*current != -1 && curr_width < width) {
			curr_width +=
			    _print_int(*current, width, right_justify,
				       true);
			printf(",");
		}
		while (curr_width < width)
			curr_width += printf(" ");
	}
	if (suffix)
		printf("%s", suffix);
	return SLURM_SUCCESS;
}

int _print_job_features(job_info_t * job, int width, bool right_justify,
			char* suffix)
{
	if (job == NULL)	/* Print the Header instead */
		_print_str("FEATURES", width, right_justify, true);
	else
		_print_str(job->features, width, right_justify, true);
	if (suffix)
		printf("%s", suffix);
	return SLURM_SUCCESS;
}

int _print_job_account(job_info_t * job, int width, bool right_justify,
			char* suffix)
{
	if (job == NULL)	 /* Print the Header instead */
		_print_str("ACCOUNT", width, right_justify, true);
	else
		_print_str(job->account, width, right_justify, true);
	if (suffix)
		printf("%s", suffix);
	return SLURM_SUCCESS;
}

int _print_job_comment(job_info_t * job, int width, bool right_justify,
			char* suffix)
{
	if (job == NULL)	 /* Print the Header instead */
		_print_str("COMMENT", width, right_justify, true);
	else
		_print_str(job->comment, width, right_justify, true);
	if (suffix)
		printf("%s", suffix);
	return SLURM_SUCCESS;
}

int _print_job_dependency(job_info_t * job, int width, bool right_justify,
			char* suffix)
{
	if (job == NULL)	/* Print the Header instead */
		_print_str("DEPENDENCY", width, right_justify, true);
	else if (job->dependency)
		_print_str(job->dependency, width, right_justify, true);
	else
		_print_str("", width, right_justify, true);
	if (suffix)
		printf("%s", suffix);
	return SLURM_SUCCESS;
}

int _print_job_qos(job_info_t * job, int width, bool right_justify,
			char* suffix)
{
	if (job == NULL)	 /* Print the Header instead */
		_print_str("QOS", width, right_justify, true);
	else
		_print_str(job->qos, width, right_justify, true);
	if (suffix)
		printf("%s", suffix);
	return SLURM_SUCCESS;
}

int _print_job_select_jobinfo(job_info_t * job, int width, bool right_justify,
			char* suffix)
{
	char select_buf[100];

	if (job == NULL)	/* Print the Header instead */
		select_g_select_jobinfo_sprint(NULL,
			select_buf, sizeof(select_buf), SELECT_PRINT_HEAD);
	else
		select_g_select_jobinfo_sprint(job->select_jobinfo,
			select_buf, sizeof(select_buf), SELECT_PRINT_DATA);
	_print_str(select_buf, width, right_justify, true);

	if (suffix)
		printf("%s", suffix);
	return SLURM_SUCCESS;
}

int _print_job_reservation(job_info_t * job, int width, bool right_justify,
			char* suffix)
{
	if (job == NULL)	 /* Print the Header instead */
		_print_str("RESERVATION", width, right_justify, true);
	else
		_print_str(job->resv_name, width, right_justify, true);
	if (suffix)
		printf("%s", suffix);
	return SLURM_SUCCESS;
}

int _print_job_command(job_info_t * job, int width, bool right_justify,
			char* suffix)
{
	if (job == NULL)
		_print_str("COMMAND", width, right_justify, true);
	else
		_print_str(job->command, width, right_justify, true);
	if (suffix)
		printf("%s", suffix);
	return SLURM_SUCCESS;
}

int _print_job_work_dir(job_info_t * job, int width, bool right_justify,
			char* suffix)
{
	if (job == NULL)
		_print_str("WORK_DIR", width, right_justify, true);
	else
		_print_str(job->work_dir, width, right_justify, true);
	if (suffix)
		printf("%s", suffix);
	return SLURM_SUCCESS;
}

int _print_job_nice(job_info_t * job, int width, bool right_justify,
		    char* suffix)
{
	if (job == NULL)
		_print_str("NICE", width, right_justify, true);
	else {
		int nice = (int) job->nice;
		nice -= NICE_OFFSET;
		_print_int(nice, width, right_justify, true);
	}
	if (suffix)
		printf("%s", suffix);
	return SLURM_SUCCESS;
}

int _print_job_alloc_nodes(job_info_t * job, int width, bool right_justify,
			   char* suffix)
{
	if (job == NULL)
		_print_str("ALLOC_NODES", width, right_justify, true);
	else
		_print_str(job->alloc_node, width, right_justify, true);

	if (suffix)
		printf("%s", suffix);
	return SLURM_SUCCESS;
}

int _print_job_alloc_sid(job_info_t * job, int width, bool right_justify,
		    char* suffix)
{
	if (job == NULL)
		_print_str("ALLOC_SID", width, right_justify, true);
	else
		_print_int(job->alloc_sid, width, right_justify, true);

	if (suffix)
		printf("%s",suffix);
	return SLURM_SUCCESS;
}

int _print_job_assoc_id(job_info_t * job, int width, bool right_justify,
		    char* suffix)
{
	if (job == NULL)
		_print_str("ASSOC_ID", width, right_justify, true);
	else
		_print_int(job->assoc_id, width, right_justify,true);

	if (suffix)
		printf("%s",suffix);
	return SLURM_SUCCESS;

}

int _print_job_batch_flag(job_info_t * job, int width, bool right_justify,
		    char* suffix)
{
	if (job == NULL)
		_print_str("BATCH_FLAG", width, right_justify, true);
	else
		_print_int(job->batch_flag, width, right_justify, true);

	if (suffix)
		printf("%s",suffix);
	return SLURM_SUCCESS;
}

int _print_job_boards_per_node(job_info_t * job, int width, bool right_justify,
		    char* suffix)
{
	if (job == NULL)
		_print_str("BOARDS_PER_NODE", width, right_justify, true);
	else if (job->boards_per_node == (uint16_t) NO_VAL)
		_print_str("N/A", width, right_justify, true);
	else
		_print_int(job->boards_per_node, width, right_justify, true);

	if (suffix)
		printf("%s",suffix);
	return SLURM_SUCCESS;
}

int _print_job_cpus_per_task(job_info_t * job, int width, bool right_justify,
		    char* suffix)
{
	if (job == NULL)
		_print_str("CPUS_PER_TASK", width, right_justify, true);
	else
		_print_int(job->cpus_per_task, width, right_justify, true);

	if (suffix)
		printf("%s",suffix);
	return SLURM_SUCCESS;
}

int _print_job_derived_ec(job_info_t * job, int width, bool right_justify,
		    char* suffix)
{
	if (job == NULL)
		_print_str("DERIVED_EC", width, right_justify, true);
	else
		_print_int(job->derived_ec, width, right_justify, true);

	if (suffix)
		printf("%s",suffix);
	return SLURM_SUCCESS;

}

int _print_job_eligible_time(job_info_t * job, int width, bool right_justify,
		    char* suffix)
{
	if (job == NULL)
		_print_str("ELIGIBLE_TIME", width, right_justify, true);
	else {
		_print_time(job->eligible_time, 0, width, right_justify);
	}

	if (suffix)
		printf("%s",suffix);
	return SLURM_SUCCESS;
}

int _print_job_exit_code(job_info_t * job, int width, bool right_justify,
		    char* suffix)
{
	if (job == NULL)
		_print_str("EXIT_CODE", width, right_justify, true);
	else
		_print_int(job->exit_code, width, right_justify, true);

	if (suffix)
		printf("%s",suffix);
	return SLURM_SUCCESS;
}

int _print_job_max_cpus(job_info_t * job, int width, bool right_justify,
		    char* suffix)
{
	if (job == NULL)
		_print_str("MAX_CPUS", width, right_justify, true);
	else if (job->max_cpus != 0)
		_print_int(job->max_cpus, width, right_justify, true);
	else
		_print_int(job->num_cpus, width, right_justify, true);

	if (suffix)
		printf("%s",suffix);
	return SLURM_SUCCESS;


}

int _print_job_max_nodes(job_info_t * job, int width, bool right_justify,
		    char* suffix)
{
	if (job == NULL)
		_print_str("MAX_NODES", width, right_justify, true);
	else if (job->max_nodes != 0)
		_print_int(job->max_nodes, width, right_justify, true);
	else
		_print_int(job->num_nodes, width, right_justify, true);

	if (suffix)
		printf("%s",suffix);
	return SLURM_SUCCESS;
}

int _print_job_network(job_info_t * job, int width, bool right_justify,
		    char* suffix)
{
	if (job == NULL)
		_print_str("NETWORK", width, right_justify, true);
	else
		_print_str(job->network, width, right_justify, true);

	if (suffix)
		printf("%s",suffix);
	return SLURM_SUCCESS;
}

int _print_job_ntasks_per_core(job_info_t * job, int width, bool right_justify,
			       char* suffix)
{
	if (job == NULL)
		_print_str("NTASKS_PER_CORE", width, right_justify, true);
	else if ((job->ntasks_per_core == (uint16_t) NO_VAL) ||
		 (job->ntasks_per_core == (uint16_t) INFINITE))
		_print_str("N/A", width, right_justify, true);
	else
		_print_int(job->ntasks_per_core, width, right_justify, true);

	if(suffix)
		printf("%s",suffix);
	return SLURM_SUCCESS;
}

int _print_job_ntasks_per_node(job_info_t * job, int width, bool right_justify,
			       char* suffix)
{
	if (job == NULL)
		_print_str("NTASKS_PER_NODE", width, right_justify, true);
	else if ((job->ntasks_per_node == (uint16_t) NO_VAL) ||
		 (job->ntasks_per_node == (uint16_t) INFINITE))
		_print_str("N/A", width, right_justify, true);
	else
		_print_int(job->ntasks_per_node, width, right_justify, true);

	if(suffix)
		printf("%s",suffix);
	return SLURM_SUCCESS;
}

int _print_job_ntasks_per_socket(job_info_t * job, int width,
				 bool right_justify, char* suffix)
{
	if (job == NULL)
		_print_str("NTASKS_PER_SOCKET", width, right_justify, true);
	else if ((job->ntasks_per_socket == (uint16_t) NO_VAL) ||
		 (job->ntasks_per_socket == (uint16_t) INFINITE))
		_print_str("N/A", width, right_justify, true);
	else
		_print_int(job->ntasks_per_socket, width, right_justify, true);

	if(suffix)
		printf("%s",suffix);
	return SLURM_SUCCESS;
}

int _print_job_ntasks_per_board(job_info_t * job, int width,
				 bool right_justify, char* suffix)
{
	if (job == NULL)
		_print_str("NTASKS_PER_BOARD", width, right_justify, true);
	else if ((job->ntasks_per_board == (uint16_t) NO_VAL) ||
		 (job->ntasks_per_board == (uint16_t) INFINITE))
		_print_str("N/A", width, right_justify, true);
	else
		_print_int(job->ntasks_per_board, width, right_justify, true);

	if(suffix)
		printf("%s",suffix);
	return SLURM_SUCCESS;
}

int _print_job_preempt_time(job_info_t * job, int width,
				 bool right_justify, char* suffix)
{
	if (job == NULL)
		_print_str("PREEMPT_TIME", width, right_justify, true);
	else if (job->preempt_time == INFINITE)
		_print_str("UNLIMITED", width, right_justify, true);
	else if (job->preempt_time == NO_VAL)
		_print_str("NOT_SET", width, right_justify, true);
	else
		_print_time(job->preempt_time, 0, width, right_justify);

	if (suffix)
		printf("%s",suffix);
	return SLURM_SUCCESS;

}

int _print_job_profile(job_info_t * job, int width,
		       bool right_justify, char* suffix)
{
	if (job == NULL)
		_print_str("PROFILE", width, right_justify, true);
	else
		_print_str(acct_gather_profile_to_string(job->profile),
			   width, right_justify, true);
	if (suffix)
		printf("%s",suffix);
	return SLURM_SUCCESS;
}

int _print_job_reboot(job_info_t * job, int width,
		       bool right_justify, char* suffix)
{
	if (job == NULL)
		_print_str("REBOOT", width, right_justify, true);
	else
		_print_int(job->reboot, width, right_justify, true);

	if (suffix)
		printf("%s",suffix);
	return SLURM_SUCCESS;
}

int _print_job_req_switch(job_info_t * job, int width,
		       bool right_justify, char* suffix)
{
	if (job == NULL)
		_print_str("REQ_SWITCH", width, right_justify, true);
	else
		_print_int(job->req_switch, width, right_justify, true);

	if (suffix)
		printf("%s",suffix);
	return SLURM_SUCCESS;
}

int _print_job_requeue(job_info_t * job, int width,
		       bool right_justify, char* suffix)
{
	if (job == NULL)
		_print_str("REQUEUE", width, right_justify, true);
	else
		_print_int(job->requeue, width, right_justify, true);

	if (suffix)
		printf("%s",suffix);
	return SLURM_SUCCESS;

}

int _print_job_resize_time(job_info_t * job, int width,
		       bool right_justify, char* suffix)
{
	if (job == NULL)
		_print_str("RESIZE_TIME", width, right_justify, true);
	else if (job->resize_time)
		_print_secs((job->resize_time*60), width, right_justify, true);
	else
		_print_str("N/A", width, right_justify, false);

	if (suffix)
		printf("%s", suffix);
	return SLURM_SUCCESS;

}

int _print_job_restart_cnt(job_info_t * job, int width,
		       bool right_justify, char* suffix)
{
	if (job == NULL)
		_print_str("RESTART_COUNT", width, right_justify, true);
	else
		_print_int(job->restart_cnt, width, right_justify, true);

	if (suffix)
		printf("%s", suffix);
	return SLURM_SUCCESS;
}

int _print_job_sockets_per_board(job_info_t * job, int width,
				 bool right_justify, char* suffix)
{
	if (job == NULL)
		_print_str("SOCKETS_PER_BOARD", width, right_justify, true);
	else
		_print_int(job->sockets_per_board, width, right_justify, true);

	if (suffix)
		printf("%s", suffix);
	return SLURM_SUCCESS;

}

int _print_job_std_err(job_info_t * job, int width,
		       bool right_justify, char* suffix)
{
	char tmp_line[1024];

	if (job == NULL)
		_print_str("STDERR", width, right_justify, true);
	else if (!job->batch_flag)
		_print_str("N/A", width, right_justify, true);
	else if (job->std_err)
		_print_str(job->std_err, width, right_justify, true);
	else if (job->std_out)
		_print_str(job->std_out, width, right_justify, true);
	else {
		snprintf(tmp_line,sizeof(tmp_line), "%s/slurm-%u.out",
			 job->work_dir, job->job_id);

		_print_str(tmp_line, width, right_justify, true);
	}

	if (suffix)
		printf("%s", suffix);
	return SLURM_SUCCESS;
}

int _print_job_std_in(job_info_t * job, int width,
		       bool right_justify, char* suffix)
{
	if (job == NULL)
		_print_str("STDIN", width, right_justify, true);
	else
		_print_str(job->std_in, width, right_justify, true);

	if (suffix)
		printf("%s", suffix);
	return SLURM_SUCCESS;

}

int _print_job_std_out(job_info_t * job, int width,
		       bool right_justify, char* suffix)
{
	char tmp_line[1024];

	if (job == NULL)
		_print_str("STDOUT", width, right_justify, true);
	else if (job->std_out)
		_print_str(job->std_out, width, right_justify, true);
	else {
		snprintf(tmp_line,sizeof(tmp_line), "%s/slurm-%u.out",
			 job->work_dir, job->job_id);

		_print_str(tmp_line, width, right_justify, true);
	}

	if (suffix)
		printf("%s", suffix);
	return SLURM_SUCCESS;
}

int _print_job_min_time(job_info_t * job, int width,
		       bool right_justify, char* suffix)
{
	if (job == NULL)
		_print_str("TIME_MIN", width, right_justify, true);
	else
		_print_secs((job->time_min*60), width, right_justify, true);

	if (suffix)
		printf("%s", suffix);
	return SLURM_SUCCESS;
}

int _print_job_wait4switch(job_info_t * job, int width,
			   bool right_justify, char* suffix)
{
	if (job == NULL)
		_print_str("WAIT4SWITCH", width, right_justify, true);
	else
		_print_secs(job->wait4switch,
			    width, right_justify, true);

	if (suffix)
		printf("%s", suffix);
	return SLURM_SUCCESS;
}

int _print_job_tres(job_info_t *job, int width,
		    bool right_justify, char *suffix)
{
	if (job == NULL) {
		_print_str("TRES", width, right_justify, true);
	} else {
		if (job->tres_alloc_str)
			_print_str(job->tres_alloc_str, width,
				   right_justify, true);
		else
			_print_str("N/A", width,
				   right_justify, true);

	}
	return SLURM_SUCCESS;
}


/*****************************************************************************
 * Job Step Print Functions
 *****************************************************************************/
int print_step_from_format(job_step_info_t * job_step, List list)
{
	ListIterator i = list_iterator_create(list);
	step_format_t *current;
	int total_width = 0;

	while ((current = (step_format_t *) list_next(i)) != NULL) {
		if (current->
		    function(job_step, current->width,
			     current->right_justify, current->suffix)
		    != SLURM_SUCCESS)
			return SLURM_ERROR;
		if (current->width)
			total_width += current->width;
		else
			total_width += 10;
	}
	list_iterator_destroy(i);
	printf("\n");
#if 0
	if (job_step == NULL) {
		int inx;
		/* one-origin for no trailing space */
		for (inx=1; inx<total_width; inx++)
			printf("-");
		printf("\n");
	}
#endif
	return SLURM_SUCCESS;
}

int
step_format_add_function(List list, int width, bool right_justify,
			 char* suffix,
			 int (*function) (job_step_info_t *, int, bool, char*))
{
	step_format_t *tmp =
	    (step_format_t *) xmalloc(sizeof(step_format_t));
	tmp->function = function;
	tmp->width = width;
	tmp->right_justify = right_justify;
	tmp->suffix = suffix;

	if (list_append(list, tmp) == NULL) {
		fprintf(stderr, "Memory exhausted\n");
		exit(1);
	}
	return SLURM_SUCCESS;
}

int _print_step_id(job_step_info_t * step, int width, bool right, char* suffix)
{
	char id[FORMAT_STRING_SIZE];

	if (step == NULL) {	/* Print the Header instead */
		_print_str("STEPID", width, right, true);
	} else if (step->array_job_id) {
		if (step->step_id == INFINITE) {	/* Pending */
			snprintf(id, FORMAT_STRING_SIZE, "%u_%u.TBD",
				 step->array_job_id, step->array_task_id);
		} else {
			snprintf(id, FORMAT_STRING_SIZE, "%u_%u.%u",
				 step->array_job_id, step->array_task_id,
				 step->step_id);
		}
		_print_str(id, width, right, true);
	} else {
		if (step->step_id == INFINITE) {	/* Pending */
			snprintf(id, FORMAT_STRING_SIZE, "%u.TBD", step->job_id);
		} else {
			snprintf(id, FORMAT_STRING_SIZE, "%u.%u",
				 step->job_id, step->step_id);
		}
		_print_str(id, width, right, true);
	}
	if (suffix)
		printf("%s", suffix);
	return SLURM_SUCCESS;
}

int _print_step_partition(job_step_info_t * step, int width, bool right,
			  char* suffix)
{
	char id[FORMAT_STRING_SIZE];

	if (step == NULL)	/* Print the Header instead */
		_print_str("PARTITION", width, right, true);
	else {
		snprintf(id, FORMAT_STRING_SIZE, "%s", step->partition);
		_print_str(id, width, right, true);
	}
	if (suffix)
		printf("%s", suffix);
	return SLURM_SUCCESS;
}

int _print_step_prefix(job_step_info_t * step, int width, bool right,
		       char* suffix)
{
	if (suffix)
		printf("%s", suffix);
	return SLURM_SUCCESS;
}

int _print_step_user_id(job_step_info_t * step, int width, bool right,
			char* suffix)
{
	if (step == NULL)	/* Print the Header instead */
		_print_str("USER", width, right, true);
	else
		_print_int(step->user_id, width, right, true);
	if (suffix)
		printf("%s", suffix);
	return SLURM_SUCCESS;
}

int _print_step_user_name(job_step_info_t * step, int width, bool right,
			  char* suffix)
{
	if (step == NULL)	/* Print the Header instead */
		_print_str("USER", width, right, true);
	else {
		char *uname = uid_to_string_cached((uid_t) step->user_id);
		_print_str(uname, width, right, true);
	}
	if (suffix)
		printf("%s", suffix);
	return SLURM_SUCCESS;
}

int _print_step_time_limit(job_step_info_t * step, int width, bool right,
			   char* suffix)
{
	if (step == NULL)	/* Print the Header instead */
		_print_str("TIME_LIMIT", width, right, true);
	else if (step->time_limit == INFINITE)
		_print_str("UNLIMITED", width, right, true);
	else
		_print_secs(step->time_limit * 60, width, right, false);
	if (suffix)
		printf("%s", suffix);
	return SLURM_SUCCESS;
}

int _print_step_time_start(job_step_info_t * step, int width, bool right,
			   char* suffix)
{
	if (step == NULL)	/* Print the Header instead */
		_print_str("START_TIME", width, false, true);
	else
		_print_time(step->start_time, 0, width, right);
	if (suffix)
		printf("%s", suffix);
	return SLURM_SUCCESS;
}

int _print_step_time_used(job_step_info_t * step, int width, bool right,
			   char* suffix)
{
	if (step == NULL)	/* Print the Header instead */
		_print_str("TIME", width, right, true);
	else {
		long delta_t = step->run_time;
		_print_secs(delta_t, width, right, false);
	}
	if (suffix)
		printf("%s", suffix);
	return SLURM_SUCCESS;
}

int _print_step_name(job_step_info_t * step, int width, bool right,
			char* suffix)
{
	if (step == NULL)	/* Print the Header instead */
		_print_str("NAME", width, right, true);
	else
		_print_str(step->name, width, right, true);
	if (suffix)
		printf("%s", suffix);
	return SLURM_SUCCESS;
}

int _print_step_nodes(job_step_info_t * step, int width, bool right,
		      char* suffix)
{
	if (step == NULL) {	/* Print the Header instead */
		char *title = "NODELIST";
		if (params.cluster_flags & CLUSTER_FLAG_BG)
			title = "MIDPLANELIST";

		_print_str(title, width, right, false);
	} else {
		char *nodes = xstrdup(step->nodes);
		char *ionodes = NULL;

		if (nodes) {
			select_g_select_jobinfo_get(step->select_jobinfo,
						    SELECT_JOBDATA_IONODES,
						    &ionodes);
		}
		if (ionodes) {
			xstrfmtcat(nodes, "[%s]", ionodes);
			xfree(ionodes);
			_print_str(nodes, width, right, false);
		} else
			_print_nodes(nodes, width, right, false);
		xfree(nodes);
	}

	if (suffix)
		printf("%s", suffix);
	return SLURM_SUCCESS;
}

int _print_step_num_tasks(job_step_info_t * step, int width, bool right,
			  char* suffix)
{
	if (step == NULL)	/* Print the Header instead */
		_print_str("TASKS", width, right, true);
	else
		_print_int(step->num_tasks, width, right, true);
	if (suffix)
		printf("%s", suffix);
	return SLURM_SUCCESS;
}

int _print_step_gres(job_step_info_t * step, int width, bool right,
		     char* suffix)
{
	if (step == NULL)	/* Print the Header instead */
		_print_str("GRES", width, right, true);
	else
		_print_str(step->gres, width, right, true);

	if (suffix)
		printf("%s", suffix);
	return SLURM_SUCCESS;
}

int _print_step_array_job_id(job_step_info_t * step, int width, bool right,
			     char* suffix)
{
	if (step == NULL)
		_print_str("ARRAY_JOB_ID", width, right, true);
	else if (step->array_job_id != NO_VAL)
		_print_int(step->array_job_id, width, right, true);
	else
		_print_int(step->job_id, width, right, true);

	if (suffix)
		printf("%s", suffix);
	return SLURM_SUCCESS;
}

int _print_step_array_task_id(job_step_info_t * step, int width, bool right,
			      char* suffix)
{
	if (step == NULL)
		_print_str("ARRAY_TASK_ID", width, right, true);
	else if (step->array_task_id != NO_VAL)
		_print_int(step->array_task_id, width, right, true);
	else
		_print_str("N/A", width, right, true);
	if (suffix)
		printf("%s", suffix);
	return SLURM_SUCCESS;

}

int _print_step_chpt_dir(job_step_info_t * step, int width, bool right,
			 char* suffix)
{
	if (step == NULL)
		_print_str("CHECKPOINT_DIR", width, right, true);
	else
		_print_str(step->ckpt_dir, width, right, true);

	if (suffix)
		printf("%s", suffix);
	return SLURM_SUCCESS;

}

int _print_step_chpt_interval(job_step_info_t * step, int width, bool right,
			      char* suffix)
{
	if (step == NULL)
		_print_str("CHECKPOINT_INTERVAL", width, right, true);
	else
		_print_secs((step->ckpt_interval*60), width, width, right);

	if (suffix)
		printf("%s", suffix);
	return SLURM_SUCCESS;
}

int _print_step_job_id(job_step_info_t * step, int width, bool right,
		       char* suffix)
{
	if (step == NULL)
		_print_str("JOB_ID", width, right, true);
	else
		_print_int(step->job_id, width, right, true);

	if (suffix)
		printf("%s", suffix);
	return SLURM_SUCCESS;
}

int _print_step_network(job_step_info_t * step, int width, bool right,
			char* suffix)
{
	if (step == NULL)
		_print_str("NETWORK", width, right, true);
	else
		_print_str(step->network, width, right, true);

	if (suffix)
		printf("%s", suffix);
	return SLURM_SUCCESS;
}

int _print_step_node_inx(job_step_info_t * step, int width, bool right,
			 char* suffix)
{
	if (step == NULL)
		_print_str("NODE_INDEX", width, right, true);
	else {
		int *current = step->node_inx;
		int curr_width = 0;
		while (*current != -1 && curr_width < width) {
			if (curr_width)
				printf(",");
			curr_width += _print_int(*current, width, right, true);
			current++;
		}
		while (curr_width < width)
			curr_width += printf(" ");
	}

	if (suffix)
		printf("%s", suffix);
	return SLURM_SUCCESS;
}

int _print_step_num_cpus(job_step_info_t * step, int width, bool right,
			 char* suffix)
{
	if (step == NULL)
		_print_str("NUM_CPUS", width, right, true);
	else
		_print_int(step->num_cpus, width, right, true);

	if (suffix)
		printf("%s", suffix);
	return SLURM_SUCCESS;
}

int _print_step_cpu_freq(job_step_info_t * step, int width, bool right,
			 char* suffix)
{
	char bfm[16], bfx[16], bfg[16], bfall[48];

	if (step == NULL) {
		_print_str("CPU_FREQ", width, right, true);
		if (suffix)
			printf("%s", suffix);
		return SLURM_SUCCESS;
	}
	cpu_freq_to_string(bfm, sizeof(bfm), step->cpu_freq_min);
	cpu_freq_to_string(bfx, sizeof(bfx), step->cpu_freq_max);
	cpu_freq_to_string(bfg, sizeof(bfg), step->cpu_freq_gov);
	snprintf(bfall, sizeof(bfall), "%s-%s:%s", bfm, bfx, bfg);
	_print_str(bfall, width, right, true);

	if (suffix)
		printf("%s", suffix);
	return SLURM_SUCCESS;
}

int _print_step_resv_ports(job_step_info_t * step, int width, bool right,
			   char* suffix)
{
	if (step == NULL)
		_print_str("RESERVED_PORTS", width, right, true);
	else
		_print_str(step->resv_ports, width, right, true);

	if (suffix)
		printf("%s", suffix);
	return SLURM_SUCCESS;
}

int _print_step_state(job_step_info_t * step, int width, bool right,
			char* suffix)
{
	if (step == NULL)
		_print_str("STATE", width, right, true);
	else
		_print_str(job_state_string(step->state), width, right, true);

	if (suffix)
		printf("%s", suffix);
	return SLURM_SUCCESS;
}

/* filter job records per input specifications,
 * returns >0 if job should be filter out (not printed) */
static int _filter_job(job_info_t * job)
{
	int filter;
	ListIterator iterator;
	uint32_t *user;
	uint32_t *state_id;
	char *account, *license, *qos, *name;
	squeue_job_step_t *job_step_id;

	if (params.job_list) {
		filter = 1;
		iterator = list_iterator_create(params.job_list);
		while ((job_step_id = list_next(iterator))) {
			if (((job_step_id->array_id == NO_VAL)   &&
			     ((job_step_id->job_id  == job->array_job_id) ||
			      (job_step_id->job_id  == job->job_id)))      ||
			    ((job_step_id->array_id == job->array_task_id)  &&
			     (job_step_id->job_id   == job->array_job_id))) {
				filter = 0;
				break;
			}
		}
		list_iterator_destroy(iterator);
		if (filter == 1)
			return 1;
	}

	if (params.licenses_list) {
		char *token = NULL, *last = NULL, *tmp_name = NULL;

		filter = 1;
		if (job->licenses) {
			tmp_name = xstrdup(job->licenses);
			token = strtok_r(tmp_name, ",", &last);
		}
		while (token && filter) {
			iterator = list_iterator_create(params.licenses_list);
			while ((license = list_next(iterator))) {
				if (strstr(token, license)) {
					filter = 0;
					break;
				}
			}
			list_iterator_destroy(iterator);
			token = strtok_r(NULL, ",", &last);
		}
		xfree(tmp_name);
		if (filter == 1)
			return 2;
	}

	if (params.account_list) {
		filter = 1;
		iterator = list_iterator_create(params.account_list);
		while ((account = list_next(iterator))) {
			 if ((job->account != NULL) &&
			     (strcasecmp(account, job->account) == 0)) {
				filter = 0;
				break;
			}
		}
		list_iterator_destroy(iterator);
		if (filter == 1)
			return 2;
	}

	if (params.qos_list) {
		filter = 1;
		iterator = list_iterator_create(params.qos_list);
		while ((qos = list_next(iterator))) {
			 if ((job->qos != NULL) &&
			     (strcasecmp(qos, job->qos) == 0)) {
				filter = 0;
				break;
			}
		}
		list_iterator_destroy(iterator);
		if (filter == 1)
			return 2;
	}

	if (params.state_list) {
		filter = 1;
		iterator = list_iterator_create(params.state_list);
		while ((state_id = list_next(iterator))) {
			bool match = false;
			job->job_state &= ~JOB_UPDATE_DB;
			if (*state_id &  JOB_STATE_FLAGS) {
				if (*state_id &  job->job_state)
					match = true;
			} else if (*state_id == job->job_state)
				match = true;
			if (match) {
				filter = 0;
				break;
			}
		}
		list_iterator_destroy(iterator);
		if (filter == 1)
			return 3;
	} else {
		if (!IS_JOB_PENDING(job) &&
		    !IS_JOB_RUNNING(job) &&
		    !IS_JOB_SUSPENDED(job) &&
		    !IS_JOB_COMPLETING(job))
			return 4;
	}

	if ((params.nodes)
	    && ((job->nodes == NULL)
		|| (!hostset_intersects(params.nodes, job->nodes))))
		return 5;

	if (params.user_list) {
		filter = 1;
		iterator = list_iterator_create(params.user_list);
		while ((user = list_next(iterator))) {
			if (*user == job->user_id) {
				filter = 0;
				break;
			}
		}
		list_iterator_destroy(iterator);
		if (filter == 1)
			return 6;
	}

	if (params.reservation) {
		if ((job->resv_name == NULL) ||
		    (strcmp(job->resv_name, params.reservation))) {
			return 7;
		}
	}

	if (params.name_list) {
		filter = 1;
		iterator = list_iterator_create(params.name_list);
		while ((name = list_next(iterator))) {
			if ((job->name != NULL) &&
			     (strcasecmp(name, job->name) == 0)) {
				filter = 0;
				break;
			}
		}
		list_iterator_destroy(iterator);
		if (filter == 1)
			return 8;
	}

	return 0;
}

/* Return 0 if supplied partition name is to be printed, otherwise return 2 */
static int _filter_job_part(char *part_name)
{
	char *token = NULL, *last = NULL, *tmp_name = NULL, *part;
	ListIterator iterator;
	int rc = 2;

	if (!params.part_list)
		return 0;

	if (part_name) {
		tmp_name = xstrdup(part_name);
		token = strtok_r(tmp_name, ",", &last);
	}
	while (token && (rc != 0)) {
		iterator = list_iterator_create(params.part_list);
		while ((part = list_next(iterator))) {
			if (strcmp(part, token) == 0) {
				rc = 0;
				break;
			}
		}
		list_iterator_destroy(iterator);
		token = strtok_r(NULL, ",", &last);
	}
	xfree(tmp_name);

	return rc;
}

/* filter step records per input specifications,
 * returns 1 if step should be filter out (not printed) */
static int _filter_step(job_step_info_t * step)
{
	int filter;
	ListIterator iterator;
	uint32_t *user;
	char *part;
	squeue_job_step_t *job_step_id;

	if (step->state == JOB_PENDING)
		return 1;

	if (params.job_list) {
		filter = 1;
		iterator = list_iterator_create(params.job_list);
		while ((job_step_id = list_next(iterator))) {
			if (((job_step_id->array_id == NO_VAL)   &&
			     ((job_step_id->job_id  == step->array_job_id)  ||
			      (job_step_id->job_id  == step->job_id)))      ||
			    ((job_step_id->array_id == step->array_task_id) &&
			     (job_step_id->job_id   == step->array_job_id))) {
				filter = 0;
				break;
			}
		}
		list_iterator_destroy(iterator);
		if (filter == 1)
			return 1;
	}

	if (params.part_list) {
		filter = 1;
		iterator = list_iterator_create(params.part_list);
		while ((part = list_next(iterator))) {
			if (strcmp(part, step->partition) == 0) {
				filter = 0;
				break;
			}
		}
		list_iterator_destroy(iterator);
		if (filter == 1)
			return 2;
	}

	if (params.step_list) {
		filter = 1;
		iterator = list_iterator_create(params.step_list);
		while ((job_step_id = list_next(iterator))) {
			if (job_step_id->step_id != step->step_id)
				continue;
			if (((job_step_id->array_id == NO_VAL)  &&
			     ((job_step_id->job_id  == step->array_job_id) ||
			      (job_step_id->job_id  == step->job_id)))      ||
			    ((job_step_id->array_id == step->array_task_id) &&
			     (job_step_id->job_id   == step->array_job_id))) {
				filter = 0;
				break;
			}
		}
		list_iterator_destroy(iterator);
		if (filter == 1)
			return 3;
	}

	if ((params.nodes)
	    && ((step->nodes == NULL)
		|| (!hostset_intersects(params.nodes, step->nodes))))
		return 5;

	if (params.user_list) {
		filter = 1;
		iterator = list_iterator_create(params.user_list);
		while ((user = list_next(iterator))) {
			if (*user == step->user_id) {
				filter = 0;
				break;
			}
		}
		list_iterator_destroy(iterator);
		if (filter == 1)
			return 6;
	}

	return 0;
}

int _print_com_invalid(void * p, int width, bool right, char* suffix)
{
	if (suffix)
		printf("%s", suffix);
	return SLURM_SUCCESS;
}<|MERGE_RESOLUTION|>--- conflicted
+++ resolved
@@ -894,23 +894,13 @@
 		   && (IS_JOB_PENDING(job)
 		       || IS_JOB_TIMEOUT(job)
 		       || IS_JOB_FAILED(job))) {
-<<<<<<< HEAD
-		int len = width ? width : FORMAT_STRING_SIZE;
-		char id[len], *reason;
-=======
 		char *reason_fmt = NULL, *reason = NULL;
->>>>>>> abb265d4
 		if (job->state_desc)
 			reason = job->state_desc;
 		else
 			reason = job_reason_string(job->state_reason);
-<<<<<<< HEAD
-		snprintf(id, len, "(%s)", reason);
-		_print_str(id, width, right, true);
-=======
 		xstrfmtcat(reason_fmt, "(%s)", reason);
 		_print_str(reason_fmt, width, right, true);
->>>>>>> abb265d4
 	} else {
 		char *nodes = xstrdup(job->nodes);
 		char *ionodes = NULL;
