/*****************************************************************************\
 *  jobacct_aix.c - slurm job accounting plugin for AIX.
 *****************************************************************************
 *
 *  Copyright (C) 2005 Hewlett-Packard Development Company, L.P.
 *  Written by Andy Riebs, <andy.riebs@hp.com>, who borrowed heavily
 *  from other parts of SLURM, and Danny Auble, <da@llnl.gov>
 *  UCRL-CODE-226842.
 *  
 *  This file is part of SLURM, a resource management program.
 *  For details, see <http://www.llnl.gov/linux/slurm/>.
 *  
 *  SLURM is free software; you can redistribute it and/or modify it under
 *  the terms of the GNU General Public License as published by the Free
 *  Software Foundation; either version 2 of the License, or (at your option)
 *  any later version.
 *
 *  In addition, as a special exception, the copyright holders give permission 
<<<<<<< HEAD
 *  to link the code of portions of this program with the OpenSSL library under
=======
 *  to link the code of portions of this program with the OpenSSL library under 
>>>>>>> e77a2066
 *  certain conditions as described in each individual source file, and 
 *  distribute linked combinations including the two. You must obey the GNU 
 *  General Public License in all respects for all of the code used other than 
 *  OpenSSL. If you modify file(s) with this exception, you may extend this 
 *  exception to your version of the file(s), but you are not obligated to do 
 *  so. If you do not wish to do so, delete this exception statement from your
 *  version.  If you delete this exception statement from all source files in 
 *  the program, then also delete it here.
 *  
 *  SLURM is distributed in the hope that it will be useful, but WITHOUT ANY
 *  WARRANTY; without even the implied warranty of MERCHANTABILITY or FITNESS
 *  FOR A PARTICULAR PURPOSE.  See the GNU General Public License for more
 *  details.
 *  
 *  You should have received a copy of the GNU General Public License along
 *  with SLURM; if not, write to the Free Software Foundation, Inc.,
 *  51 Franklin Street, Fifth Floor, Boston, MA 02110-1301  USA.
 *
 *  This file is patterned after jobcomp_linux.c, written by Morris Jette and
 *  Copyright (C) 2002 The Regents of the University of California.
\*****************************************************************************/

#include "src/plugins/jobacct/common/jobacct_common.h"

#ifdef HAVE_AIX
#include <procinfo.h>
#include <sys/types.h>
#define NPROCS 5000
#endif


/*
 * These variables are required by the generic plugin interface.  If they
 * are not found in the plugin, the plugin loader will ignore it.
 *
 * plugin_name - a string giving a human-readable description of the
 * plugin.  There is no maximum length, but the symbol must refer to
 * a valid string.
 *
 * plugin_type - a string suggesting the type of the plugin or its
 * applicability to a particular form of data or method of data handling.
 * If the low-level plugin API is used, the contents of this string are
 * unimportant and may be anything.  SLURM uses the higher-level plugin
 * interface which requires this string to be of the form
 *
 *	<application>/<method>
 *
 * where <application> is a description of the intended application of
 * the plugin (e.g., "jobacct" for SLURM job completion logging) and <method>
 * is a description of how this plugin satisfies that application.  SLURM will
 * only load job completion logging plugins if the plugin_type string has a 
 * prefix of "jobacct/".
 *
 * plugin_version - an unsigned 32-bit integer giving the version number
 * of the plugin.  If major and minor revisions are desired, the major
 * version number may be multiplied by a suitable magnitude constant such
 * as 100 or 1000.  Various SLURM versions will likely require a certain
 * minimum versions for their plugins as the job accounting API 
 * matures.
 */
const char plugin_name[] = "Job accounting AIX plugin";
const char plugin_type[] = "jobacct/aix";
const uint32_t plugin_version = 100;
	
/* Other useful declarations */
#ifdef HAVE_AIX
typedef struct prec {	/* process record */
	pid_t   pid;
	pid_t   ppid;
	int     usec;   /* user cpu time */
	int     ssec;   /* system cpu time */
	int     pages;  /* pages */
	float	rss;	/* maxrss */
	float	vsize;	/* max virtual size */
} prec_t;

static int freq = 0;
static int pagesize = 0;
/* Finally, pre-define all the routines. */

static void _get_offspring_data(List prec_list, prec_t *ancestor, pid_t pid);
static void _get_process_data();
static void *_watch_tasks(void *arg);
static void _destroy_prec(void *object);

/* system call to get process table */
extern int getprocs(struct procsinfo *procinfo, int, struct fdsinfo *, 
		    int, pid_t *, int);
    /* procinfo:   pointer to array of procinfo struct */
    /* nproc:      number of user procinfo struct */
    /* sizproc:    size of expected procinfo structure */

#endif

/*
 * init() is called when the plugin is loaded, before any other functions
 * are called.  Put global initialization here.
 */
extern int init ( void )
{
	char *proctrack = slurm_get_proctrack_type();
	if(!strcasecmp(proctrack, "proctrack/pgid")) {
		info("WARNING: We will use a much slower algorithm with "
		     "proctrack/pgid, use Proctracktype=proctrack/aix "
		     "with %s", plugin_name);
		pgid_plugin = true;
	}
	xfree(proctrack);

	verbose("%s loaded", plugin_name);
	return SLURM_SUCCESS;
}

extern int fini ( void )
{
	return SLURM_SUCCESS;
}

/*
 * The following routine is called by the slurmd mainline
 */

int jobacct_p_init_struct(struct jobacctinfo *jobacct, 
			  jobacct_id_t *jobacct_id)
{
	return common_init_struct(jobacct, jobacct_id);
}

struct jobacctinfo *jobacct_p_alloc(jobacct_id_t *jobacct_id)
{
	return common_alloc_jobacct(jobacct_id);
}

void jobacct_p_free(struct jobacctinfo *jobacct)
{
	common_free_jobacct(jobacct);
}

int jobacct_p_setinfo(struct jobacctinfo *jobacct, 
		      enum jobacct_data_type type, void *data)
{
	return common_setinfo(jobacct, type, data);
	
}

int jobacct_p_getinfo(struct jobacctinfo *jobacct, 
		      enum jobacct_data_type type, void *data)
{
	return common_getinfo(jobacct, type, data);
}

void jobacct_p_aggregate(struct jobacctinfo *dest, struct jobacctinfo *from)
{
	common_aggregate(dest, from);
}

void jobacct_p_2_sacct(sacct_t *sacct, struct jobacctinfo *jobacct)
{
	common_2_sacct(sacct, jobacct);
}

void jobacct_p_pack(struct jobacctinfo *jobacct, Buf buffer)
{
	common_pack(jobacct, buffer);
}

int jobacct_p_unpack(struct jobacctinfo **jobacct, Buf buffer)
{
	return common_unpack(jobacct, buffer);
}


int jobacct_p_init_slurmctld(char *job_acct_log)
{
	return common_init_slurmctld(job_acct_log);
}

int jobacct_p_fini_slurmctld()
{
	return common_fini_slurmctld();
}

int jobacct_p_job_start_slurmctld(struct job_record *job_ptr)
{
	return common_job_start_slurmctld(job_ptr);
}

int jobacct_p_job_complete_slurmctld(struct job_record *job_ptr) 
{
	return  common_job_complete_slurmctld(job_ptr);
}

int jobacct_p_step_start_slurmctld(struct step_record *step)
{
	return common_step_start_slurmctld(step);	
}

int jobacct_p_step_complete_slurmctld(struct step_record *step)
{
	return common_step_complete_slurmctld(step);	
}

int jobacct_p_suspend_slurmctld(struct job_record *job_ptr)
{
	return common_suspend_slurmctld(job_ptr);
}
/*
 * jobacct_startpoll() is called when the plugin is loaded by
 * slurmd, before any other functions are called.  Put global
 * initialization here.
 */

int jobacct_p_startpoll(int frequency)
{
	int rc = SLURM_SUCCESS;
	
#ifdef HAVE_AIX
	pthread_attr_t attr;
	pthread_t _watch_tasks_thread_id;

	debug("jobacct AIX plugin loaded");
	
	debug("jobacct: frequency = %d", frequency);
		
	jobacct_shutdown = false;
	
	if (frequency == 0) {	/* don't want dynamic monitoring? */
		debug2("jobacct AIX dynamic logging disabled");
		return rc;
	}

	freq = frequency;
	pagesize = getpagesize()/1024;
	task_list = list_create(common_free_jobacct);
	
	/* create polling thread */
	slurm_attr_init(&attr);
	if (pthread_attr_setdetachstate(&attr, PTHREAD_CREATE_DETACHED))
		error("pthread_attr_setdetachstate error %m");
	
	if  (pthread_create(&_watch_tasks_thread_id, &attr,
			    &_watch_tasks, NULL)) {
		debug("jobacct failed to create _watch_tasks "
		      "thread: %m");
		frequency = 0;
	}
	else 
		debug3("jobacct AIX dynamic logging enabled");
	slurm_attr_destroy(&attr);
#else
	error("jobacct AIX not loaded, not an aix system, check slurm.conf");
#endif
	return rc;
}

int jobacct_p_endpoll()
{
	return common_endpoll();
}

<<<<<<< HEAD
int jobacct_p_set_proctrack_container_id(uint32_t id)
{
	return common_set_proctrack_container_id(id);
}

int jobacct_p_add_task(pid_t pid, jobacct_id_t *jobacct_id)
{
=======
int jobacct_p_add_task(pid_t pid, jobacct_id_t *jobacct_id)
{
>>>>>>> e77a2066
	return common_add_task(pid, jobacct_id);
}

struct jobacctinfo *jobacct_p_stat_task(pid_t pid)
{
#ifdef HAVE_AIX
	_get_process_data();
#endif
	return common_stat_task(pid);
}

struct jobacctinfo *jobacct_p_remove_task(pid_t pid)
{
	return common_remove_task(pid);
}

void jobacct_p_suspend_poll()
{
	common_suspend_poll();
}

void jobacct_p_resume_poll()
{
	common_resume_poll();
}

#ifdef HAVE_AIX

/* 
 * _get_offspring_data() -- collect memory usage data for the offspring
 *
 * For each process that lists <pid> as its parent, add its memory
 * usage data to the ancestor's <prec> record. Recurse to gather data
 * for *all* subsequent generations.
 *
 * IN:	prec_list       list of prec's
 * 	ancestor	The entry in prec_list to which the data
 * 			should be added. Even as we recurse, this will
 * 			always be the prec for the base of the family
 * 			tree.
 * 	pid		The process for which we are currently looking 
 * 			for offspring.
 *
 * OUT:	none.
 *
 * RETVAL:	none.
 *
 * THREADSAFE! Only one thread ever gets here.
 */
static void _get_offspring_data(List prec_list, prec_t *ancestor, pid_t pid)
{
	ListIterator itr;
	prec_t *prec = NULL;
	
	itr = list_iterator_create(prec_list);
	while((prec = list_next(itr))) {
		if (prec->ppid == pid) {
			_get_offspring_data(prec_list, ancestor, prec->pid);
			debug2("adding %d to %d rss = %f vsize = %f", 
			      prec->pid, ancestor->pid, 
			      prec->rss, prec->vsize);
			ancestor->usec += prec->usec;
			ancestor->ssec += prec->ssec;
			ancestor->pages += prec->pages;
			ancestor->rss += prec->rss;
			ancestor->vsize += prec->vsize;
		}
	}
	list_iterator_destroy(itr);
	
	return;
}

/*
 * _get_process_data() - Build a table of all current processes
 *
 * IN:	pid.
 *
 * OUT:	none
 *
  * THREADSAFE! Only one thread ever gets here.
 *
 * Assumption:
 *    Any file with a name of the form "/proc/[0-9]+/stat"
 *    is a Linux-style stat entry. We disregard the data if they look
 *    wrong.
 */
static void _get_process_data() 
{
	struct procsinfo proc;
	pid_t *pids = NULL;
	int npids = 0;

	int i;

	int pid = 0;
	static int processing = 0;
	prec_t *prec = NULL;
	struct jobacctinfo *jobacct = NULL;
	List prec_list = NULL;
	ListIterator itr;
	ListIterator itr2;
	
	if(!pgid_plugin && cont_id == (uint32_t)NO_VAL) {
		debug("cont_id hasn't been set yet not running poll");
		return;	
	}

	if(processing) {
		debug("already running, returning");
		return;
	}
	
	processing = 1;
	prec_list = list_create(_destroy_prec);

	if(!pgid_plugin) {
		/* get only the processes in the proctrack container */
		slurm_container_get_pids(cont_id, &pids, &npids);
		if(!npids) {
			debug4("no pids in this container %d", cont_id);
			goto finished;
		}
		for (i = 0; i < npids; i++) {
			pid = pids[i];
			if(!getprocs(&proc, sizeof(proc), 0, 0, &pid, 1)) 
				continue; /* Assume the process went away */
			prec = xmalloc(sizeof(prec_t));
			list_append(prec_list, prec);
			prec->pid = proc.pi_pid;
			prec->ppid = proc.pi_ppid;		
			prec->usec = proc.pi_ru.ru_utime.tv_sec +
				proc.pi_ru.ru_utime.tv_usec * 1e-6;
			prec->ssec = proc.pi_ru.ru_stime.tv_sec +
				proc.pi_ru.ru_stime.tv_usec * 1e-6;
			prec->pages = proc.pi_majflt;
			prec->rss = (proc.pi_trss + proc.pi_drss) * pagesize;
			//prec->rss *= 1024;
			prec->vsize = (proc.pi_tsize / 1024);
			prec->vsize += (proc.pi_dvm * pagesize);
			//prec->vsize *= 1024;
			/*  debug("vsize = %f = (%d/1024)+(%d*%d)",   */
/*    		      prec->vsize, proc.pi_tsize, proc.pi_dvm, pagesize);  */
		}
	} else {
		while(getprocs(&proc, sizeof(proc), 0, 0, &pid, 1) == 1) {
			prec = xmalloc(sizeof(prec_t));
			list_append(prec_list, prec);
			prec->pid = proc.pi_pid;
			prec->ppid = proc.pi_ppid;		
			prec->usec = proc.pi_ru.ru_utime.tv_sec +
				proc.pi_ru.ru_utime.tv_usec * 1e-6;
			prec->ssec = proc.pi_ru.ru_stime.tv_sec +
				proc.pi_ru.ru_stime.tv_usec * 1e-6;
			prec->pages = proc.pi_majflt;
			prec->rss = (proc.pi_trss + proc.pi_drss) * pagesize;
			//prec->rss *= 1024;
			prec->vsize = (proc.pi_tsize / 1024);
			prec->vsize += (proc.pi_dvm * pagesize);
			//prec->vsize *= 1024;
			/*  debug("vsize = %f = (%d/1024)+(%d*%d)",   */
/*    		      prec->vsize, proc.pi_tsize, proc.pi_dvm, pagesize);  */
		}
	}
	if(!list_count(prec_list))
		goto finished;
	
	slurm_mutex_lock(&jobacct_lock);
	if(!task_list || !list_count(task_list)) {
		slurm_mutex_unlock(&jobacct_lock);
		goto finished;
	}
	itr = list_iterator_create(task_list);
	while((jobacct = list_next(itr))) {
		itr2 = list_iterator_create(prec_list);
		while((prec = list_next(itr2))) {
			//debug2("pid %d ? %d", prec->ppid, jobacct->pid);
			if (prec->pid == jobacct->pid) {
				/* find all my descendents */
				_get_offspring_data(prec_list, prec, 
						    prec->pid);
						
				/* tally their usage */
				jobacct->max_rss = jobacct->tot_rss = 
					MAX(jobacct->max_rss, (int)prec->rss);
				jobacct->max_vsize = jobacct->tot_vsize = 
					MAX(jobacct->max_vsize, 
					    (int)prec->vsize);
				jobacct->max_pages = jobacct->tot_pages =
					MAX(jobacct->max_pages, prec->pages);
				jobacct->min_cpu = jobacct->tot_cpu = 
					MAX(jobacct->min_cpu,
					    (prec->usec + prec->ssec));
				debug2("%d size now %d %d time %d",
				      jobacct->pid, jobacct->max_rss, 
				      jobacct->max_vsize, jobacct->tot_cpu);
				
				break;
			}
		}
		list_iterator_destroy(itr2);
	}
	list_iterator_destroy(itr);	
	slurm_mutex_unlock(&jobacct_lock);
finished:
	list_destroy(prec_list);
	processing = 0;	

	return;
}


/* _watch_tasks() -- monitor slurm jobs and track their memory usage
 *
 * IN, OUT:	Irrelevant; this is invoked by pthread_create()
 */

static void *_watch_tasks(void *arg) 
{

	while(!jobacct_shutdown) {	/* Do this until shutdown is requested */
		if(!suspended) {
			_get_process_data();	/* Update the data */ 
		}
		sleep(freq);
	} 
	return NULL;
}


static void _destroy_prec(void *object)
{
	prec_t *prec = (prec_t *)object;
	xfree(prec);
	return;
}

#endif<|MERGE_RESOLUTION|>--- conflicted
+++ resolved
@@ -5,7 +5,7 @@
  *  Copyright (C) 2005 Hewlett-Packard Development Company, L.P.
  *  Written by Andy Riebs, <andy.riebs@hp.com>, who borrowed heavily
  *  from other parts of SLURM, and Danny Auble, <da@llnl.gov>
- *  UCRL-CODE-226842.
+ *  UCRL-CODE-217948.
  *  
  *  This file is part of SLURM, a resource management program.
  *  For details, see <http://www.llnl.gov/linux/slurm/>.
@@ -16,11 +16,7 @@
  *  any later version.
  *
  *  In addition, as a special exception, the copyright holders give permission 
-<<<<<<< HEAD
- *  to link the code of portions of this program with the OpenSSL library under
-=======
  *  to link the code of portions of this program with the OpenSSL library under 
->>>>>>> e77a2066
  *  certain conditions as described in each individual source file, and 
  *  distribute linked combinations including the two. You must obey the GNU 
  *  General Public License in all respects for all of the code used other than 
@@ -121,15 +117,6 @@
  */
 extern int init ( void )
 {
-	char *proctrack = slurm_get_proctrack_type();
-	if(!strcasecmp(proctrack, "proctrack/pgid")) {
-		info("WARNING: We will use a much slower algorithm with "
-		     "proctrack/pgid, use Proctracktype=proctrack/aix "
-		     "with %s", plugin_name);
-		pgid_plugin = true;
-	}
-	xfree(proctrack);
-
 	verbose("%s loaded", plugin_name);
 	return SLURM_SUCCESS;
 }
@@ -281,18 +268,8 @@
 	return common_endpoll();
 }
 
-<<<<<<< HEAD
-int jobacct_p_set_proctrack_container_id(uint32_t id)
-{
-	return common_set_proctrack_container_id(id);
-}
-
 int jobacct_p_add_task(pid_t pid, jobacct_id_t *jobacct_id)
 {
-=======
-int jobacct_p_add_task(pid_t pid, jobacct_id_t *jobacct_id)
-{
->>>>>>> e77a2066
 	return common_add_task(pid, jobacct_id);
 }
 
@@ -309,14 +286,9 @@
 	return common_remove_task(pid);
 }
 
-void jobacct_p_suspend_poll()
-{
-	common_suspend_poll();
-}
-
-void jobacct_p_resume_poll()
-{
-	common_resume_poll();
+void jobacct_p_suspendpoll()
+{
+	common_suspendpoll();
 }
 
 #ifdef HAVE_AIX
@@ -383,11 +355,6 @@
 static void _get_process_data() 
 {
 	struct procsinfo proc;
-	pid_t *pids = NULL;
-	int npids = 0;
-
-	int i;
-
 	int pid = 0;
 	static int processing = 0;
 	prec_t *prec = NULL;
@@ -396,11 +363,6 @@
 	ListIterator itr;
 	ListIterator itr2;
 	
-	if(!pgid_plugin && cont_id == (uint32_t)NO_VAL) {
-		debug("cont_id hasn't been set yet not running poll");
-		return;	
-	}
-
 	if(processing) {
 		debug("already running, returning");
 		return;
@@ -408,54 +370,24 @@
 	
 	processing = 1;
 	prec_list = list_create(_destroy_prec);
-
-	if(!pgid_plugin) {
-		/* get only the processes in the proctrack container */
-		slurm_container_get_pids(cont_id, &pids, &npids);
-		if(!npids) {
-			debug4("no pids in this container %d", cont_id);
-			goto finished;
-		}
-		for (i = 0; i < npids; i++) {
-			pid = pids[i];
-			if(!getprocs(&proc, sizeof(proc), 0, 0, &pid, 1)) 
-				continue; /* Assume the process went away */
-			prec = xmalloc(sizeof(prec_t));
-			list_append(prec_list, prec);
-			prec->pid = proc.pi_pid;
-			prec->ppid = proc.pi_ppid;		
-			prec->usec = proc.pi_ru.ru_utime.tv_sec +
-				proc.pi_ru.ru_utime.tv_usec * 1e-6;
-			prec->ssec = proc.pi_ru.ru_stime.tv_sec +
-				proc.pi_ru.ru_stime.tv_usec * 1e-6;
-			prec->pages = proc.pi_majflt;
-			prec->rss = (proc.pi_trss + proc.pi_drss) * pagesize;
-			//prec->rss *= 1024;
-			prec->vsize = (proc.pi_tsize / 1024);
-			prec->vsize += (proc.pi_dvm * pagesize);
-			//prec->vsize *= 1024;
-			/*  debug("vsize = %f = (%d/1024)+(%d*%d)",   */
+	/* get the whole process table */
+	while(getprocs(&proc, sizeof(proc), 0, 0, &pid, 1) == 1) {
+		prec = xmalloc(sizeof(prec_t));
+		list_append(prec_list, prec);
+		prec->pid = proc.pi_pid;
+		prec->ppid = proc.pi_ppid;		
+		prec->usec = proc.pi_ru.ru_utime.tv_sec +
+			proc.pi_ru.ru_utime.tv_usec * 1e-6;
+		prec->ssec = proc.pi_ru.ru_stime.tv_sec +
+			proc.pi_ru.ru_stime.tv_usec * 1e-6;
+		prec->pages = proc.pi_majflt;
+		prec->rss = (proc.pi_trss + proc.pi_drss) * pagesize;
+		//prec->rss *= 1024;
+		prec->vsize = (proc.pi_tsize / 1024);
+		prec->vsize += (proc.pi_dvm * pagesize);
+		//prec->vsize *= 1024;
+		/*  debug("vsize = %f = (%d/1024)+(%d*%d)",   */
 /*    		      prec->vsize, proc.pi_tsize, proc.pi_dvm, pagesize);  */
-		}
-	} else {
-		while(getprocs(&proc, sizeof(proc), 0, 0, &pid, 1) == 1) {
-			prec = xmalloc(sizeof(prec_t));
-			list_append(prec_list, prec);
-			prec->pid = proc.pi_pid;
-			prec->ppid = proc.pi_ppid;		
-			prec->usec = proc.pi_ru.ru_utime.tv_sec +
-				proc.pi_ru.ru_utime.tv_usec * 1e-6;
-			prec->ssec = proc.pi_ru.ru_stime.tv_sec +
-				proc.pi_ru.ru_stime.tv_usec * 1e-6;
-			prec->pages = proc.pi_majflt;
-			prec->rss = (proc.pi_trss + proc.pi_drss) * pagesize;
-			//prec->rss *= 1024;
-			prec->vsize = (proc.pi_tsize / 1024);
-			prec->vsize += (proc.pi_dvm * pagesize);
-			//prec->vsize *= 1024;
-			/*  debug("vsize = %f = (%d/1024)+(%d*%d)",   */
-/*    		      prec->vsize, proc.pi_tsize, proc.pi_dvm, pagesize);  */
-		}
 	}
 	if(!list_count(prec_list))
 		goto finished;
