--- conflicted
+++ resolved
@@ -827,70 +827,13 @@
 			if ((int)step->elapsed < 0)
 				step->elapsed = 0;
 
-<<<<<<< HEAD
-			step->user_cpu_sec =
-				slurm_atoul(step_row[STEP_REQ_USER_SEC]);
-			step->user_cpu_usec =
-				slurm_atoul(step_row[STEP_REQ_USER_USEC]);
-			step->sys_cpu_sec =
-				slurm_atoul(step_row[STEP_REQ_SYS_SEC]);
-			step->sys_cpu_usec =
-				slurm_atoul(step_row[STEP_REQ_SYS_USEC]);
-			step->tot_cpu_sec +=
-				step->user_cpu_sec + step->sys_cpu_sec;
-			step->tot_cpu_usec +=
-				step->user_cpu_usec + step->sys_cpu_usec;
-			step->stats.disk_read_max =
-				atof(step_row[STEP_REQ_MAX_DISK_READ]);
-			step->stats.disk_read_max_taskid =
-				slurm_atoul(
-					step_row[STEP_REQ_MAX_DISK_READ_TASK]);
-			step->stats.disk_read_ave =
-				atof(step_row[STEP_REQ_AVE_DISK_READ]);
-			step->stats.disk_write_max =
-				atof(step_row[STEP_REQ_MAX_DISK_WRITE]);
-			step->stats.disk_write_max_taskid =
-				slurm_atoul(
-					step_row[STEP_REQ_MAX_DISK_WRITE_TASK]);
-			step->stats.disk_write_ave =
-				atof(step_row[STEP_REQ_AVE_DISK_WRITE]);
-			step->stats.vsize_max =
-				slurm_atoul(step_row[STEP_REQ_MAX_VSIZE]);
-			step->stats.vsize_max_taskid =
-				slurm_atoul(step_row[STEP_REQ_MAX_VSIZE_TASK]);
-			step->stats.vsize_ave =
-				atof(step_row[STEP_REQ_AVE_VSIZE]);
-			step->stats.rss_max =
-				slurm_atoul(step_row[STEP_REQ_MAX_RSS]);
-			step->stats.rss_max_taskid =
-				slurm_atoul(step_row[STEP_REQ_MAX_RSS_TASK]);
-			step->stats.rss_ave =
-				atof(step_row[STEP_REQ_AVE_RSS]);
-			step->stats.pages_max =
-				slurm_atoul(step_row[STEP_REQ_MAX_PAGES]);
-			step->stats.pages_max_taskid =
-				slurm_atoul(step_row[STEP_REQ_MAX_PAGES_TASK]);
-			step->stats.pages_ave =
-				atof(step_row[STEP_REQ_AVE_PAGES]);
-			step->stats.cpu_min =
-				slurm_atoul(step_row[STEP_REQ_MIN_CPU]);
-			step->stats.cpu_min_taskid =
-				slurm_atoul(step_row[STEP_REQ_MIN_CPU_TASK]);
-			step->stats.cpu_ave = atof(step_row[STEP_REQ_AVE_CPU]);
-			step->stats.act_cpufreq =
-				atof(step_row[STEP_REQ_ACT_CPUFREQ]);
-			step->stats.consumed_energy =
-				atof(step_row[STEP_REQ_CONSUMED_ENERGY]);
-			step->req_cpufreq_min =
-				slurm_atoul(step_row[STEP_REQ_REQ_CPUFREQ_MIN]);
-			step->req_cpufreq_max =
-				slurm_atoul(step_row[STEP_REQ_REQ_CPUFREQ_MAX]);
-			step->req_cpufreq_gov =
-				slurm_atoul(step_row[STEP_REQ_REQ_CPUFREQ_GOV]);
-=======
-			step->req_cpufreq =
-				slurm_atoul(step_row[STEP_REQ_REQ_CPUFREQ]);
->>>>>>> 055e4e52
+			step->req_cpufreq_min = slurm_atoul(
+				step_row[STEP_REQ_REQ_CPUFREQ_MIN]);
+			step->req_cpufreq_max = slurm_atoul(
+				step_row[STEP_REQ_REQ_CPUFREQ_MAX]);
+			step->req_cpufreq_gov =	slurm_atoul(
+				step_row[STEP_REQ_REQ_CPUFREQ_GOV]);
+
 			step->stepname = xstrdup(step_row[STEP_REQ_NAME]);
 			step->nodes = xstrdup(step_row[STEP_REQ_NODELIST]);
 			step->requid =
@@ -904,8 +847,8 @@
 					step_row[STEP_REQ_USER_SEC]);
 				step->user_cpu_usec = slurm_atoul(
 					step_row[STEP_REQ_USER_USEC]);
-				step->sys_cpu_sec = slurm_atoul(
-					step_row[STEP_REQ_SYS_SEC]);
+				step->sys_cpu_sec =
+					slurm_atoul(step_row[STEP_REQ_SYS_SEC]);
 				step->sys_cpu_usec = slurm_atoul(
 					step_row[STEP_REQ_SYS_USEC]);
 				step->tot_cpu_sec +=
@@ -944,8 +887,8 @@
 					atof(step_row[STEP_REQ_AVE_PAGES]);
 				step->stats.cpu_min_taskid = slurm_atoul(
 					step_row[STEP_REQ_MIN_CPU_TASK]);
-				step->stats.cpu_ave = atof(
-					step_row[STEP_REQ_AVE_CPU]);
+				step->stats.cpu_ave =
+					atof(step_row[STEP_REQ_AVE_CPU]);
 				step->stats.act_cpufreq =
 					atof(step_row[STEP_REQ_ACT_CPUFREQ]);
 				step->stats.consumed_energy = atof(
