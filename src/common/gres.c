/*****************************************************************************\
 *  gres.c - driver for gres plugin
 *****************************************************************************
 *  Copyright (C) 2010 Lawrence Livermore National Security.
 *  Portions Copyright (C) 2014 SchedMD LLC
 *  Produced at Lawrence Livermore National Laboratory (cf, DISCLAIMER).
 *  Written by Morris Jette <jette1@llnl.gov>
 *  CODE-OCEC-09-009. All rights reserved.
 *
 *  This file is part of SLURM, a resource management program.
 *  For details, see <http://slurm.schedmd.com/>.
 *  Please also read the included file: DISCLAIMER.
 *
 *  SLURM is free software; you can redistribute it and/or modify it under
 *  the terms of the GNU General Public License as published by the Free
 *  Software Foundation; either version 2 of the License, or (at your option)
 *  any later version.
 *
 *  In addition, as a special exception, the copyright holders give permission
 *  to link the code of portions of this program with the OpenSSL library under
 *  certain conditions as described in each individual source file, and
 *  distribute linked combinations including the two. You must obey the GNU
 *  General Public License in all respects for all of the code used other than
 *  OpenSSL. If you modify file(s) with this exception, you may extend this
 *  exception to your version of the file(s), but you are not obligated to do
 *  so. If you do not wish to do so, delete this exception statement from your
 *  version.  If you delete this exception statement from all source files in
 *  the program, then also delete it here.
 *
 *  SLURM is distributed in the hope that it will be useful, but WITHOUT ANY
 *  WARRANTY; without even the implied warranty of MERCHANTABILITY or FITNESS
 *  FOR A PARTICULAR PURPOSE.  See the GNU General Public License for more
 *  details.
 *
 *  You should have received a copy of the GNU General Public License along
 *  with SLURM; if not, write to the Free Software Foundation, Inc.,
 *  51 Franklin Street, Fifth Floor, Boston, MA 02110-1301  USA.
\*****************************************************************************/

#if HAVE_CONFIG_H
#  include "config.h"
#  if STDC_HEADERS
#    include <string.h>
#  endif
#  if HAVE_SYS_TYPES_H
#    include <sys/types.h>
#  endif /* HAVE_SYS_TYPES_H */
#  if HAVE_UNISTD_H
#    include <unistd.h>
#  endif
#  if HAVE_INTTYPES_H
#    include <inttypes.h>
#  else /* ! HAVE_INTTYPES_H */
#    if HAVE_STDINT_H
#      include <stdint.h>
#    endif
#  endif /* HAVE_INTTYPES_H */
#  ifdef HAVE_LIMITS_H
#    include <limits.h>
#  endif
#else /* ! HAVE_CONFIG_H */
#  include <limits.h>
#  include <sys/types.h>
#  include <stdint.h>
#  include <stdlib.h>
#  include <string.h>
#endif /* HAVE_CONFIG_H */

#include <stdio.h>
#include <stdlib.h>
#include <sys/stat.h>

#include "slurm/slurm.h"
#include "slurm/slurm_errno.h"
#include "src/common/gres.h"
#include "src/common/list.h"
#include "src/common/log.h"
#include "src/common/macros.h"
#include "src/common/pack.h"
#include "src/common/parse_config.h"
#include "src/common/plugin.h"
#include "src/common/plugrack.h"
#include "src/common/slurm_protocol_api.h"
#include "src/common/xmalloc.h"
#include "src/common/xstring.h"
#include "src/common/read_config.h"

#define GRES_MAGIC 0x438a34d4

/* Gres symbols provided by the plugin */
typedef struct slurm_gres_ops {
	int		(*node_config_load)	( List gres_conf_list );
	void		(*job_set_env)		( char ***job_env_ptr,
						  void *gres_ptr );
	void		(*step_set_env)		( char ***job_env_ptr,
						  void *gres_ptr );
	void		(*send_stepd)		( int fd );
	void		(*recv_stepd)		( int fd );
	int		(*job_info)		( gres_job_state_t *job_gres_data,
						  uint32_t node_inx,
						  enum gres_job_data_type data_type,
						  void *data);
	int		(*step_info)		( gres_step_state_t *step_gres_data,
						  uint32_t node_inx,
						  enum gres_step_data_type data_type,
						  void *data);
} slurm_gres_ops_t;

/* Gres plugin context, one for each gres type */
typedef struct slurm_gres_context {
	plugin_handle_t	cur_plugin;
	char *		gres_name;		/* name (e.g. "gpu") */
	char *		gres_name_colon;	/* name + colon (e.g. "gpu:") */
	int		gres_name_colon_len;	/* size of gres_name_colon */
	char *		gres_type;		/* plugin name (e.g. "gres/gpu") */
	bool		has_file;		/* found "File=" in slurm.conf */
	slurm_gres_ops_t ops;			/* pointers to plugin symbols */
	uint32_t	plugin_id;		/* key for searches */
	plugrack_t	plugin_list;		/* plugrack info */
} slurm_gres_context_t;

/* Generic gres data structure for adding to a list. Depending upon the
 * context, gres_data points to gres_node_state_t, gres_job_state_t or
 * gres_step_state_t */
typedef struct gres_state {
	uint32_t	plugin_id;
	void		*gres_data;
} gres_state_t;

/* Local variables */
static int gres_context_cnt = -1;
static uint32_t gres_cpu_cnt = 0;
static bool gres_debug = false;
static slurm_gres_context_t *gres_context = NULL;
static char *gres_node_name = NULL;
static char *gres_plugin_list = NULL;
static pthread_mutex_t gres_context_lock = PTHREAD_MUTEX_INITIALIZER;
static List gres_conf_list = NULL;
static bool init_run = false;

/* Local functions */
static gres_node_state_t *
		_build_gres_node_state(void);
static uint32_t	_build_id(char *gres_name);
static bitstr_t *_cpu_bitmap_rebuild(bitstr_t *old_cpu_bitmap, int new_size);
static void	_destroy_gres_slurmd_conf(void *x);
static void	_get_gres_cnt(gres_node_state_t *gres_data, char *orig_config,
			      char *gres_name, char *gres_name_colon,
			      int gres_name_colon_len);
static uint32_t	_get_tot_gres_cnt(uint32_t plugin_id, uint32_t *set_cnt);
static int	_gres_find_id(void *x, void *key);
static void	_gres_job_list_delete(void *list_element);
static int	_job_alloc(void *job_gres_data, void *node_gres_data,
			   int node_cnt, int node_offset, uint32_t cpu_cnt,
			   char *gres_name, uint32_t job_id, char *node_name,
			   bitstr_t *core_bitmap);
static void	_job_core_filter(void *job_gres_data, void *node_gres_data,
				 bool use_total_gres, bitstr_t *cpu_bitmap,
				 int cpu_start_bit, int cpu_end_bit,
				 char *gres_name, char *node_name);
static int	_job_dealloc(void *job_gres_data, void *node_gres_data,
			     int node_offset, char *gres_name, uint32_t job_id,
			     char *node_name);
static void	_job_state_delete(void *gres_data);
static void *	_job_state_dup(void *gres_data);
static void *	_job_state_dup2(void *gres_data, int node_index);
static void	_job_state_log(void *gres_data, uint32_t job_id,
			       char *gres_name);
static int	_job_state_validate(char *config, void **gres_data,
				    slurm_gres_context_t *gres_name);
static uint32_t	_job_test(void *job_gres_data, void *node_gres_data,
			  bool use_total_gres, bitstr_t *cpu_bitmap,
			  int cpu_start_bit, int cpu_end_bit, bool *topo_set,
			  uint32_t job_id, char *node_name, char *gres_name);
static int	_load_gres_plugin(char *plugin_name,
				  slurm_gres_context_t *plugin_context);
static int	_log_gres_slurmd_conf(void *x, void *arg);
static void	_my_stat(char *file_name);
static int	_node_config_init(char *node_name, char *orig_config,
				  slurm_gres_context_t *context_ptr,
				  gres_state_t *gres_ptr);
static char *	_node_gres_used(void *gres_data, char *gres_name);
static int	_node_reconfig(char *node_name, char *orig_config,
			       char **new_config, gres_state_t *gres_ptr,
			       uint16_t fast_schedule,
			       slurm_gres_context_t *context_ptr);
static void	_node_state_dealloc(gres_state_t *gres_ptr);
static void *	_node_state_dup(void *gres_data);
static void	_node_state_log(void *gres_data, char *node_name,
				char *gres_name);
static int	_parse_gres_config(void **dest, slurm_parser_enum_t type,
				   const char *key, const char *value,
				   const char *line, char **leftover);
static int	_parse_gres_config2(void **dest, slurm_parser_enum_t type,
				    const char *key, const char *value,
				    const char *line, char **leftover);
static void	_set_gres_cnt(char *orig_config, char **new_config,
			      uint32_t new_cnt, char *gres_name,
			      char *gres_name_colon, int gres_name_colon_len);
static int	_step_alloc(void *step_gres_data, void *job_gres_data,
			    int node_offset, int cpu_cnt, char *gres_name,
			    uint32_t job_id, uint32_t step_id);
static int	_step_dealloc(void *step_gres_data, void *job_gres_data,
			      char *gres_name, uint32_t job_id,
			      uint32_t step_id);
static void *	_step_state_dup(void *gres_data);
static void *	_step_state_dup2(void *gres_data, int node_index);
static void	_step_state_log(void *gres_data, uint32_t job_id,
				uint32_t step_id, char *gres_name);
static int	_step_state_validate(char *config, void **gres_data,
				     slurm_gres_context_t *context_ptr);
static uint32_t	_step_test(void *step_gres_data, void *job_gres_data,
			   int node_offset, bool ignore_alloc, char *gres_name,
			   uint32_t job_id, uint32_t step_id);
static int	_strcmp(const char *s1, const char *s2);
static int	_unload_gres_plugin(slurm_gres_context_t *plugin_context);
static void	_validate_config(slurm_gres_context_t *context_ptr);
static int	_validate_file(char *path_name, char *gres_name);
static void	_validate_gres_node_cpus(gres_node_state_t *node_gres_ptr,
					 int cpus_ctld, char *node_name);
static int	_valid_gres_type(char *gres_name, gres_node_state_t *gres_data,
				 uint16_t fast_schedule, char **reason_down);

/* Convert a gres_name into a number for faster comparision operations */
static uint32_t	_build_id(char *gres_name)
{
	int i, j;
	uint32_t id = 0;

	for (i=0, j=0; gres_name[i]; i++) {
		id += (gres_name[i] << j);
		j = (j + 8) % 32;
	}

	return id;
}

static int _gres_find_id(void *x, void *key)
{
	uint32_t *plugin_id = (uint32_t *)key;
	gres_state_t *state_ptr = (gres_state_t *) x;
	if (state_ptr->plugin_id == *plugin_id)
		return 1;
	return 0;
}

/* Variant of strcmp that will accept NULL string pointers */
static int  _strcmp(const char *s1, const char *s2)
{
	if ((s1 != NULL) && (s2 == NULL))
		return 1;
	if ((s1 == NULL) && (s2 == NULL))
		return 0;
	if ((s1 == NULL) && (s2 != NULL))
		return -1;
	return strcmp(s1, s2);
}

static int _load_gres_plugin(char *plugin_name,
			     slurm_gres_context_t *plugin_context)
{
	/*
	 * Must be synchronized with slurm_gres_ops_t above.
	 */
	static const char *syms[] = {
		"node_config_load",
		"job_set_env",
		"step_set_env",
		"send_stepd",
		"recv_stepd",
		"job_info",
		"step_info",
	};
	int n_syms = sizeof(syms) / sizeof(char *);

	/* Find the correct plugin */
	plugin_context->gres_type	= xstrdup("gres/");
	xstrcat(plugin_context->gres_type, plugin_name);
	plugin_context->plugin_list	= NULL;
	plugin_context->cur_plugin	= PLUGIN_INVALID_HANDLE;

	plugin_context->cur_plugin = plugin_load_and_link(
					plugin_context->gres_type,
					n_syms, syms,
					(void **) &plugin_context->ops);
	if (plugin_context->cur_plugin != PLUGIN_INVALID_HANDLE)
		return SLURM_SUCCESS;

	if (errno != EPLUGIN_NOTFOUND) {
		error("Couldn't load specified plugin name for %s: %s",
		      plugin_context->gres_type, plugin_strerror(errno));
		return SLURM_ERROR;
	}

	debug("gres: Couldn't find the specified plugin name for %s looking "
	      "at all files", plugin_context->gres_type);

	/* Get plugin list */
	if (plugin_context->plugin_list == NULL) {
		char *plugin_dir;
		plugin_context->plugin_list = plugrack_create();
		if (plugin_context->plugin_list == NULL) {
			error("gres: cannot create plugin manager");
			return SLURM_ERROR;
		}
		plugrack_set_major_type(plugin_context->plugin_list,
					"gres");
		plugrack_set_paranoia(plugin_context->plugin_list,
				      PLUGRACK_PARANOIA_NONE, 0);
		plugin_dir = slurm_get_plugin_dir();
		plugrack_read_dir(plugin_context->plugin_list, plugin_dir);
		xfree(plugin_dir);
	}

	plugin_context->cur_plugin = plugrack_use_by_type(
					plugin_context->plugin_list,
					plugin_context->gres_type );
	if (plugin_context->cur_plugin == PLUGIN_INVALID_HANDLE) {
		debug("Cannot find plugin of type %s, just track gres counts",
		      plugin_context->gres_type);
		return SLURM_ERROR;
	}

	/* Dereference the API. */
	if (plugin_get_syms(plugin_context->cur_plugin,
			    n_syms, syms,
			    (void **) &plugin_context->ops ) < n_syms ) {
		error("Incomplete %s plugin detected",
		      plugin_context->gres_type);
		return SLURM_ERROR;
	}

	return SLURM_SUCCESS;
}

static int _unload_gres_plugin(slurm_gres_context_t *plugin_context)
{
	int rc;

	/*
	 * Must check return code here because plugins might still
	 * be loaded and active.
	 */
	if (plugin_context->plugin_list)
		rc = plugrack_destroy(plugin_context->plugin_list);
	else {
		rc = SLURM_SUCCESS;
		plugin_unload(plugin_context->cur_plugin);
	}
	xfree(plugin_context->gres_name);
	xfree(plugin_context->gres_name_colon);
	xfree(plugin_context->gres_type);

	return rc;
}

/*
 * Initialize the gres plugin.
 *
 * Returns a SLURM errno.
 */
extern int gres_plugin_init(void)
{
	int i, j, rc = SLURM_SUCCESS;
	char *last = NULL, *names, *one_name, *full_name;

	if (init_run && (gres_context_cnt >= 0))
		return rc;

	slurm_mutex_lock(&gres_context_lock);
	if (slurm_get_debug_flags() & DEBUG_FLAG_GRES)
		gres_debug = true;
	else
		gres_debug = false;

	if (gres_context_cnt >= 0)
		goto fini;

	gres_plugin_list = slurm_get_gres_plugins();
	gres_context_cnt = 0;
	if ((gres_plugin_list == NULL) || (gres_plugin_list[0] == '\0'))
		goto fini;

	gres_context_cnt = 0;
	names = xstrdup(gres_plugin_list);
	one_name = strtok_r(names, ",", &last);
	while (one_name) {
		full_name = xstrdup("gres/");
		xstrcat(full_name, one_name);
		for (i=0; i<gres_context_cnt; i++) {
			if (!strcmp(full_name, gres_context[i].gres_type))
				break;
		}
		xfree(full_name);
		if (i<gres_context_cnt) {
			error("Duplicate plugin %s ignored",
			      gres_context[i].gres_type);
		} else {
			xrealloc(gres_context, (sizeof(slurm_gres_context_t) *
				 (gres_context_cnt + 1)));
			(void) _load_gres_plugin(one_name,
						 gres_context +
						 gres_context_cnt);
			/* Ignore return code.
			 * Proceed to support gres even without the plugin */
			gres_context[gres_context_cnt].gres_name =
				xstrdup(one_name);
			gres_context[gres_context_cnt].plugin_id =
				_build_id(one_name);
			gres_context_cnt++;
		}
		one_name = strtok_r(NULL, ",", &last);
	}
	xfree(names);

	/* Insure that plugin_id is valid and unique */
	for (i=0; i<gres_context_cnt; i++) {
		for (j=i+1; j<gres_context_cnt; j++) {
			if (gres_context[i].plugin_id !=
			    gres_context[j].plugin_id)
				continue;
			fatal("Gres: Duplicate plugin_id %u for %s and %s, "
			      "change gres name for one of them",
			      gres_context[i].plugin_id,
			      gres_context[i].gres_type,
			      gres_context[j].gres_type);
		}
		xassert(gres_context[i].gres_name);

		gres_context[i].gres_name_colon =
			xstrdup_printf("%s:", gres_context[i].gres_name);
		gres_context[i].gres_name_colon_len =
			strlen(gres_context[i].gres_name_colon);
	}
	init_run = true;

fini:	slurm_mutex_unlock(&gres_context_lock);
	return rc;
}

/*
 * Terminate the gres plugin. Free memory.
 *
 * Returns a SLURM errno.
 */
extern int gres_plugin_fini(void)
{
	int i, j, rc = SLURM_SUCCESS;

	slurm_mutex_lock(&gres_context_lock);
	xfree(gres_node_name);
	if (gres_context_cnt < 0)
		goto fini;

	init_run = false;
	for (i=0; i<gres_context_cnt; i++) {
		j = _unload_gres_plugin(gres_context + i);
		if (j != SLURM_SUCCESS)
			rc = j;
	}
	xfree(gres_context);
	xfree(gres_plugin_list);
	FREE_NULL_LIST(gres_conf_list);
	gres_context_cnt = -1;

fini:	slurm_mutex_unlock(&gres_context_lock);
	return rc;
}

/*
 **************************************************************************
 *                          P L U G I N   C A L L S                       *
 **************************************************************************
 */

/*
 * Provide a plugin-specific help message for salloc, sbatch and srun
 * IN/OUT msg - buffer provided by caller and filled in by plugin
 * IN msg_size - size of msg buffer in bytes
 *
 * NOTE: GRES "type" (e.g. model) information is only available from slurmctld
 * after slurmd registers. It is not readily available from srun (as used here).
 */
extern int gres_plugin_help_msg(char *msg, int msg_size)
{
	int i, rc;
	char *header = "Valid gres options are:\n";

	if (msg_size < 1)
		return EINVAL;

	msg[0] = '\0';
	rc = gres_plugin_init();

	if ((strlen(header) + 2) <= msg_size)
		strcat(msg, header);
	slurm_mutex_lock(&gres_context_lock);
	for (i = 0; ((i < gres_context_cnt) && (rc == SLURM_SUCCESS)); i++) {
		if ((strlen(msg) + strlen(gres_context[i].gres_name) + 9) >
		    msg_size)
 			break;
		strcat(msg, gres_context[i].gres_name);
		strcat(msg, "[[:type]:count]\n");
	}
	slurm_mutex_unlock(&gres_context_lock);

	return rc;
}

/*
 * Perform reconfig, re-read any configuration files
 * OUT did_change - set if gres configuration changed
 */
extern int gres_plugin_reconfig(bool *did_change)
{
	int rc = SLURM_SUCCESS;
	char *plugin_names = slurm_get_gres_plugins();
	bool plugin_change;

	if (did_change)
		*did_change = false;
	slurm_mutex_lock(&gres_context_lock);
	if (slurm_get_debug_flags() & DEBUG_FLAG_GRES)
		gres_debug = true;
	else
		gres_debug = false;

	if (_strcmp(plugin_names, gres_plugin_list))
		plugin_change = true;
	else
		plugin_change = false;
	slurm_mutex_unlock(&gres_context_lock);

	if (plugin_change) {
		error("GresPlugins changed from %s to %s ignored",
		     gres_plugin_list, plugin_names);
		error("Restart the slurmctld daemon to change GresPlugins");
		if (did_change)
			*did_change = true;
#if 0
		/* This logic would load new plugins, but we need the old
		 * plugins to persist in order to process old state
		 * information. */
		rc = gres_plugin_fini();
		if (rc == SLURM_SUCCESS)
			rc = gres_plugin_init();
#endif
	}
	xfree(plugin_names);

	return rc;
}

/*
 * Destroy a gres_slurmd_conf_t record, free it's memory
 */
static void _destroy_gres_slurmd_conf(void *x)
{
	gres_slurmd_conf_t *p = (gres_slurmd_conf_t *) x;

	xassert(p);
	xfree(p->cpus);
	xfree(p->file);		/* Only used by slurmd */
	xfree(p->name);
	xfree(p->type);
	xfree(p);
}

/*
 * Log the contents of a gres_slurmd_conf_t record
 */
static int _log_gres_slurmd_conf(void *x, void *arg)
{
	gres_slurmd_conf_t *p;

	p = (gres_slurmd_conf_t *) x;
	xassert(p);

	if (!gres_debug) {
		verbose("Gres Name=%s Type=%s Count=%u",
			p->name, p->type, p->count);
		return 0;
	}

	if (p->cpus) {
		info("Gres Name=%s Type=%s Count=%u ID=%u File=%s CPUs=%s "
		     "CpuCnt=%u",
		     p->name, p->type, p->count, p->plugin_id, p->file, p->cpus,
		     p->cpu_cnt);
	} else if (p->file) {
		info("Gres Name=%s Type=%s Count=%u ID=%u File=%s",
		     p->name, p->type, p->count, p->plugin_id, p->file);
	} else {
		info("Gres Name=%s Type=%s Count=%u ID=%u", p->name, p->type,
		     p->count, p->plugin_id);
	}

	return 0;
}

/* Make sure that specified file name exists, wait up to 20 seconds or generate
 * fatal error and exit. */
static void _my_stat(char *file_name)
{
	struct stat config_stat;
	bool sent_msg = false;
	int i;

	for (i = 0; i < 20; i++) {
		if (i)
			sleep(1);
		if (stat(file_name, &config_stat) == 0) {
			if (sent_msg)
				info("gres.conf file %s now exists", file_name);
			return;
		}

		if (errno != ENOENT)
			break;

		if (!sent_msg) {
			error("Waiting for gres.conf file %s", file_name);
			sent_msg = true;
		}
	}
	fatal("can't stat gres.conf file %s: %m", file_name);
	return;
}

static int _validate_file(char *path_name, char *gres_name)
{
	char *file_name, *slash, *one_name, *root_path;
	char *formatted_path = NULL;
	hostlist_t hl;
	int i, file_count = 0;

	i = strlen(path_name);
	if ((i < 3) || (path_name[i-1] != ']')) {
		_my_stat(path_name);
		return 1;
	}

	slash = strrchr(path_name, '/');
	if (slash) {
		i = strlen(path_name);
		formatted_path = xmalloc(i+1);
		slash[0] = '\0';
		root_path = xstrdup(path_name);
		xstrcat(root_path, "/");
		slash[0] = '/';
		file_name = slash + 1;
	} else {
		file_name = path_name;
		root_path = NULL;
	}
	hl = hostlist_create(file_name);
	if (hl == NULL)
		fatal("can't parse File=%s", path_name);
	while ((one_name = hostlist_shift(hl))) {
		if (slash) {
			sprintf(formatted_path, "%s/%s", root_path, one_name);
			_my_stat(formatted_path);
		} else {
			_my_stat(one_name);
		}
		file_count++;
		free(one_name);
	}
	hostlist_destroy(hl);
	xfree(formatted_path);
	xfree(root_path);

	return file_count;
}

/*
 * Build gres_slurmd_conf_t record based upon a line from the gres.conf file
 */
static int _parse_gres_config(void **dest, slurm_parser_enum_t type,
			      const char *key, const char *value,
			      const char *line, char **leftover)
{
	static s_p_options_t _gres_options[] = {
		{"Count", S_P_STRING},	/* Number of Gres available */
		{"CPUs" , S_P_STRING},	/* CPUs to bind to Gres resource */
		{"File",  S_P_STRING},	/* Path to Gres device */
		{"Name",  S_P_STRING},	/* Gres name */
		{"Type",  S_P_STRING},	/* Gres type (e.g. model name) */
		{NULL}
	};
	int i;
	s_p_hashtbl_t *tbl;
	gres_slurmd_conf_t *p;
	long tmp_long;
	char *tmp_str, *last;

	tbl = s_p_hashtbl_create(_gres_options);
	s_p_parse_line(tbl, *leftover, leftover);

	p = xmalloc(sizeof(gres_slurmd_conf_t));
	if (!value) {
		if (!s_p_get_string(&p->name, "Name", tbl)) {
			error("Invalid gres data, no type name (%s)", line);
			xfree(p);
			s_p_hashtbl_destroy(tbl);
			return 0;
		}
	} else {
		p->name = xstrdup(value);
	}

	p->cpu_cnt = gres_cpu_cnt;
	if (s_p_get_string(&p->cpus, "CPUs", tbl)) {
		bitstr_t *cpu_bitmap;	/* Just use to validate config */
		cpu_bitmap = bit_alloc(gres_cpu_cnt);
		i = bit_unfmt(cpu_bitmap, p->cpus);
		if (i != 0) {
			fatal("Invalid gres data for %s, CPUs=%s (only %u CPUs"
			      " are available)",
			      p->name, p->cpus, gres_cpu_cnt);
		}
		FREE_NULL_BITMAP(cpu_bitmap);
	}

	if (s_p_get_string(&p->file, "File", tbl)) {
		p->count = _validate_file(p->file, p->name);
		p->has_file = 1;
	}

	if (s_p_get_string(&p->type, "Type", tbl) && !p->file) {
		p->file = xstrdup("/dev/null");
		p->has_file = 1;
	}

	if (s_p_get_string(&tmp_str, "Count", tbl)) {
		tmp_long = strtol(tmp_str, &last, 10);
		if ((tmp_long == LONG_MIN) || (tmp_long == LONG_MAX)) {
			fatal("Invalid gres data for %s, Count=%s", p->name,
			      tmp_str);
		}
		if ((last[0] == 'k') || (last[0] == 'K'))
			tmp_long *= 1024;
		else if ((last[0] == 'm') || (last[0] == 'M'))
			tmp_long *= (1024 * 1024);
		else if ((last[0] == 'g') || (last[0] == 'G'))
			tmp_long *= (1024 * 1024 * 1024);
		else if (last[0] != '\0') {
			fatal("Invalid gres data for %s, Count=%s", p->name,
			      tmp_str);
		}
		if (p->count && (p->count != tmp_long)) {
			fatal("Invalid gres data for %s, Count does not match "
			      "File value", p->name);
		}
		if ((tmp_long < 0) || (tmp_long >= NO_VAL)) {
			fatal("Gres %s has invalid count value %ld",
			      p->name, tmp_long);
		}
		p->count = tmp_long;
		xfree(tmp_str);
	} else if (p->count == 0)
		p->count = 1;

	s_p_hashtbl_destroy(tbl);

	for (i=0; i<gres_context_cnt; i++) {
		if (strcasecmp(p->name, gres_context[i].gres_name) == 0)
			break;
	}
	if (i >= gres_context_cnt) {
		error("Ignoring gres.conf Name=%s", p->name);
		_destroy_gres_slurmd_conf(p);
		return 0;
	}
	p->plugin_id = gres_context[i].plugin_id;
	*dest = (void *)p;
	return 1;
}
static int _parse_gres_config2(void **dest, slurm_parser_enum_t type,
			       const char *key, const char *value,
			       const char *line, char **leftover)
{
	static s_p_options_t _gres_options[] = {
		{"Count", S_P_STRING},	/* Number of Gres available */
		{"CPUs" , S_P_STRING},	/* CPUs to bind to Gres resource */
		{"File",  S_P_STRING},	/* Path to Gres device */
		{"Name",  S_P_STRING},	/* Gres name */
		{"Type",  S_P_STRING},	/* Gres type (e.g. model name) */
		{NULL}
	};
	s_p_hashtbl_t *tbl;

	if (gres_node_name && value) {
		bool match = false;
		hostlist_t hl;
		hl = hostlist_create(value);
		if (hl) {
			match = (hostlist_find(hl, gres_node_name) >= 0);
			hostlist_destroy(hl);
		}
		if (!match) {
			debug("skipping GRES for NodeName=%s %s", value, line);
			tbl = s_p_hashtbl_create(_gres_options);
			s_p_parse_line(tbl, *leftover, leftover);
			s_p_hashtbl_destroy(tbl);
			return 0;
		}
	}
	return _parse_gres_config(dest, type, key, NULL, line, leftover);
}

static void _validate_config(slurm_gres_context_t *context_ptr)
{
	ListIterator iter;
	gres_slurmd_conf_t *gres_slurmd_conf;
	int has_file = -1, has_type = -1, rec_count = 0;

	iter = list_iterator_create(gres_conf_list);
	while ((gres_slurmd_conf = (gres_slurmd_conf_t *) list_next(iter))) {
		if (gres_slurmd_conf->plugin_id != context_ptr->plugin_id)
			continue;
		rec_count++;
		if (has_file == -1)
			has_file = (int) gres_slurmd_conf->has_file;
		else if (( has_file && !gres_slurmd_conf->has_file) ||
			 (!has_file &&  gres_slurmd_conf->has_file)) {
			fatal("gres.conf for %s, some records have File "
			      "specification while others do not",
			      context_ptr->gres_name);
		}
		if (has_type == -1) {
			has_type = (int) (gres_slurmd_conf->type != NULL);
		} else if (( has_type && !gres_slurmd_conf->type) ||
			   (!has_type &&  gres_slurmd_conf->type)) {
			fatal("gres.conf for %s, some records have Type "
			      "specification while others do not",
			      context_ptr->gres_name);
		}
		if ((has_file == 0) && (has_type == 0) && (rec_count > 1)) {
			fatal("gres.conf duplicate records for %s",
			      context_ptr->gres_name);
		}
	}
	list_iterator_destroy(iter);
}

extern int gres_plugin_node_config_devices_path(char **dev_path,
						char **gres_name,
						int array_len,
						char *node_name)
{
	static s_p_options_t _gres_options[] = {
		{"Name",     S_P_ARRAY, _parse_gres_config,  NULL},
		{"NodeName", S_P_ARRAY, _parse_gres_config2, NULL},
		{NULL}
	};

	int count = 0, count2 = 0, i, j;
	struct stat config_stat;
	s_p_hashtbl_t *tbl;
	gres_slurmd_conf_t **gres_array;
	char *gres_conf_file;

	gres_plugin_init();
	gres_conf_file = get_extra_conf_path("gres.conf");
	if (stat(gres_conf_file, &config_stat) < 0) {
		error("can't stat gres.conf file %s: %m", gres_conf_file);
		xfree(gres_conf_file);
		return 0;
	}

	slurm_mutex_lock(&gres_context_lock);
	if (!gres_node_name && node_name)
		gres_node_name = xstrdup(node_name);
	tbl = s_p_hashtbl_create(_gres_options);
	if (s_p_parse_file(tbl, NULL, gres_conf_file, false) == SLURM_ERROR)
		fatal("error opening/reading %s", gres_conf_file);
	FREE_NULL_LIST(gres_conf_list);
	gres_conf_list = list_create(_destroy_gres_slurmd_conf);
	if (s_p_get_array((void ***) &gres_array, &count, "Name", tbl)) {
		if (count > array_len) {
			error("GRES device count exceeds array size (%d > %d)",
			      count, array_len);
			count = array_len;
		}
		for (i = 0; i < count; i++) {
			if ((gres_array[i]) && (gres_array[i]->file)) {
				dev_path[i]   = gres_array[i]->file;
				gres_name[i]  = gres_array[i]->name;
				gres_array[i] = NULL;
			}
		}
	}
	if (s_p_get_array((void ***) &gres_array, &count2, "NodeName", tbl)) {
		if ((count + count2) > array_len) {
			error("GRES device count exceeds array size (%d > %d)",
			      (count + count2), array_len);
			count2 = array_len - count;
		}
		for (i = 0, j = count; i < count2; i++, j++) {
			if ((gres_array[i]) && (gres_array[i]->file)) {
				dev_path[j]   = gres_array[i]->file;
				gres_name[j]  = gres_array[i]->name;
				gres_array[i] = NULL;
			}
		}
	}
	s_p_hashtbl_destroy(tbl);
	slurm_mutex_unlock(&gres_context_lock);

	xfree(gres_conf_file);
	return (count + count2);
}

/* No gres.conf file found.
 * Initialize gres table with zero counts of all resources.
 * Counts can be altered by node_config_load() in the gres plugin. */
static int _no_gres_conf(uint32_t cpu_cnt)
{
	int i, rc = SLURM_SUCCESS;
	gres_slurmd_conf_t *p;

	slurm_mutex_lock(&gres_context_lock);
	FREE_NULL_LIST(gres_conf_list);
	gres_conf_list = list_create(_destroy_gres_slurmd_conf);
	for (i = 0; ((i < gres_context_cnt) && (rc == SLURM_SUCCESS)); i++) {
		p = xmalloc(sizeof(gres_slurmd_conf_t));
		p->cpu_cnt	= cpu_cnt;
		p->name		= xstrdup(gres_context[i].gres_name);
		p->plugin_id	= gres_context[i].plugin_id;
		list_append(gres_conf_list, p);
		/* If there is no plugin specific shared
		 * library the exported methods are NULL.
		 */
		if (gres_context[i].ops.node_config_load) {
			rc = (*(gres_context[i].ops.node_config_load))
				(gres_conf_list);
		}
	}
	slurm_mutex_unlock(&gres_context_lock);

	return rc;
}

/*
 * Load this node's configuration (how many resources it has, topology, etc.)
 * IN cpu_cnt - Number of CPUs on configured on this node
 * IN node_name - Name of this node
 */
extern int gres_plugin_node_config_load(uint32_t cpu_cnt, char *node_name)
{
	static s_p_options_t _gres_options[] = {
		{"Name",     S_P_ARRAY, _parse_gres_config,  NULL},
		{"NodeName", S_P_ARRAY, _parse_gres_config2, NULL},
		{NULL}
	};

	int count = 0, i, rc;
	struct stat config_stat;
	s_p_hashtbl_t *tbl;
	gres_slurmd_conf_t **gres_array;
	char *gres_conf_file;

	rc = gres_plugin_init();
	if (gres_context_cnt == 0)
		return SLURM_SUCCESS;

	gres_conf_file = get_extra_conf_path("gres.conf");
	if (stat(gres_conf_file, &config_stat) < 0) {
		error("can't stat gres.conf file %s, assuming zero resource "
		      "counts", gres_conf_file);
		xfree(gres_conf_file);
		return _no_gres_conf(cpu_cnt);
	}

	slurm_mutex_lock(&gres_context_lock);
	if (!gres_node_name && node_name)
		gres_node_name = xstrdup(node_name);
	gres_cpu_cnt = cpu_cnt;
	tbl = s_p_hashtbl_create(_gres_options);
	if (s_p_parse_file(tbl, NULL, gres_conf_file, false) == SLURM_ERROR)
		fatal("error opening/reading %s", gres_conf_file);
	FREE_NULL_LIST(gres_conf_list);
	gres_conf_list = list_create(_destroy_gres_slurmd_conf);
	if (s_p_get_array((void ***) &gres_array, &count, "Name", tbl)) {
		for (i = 0; i < count; i++) {
			list_append(gres_conf_list, gres_array[i]);
			gres_array[i] = NULL;
		}
	}
	if (s_p_get_array((void ***) &gres_array, &count, "NodeName", tbl)) {
		for (i = 0; i < count; i++) {
			list_append(gres_conf_list, gres_array[i]);
			gres_array[i] = NULL;
		}
	}
	s_p_hashtbl_destroy(tbl);
	list_for_each(gres_conf_list, _log_gres_slurmd_conf, NULL);

	for (i=0; ((i < gres_context_cnt) && (rc == SLURM_SUCCESS)); i++) {
		_validate_config(&gres_context[i]);
		if (gres_context[i].ops.node_config_load == NULL)
			continue;	/* No plugin */
		rc = (*(gres_context[i].ops.node_config_load))(gres_conf_list);
	}
	slurm_mutex_unlock(&gres_context_lock);

	xfree(gres_conf_file);
	return rc;
}

/*
 * Pack this node's gres configuration into a buffer
 * IN/OUT buffer - message buffer to pack
 */
extern int gres_plugin_node_config_pack(Buf buffer)
{
	int rc;
	uint32_t magic = GRES_MAGIC;
	uint16_t rec_cnt = 0, version = SLURM_PROTOCOL_VERSION;
	ListIterator iter;
	gres_slurmd_conf_t *gres_slurmd_conf;

	rc = gres_plugin_init();

	slurm_mutex_lock(&gres_context_lock);
	pack16(version, buffer);
	if (gres_conf_list)
		rec_cnt = list_count(gres_conf_list);
	pack16(rec_cnt, buffer);
	if (rec_cnt) {
		iter = list_iterator_create(gres_conf_list);
		while ((gres_slurmd_conf =
			(gres_slurmd_conf_t *) list_next(iter))) {
			pack32(magic, buffer);
			pack32(gres_slurmd_conf->count, buffer);
			pack32(gres_slurmd_conf->cpu_cnt, buffer);
			pack8(gres_slurmd_conf->has_file, buffer);
			pack32(gres_slurmd_conf->plugin_id, buffer);
			packstr(gres_slurmd_conf->cpus, buffer);
			packstr(gres_slurmd_conf->name, buffer);
			packstr(gres_slurmd_conf->type, buffer);
		}
		list_iterator_destroy(iter);
	}
	slurm_mutex_unlock(&gres_context_lock);

	return rc;
}

/*
 * Unpack this node's configuration from a buffer (built/packed by slurmd)
 * IN/OUT buffer - message buffer to unpack
 * IN node_name - name of node whose data is being unpacked
 */
extern int gres_plugin_node_config_unpack(Buf buffer, char* node_name)
{
	int i, j, rc;
	uint32_t count, cpu_cnt, magic, plugin_id, utmp32;
	uint16_t rec_cnt, version;
	uint8_t has_file;
	char *tmp_cpus, *tmp_name, *tmp_type;
	gres_slurmd_conf_t *p;

	rc = gres_plugin_init();

	FREE_NULL_LIST(gres_conf_list);
	gres_conf_list = list_create(_destroy_gres_slurmd_conf);

	safe_unpack16(&version, buffer);

	safe_unpack16(&rec_cnt, buffer);
	if (rec_cnt == 0)
		return SLURM_SUCCESS;

	slurm_mutex_lock(&gres_context_lock);
	if (version >= SLURM_14_11_PROTOCOL_VERSION) {
		for (i = 0; i < rec_cnt; i++) {
			safe_unpack32(&magic, buffer);
			if (magic != GRES_MAGIC)
				goto unpack_error;

			safe_unpack32(&count, buffer);
			safe_unpack32(&cpu_cnt, buffer);
			safe_unpack8(&has_file, buffer);
			safe_unpack32(&plugin_id, buffer);
			safe_unpackstr_xmalloc(&tmp_cpus, &utmp32, buffer);
			safe_unpackstr_xmalloc(&tmp_name, &utmp32, buffer);
			safe_unpackstr_xmalloc(&tmp_type, &utmp32, buffer);

	 		for (j = 0; j < gres_context_cnt; j++) {
	 			if (gres_context[j].plugin_id != plugin_id)
					continue;
				if (strcmp(gres_context[j].gres_name,
					   tmp_name)) {
					/* Should have beeen caught in
					 * gres_plugin_init() */
					error("gres_plugin_node_config_unpack: "
					      "gres/%s duplicate plugin ID with"
					      " %s, unable to process",
					      tmp_name,
					      gres_context[j].gres_name);
					continue;
				}
				if (gres_context[j].has_file &&
				    !has_file && count) {
					error("gres_plugin_node_config_unpack: "
					      "gres/%s lacks File parameter "
					      "for node %s",
					      tmp_name, node_name);
					has_file = 1;
				}
				if (has_file && (count > 1024)) {
					/* Avoid over-subscribing memory with
					 * huge bitmaps */
					error("gres_plugin_node_config_unpack: "
					      "gres/%s has File plus very "
					      "large Count (%u) for node %s, "
					      "resetting value to 1024",
					      tmp_name, count, node_name);
					count = 1024;
				}
				if (has_file)	/* Don't clear if already set */
					gres_context[j].has_file = has_file;
				break;
	 		}
			if (j >= gres_context_cnt) {
				/* GresPlugins is inconsistently configured.
				 * Not a fatal error. Skip this data. */
				error("gres_plugin_node_config_unpack: no "
				      "plugin configured to unpack data "
				      "type %s from node %s",
				      tmp_name, node_name);
				xfree(tmp_cpus);
				xfree(tmp_name);
				continue;
			}
			p = xmalloc(sizeof(gres_slurmd_conf_t));
			p->count = count;
			p->cpu_cnt = cpu_cnt;
			p->has_file = has_file;
			p->cpus = tmp_cpus;
			tmp_cpus = NULL;	/* Nothing left to xfree */
			p->name = tmp_name;     /* Preserve for accounting! */
			p->type = tmp_type;
			tmp_type = NULL;	/* Nothing left to xfree */
			p->plugin_id = plugin_id;
			list_append(gres_conf_list, p);
		}
	} else {
		for (i = 0; i < rec_cnt; i++) {
			safe_unpack32(&magic, buffer);
			if (magic != GRES_MAGIC)
				goto unpack_error;

			safe_unpack32(&count, buffer);
			safe_unpack32(&cpu_cnt, buffer);
			safe_unpack8(&has_file, buffer);
			safe_unpack32(&plugin_id, buffer);
			safe_unpackstr_xmalloc(&tmp_cpus, &utmp32, buffer);
			safe_unpackstr_xmalloc(&tmp_name, &utmp32, buffer);

	 		for (j = 0; j < gres_context_cnt; j++) {
	 			if (gres_context[j].plugin_id != plugin_id)
					continue;
				if (strcmp(gres_context[j].gres_name,
					   tmp_name)) {
					/* Should have beeen caught in
					 * gres_plugin_init() */
					error("gres_plugin_node_config_unpack: "
					      "gres/%s duplicate plugin ID with"
					      " %s, unable to process",
					      tmp_name,
					      gres_context[j].gres_name);
					continue;
				}
				if (gres_context[j].has_file &&
				    !has_file && count) {
					error("gres_plugin_node_config_unpack: "
					      "gres/%s lacks File parameter "
					      "for node %s",
					      tmp_name, node_name);
					has_file = 1;
				}
				if (has_file && (count > 1024)) {
					/* Avoid over-subscribing memory with
					 * huge bitmaps */
					error("gres_plugin_node_config_unpack: "
					      "gres/%s has File plus very "
					      "large Count (%u) for node %s, "
					      "resetting value to 1024",
					      tmp_name, count, node_name);
					count = 1024;
				}
				if (has_file)	/* Don't clear if already set */
					gres_context[j].has_file = has_file;
				break;
	 		}
			if (j >= gres_context_cnt) {
				/* GresPlugins is inconsistently configured.
				 * Not a fatal error. Skip this data. */
				error("gres_plugin_node_config_unpack: no "
				      "plugin configured to unpack data "
				      "type %s from node %s",
				      tmp_name, node_name);
				xfree(tmp_cpus);
				xfree(tmp_name);
				continue;
			}
			p = xmalloc(sizeof(gres_slurmd_conf_t));
			p->count = count;
			p->cpu_cnt = cpu_cnt;
			p->has_file = has_file;
			p->cpus = tmp_cpus;
			tmp_cpus = NULL;	/* Nothing left to xfree */
			p->name = tmp_name;     /* Preserve for accounting! */
			p->plugin_id = plugin_id;
			list_append(gres_conf_list, p);
		}
	}
	slurm_mutex_unlock(&gres_context_lock);
	return rc;

unpack_error:
	error("gres_plugin_node_config_unpack: unpack error from node %s",
	      node_name);
	xfree(tmp_cpus);
	xfree(tmp_name);
	slurm_mutex_unlock(&gres_context_lock);
	return SLURM_ERROR;
}

/*
 * Delete an element placed on gres_list by _node_config_validate()
 * free associated memory
 */
static void _gres_node_list_delete(void *list_element)
{
	int i;
	gres_state_t *gres_ptr;
	gres_node_state_t *gres_node_ptr;

	gres_ptr = (gres_state_t *) list_element;
	gres_node_ptr = (gres_node_state_t *) gres_ptr->gres_data;
	FREE_NULL_BITMAP(gres_node_ptr->gres_bit_alloc);
	xfree(gres_node_ptr->gres_used);
	for (i = 0; i < gres_node_ptr->topo_cnt; i++) {
		if (gres_node_ptr->topo_cpus_bitmap)
			FREE_NULL_BITMAP(gres_node_ptr->topo_cpus_bitmap[i]);
		if (gres_node_ptr->topo_gres_bitmap)
			FREE_NULL_BITMAP(gres_node_ptr->topo_gres_bitmap[i]);
		xfree(gres_node_ptr->topo_model[i]);
	}
	xfree(gres_node_ptr->topo_cpus_bitmap);
	xfree(gres_node_ptr->topo_gres_bitmap);
	xfree(gres_node_ptr->topo_gres_cnt_alloc);
	xfree(gres_node_ptr->topo_gres_cnt_avail);
	xfree(gres_node_ptr->topo_model);
	for (i = 0; i < gres_node_ptr->type_cnt; i++) {
		xfree(gres_node_ptr->type_cnt_alloc[i]);
		xfree(gres_node_ptr->type_cnt_avail[i]);
		xfree(gres_node_ptr->type_model[i]);
	}
	xfree(gres_node_ptr->type_cnt_alloc);
	xfree(gres_node_ptr->type_cnt_avail);
	xfree(gres_node_ptr->type_model);
	xfree(gres_node_ptr);
	xfree(gres_ptr);
}

static void _add_gres_type(char *type, gres_node_state_t *gres_data,
			   uint32_t tmp_gres_cnt)
{
	int i;

	if (!strcasecmp(type, "no_consume")) {
		gres_data->no_consume = true;
		return;
	}

	for (i = 0; i < gres_data->type_cnt; i++) {
		if (strcmp(gres_data->type_model[i], type))
			continue;
		gres_data->type_cnt_avail[i] += tmp_gres_cnt;
		break;
	}

	if (i >= gres_data->type_cnt) {
		gres_data->type_cnt++;
		gres_data->type_cnt_alloc =
			xrealloc(gres_data->type_cnt_alloc,
				 sizeof(uint32_t) * gres_data->type_cnt);
		gres_data->type_cnt_avail =
			xrealloc(gres_data->type_cnt_avail,
				 sizeof(uint32_t) * gres_data->type_cnt);
		gres_data->type_model =
			xrealloc(gres_data->type_model,
				 sizeof(char *) * gres_data->type_cnt);
		gres_data->type_cnt_avail[i] += tmp_gres_cnt;
		gres_data->type_model[i] = xstrdup(type);
	}
}

/*
 * Compute the total GRES count for a particular gres_name.
 * Note that a given gres_name can appear multiple times in the orig_config
 * string for multiple types (e.g. "gres=gpu:kepler:1,gpu:tesla:2").
 * IN/OUT gres_data - set gres_cnt_config field in this structure
 * IN orig_config - gres configuration from slurm.conf
 * IN gres_name - name of the gres type (e.g. "gpu")
 * IN gres_name_colon - gres name with appended colon
 * IN gres_name_colon_len - size of gres_name_colon
 * RET - Total configured count for this GRES type
 */
static void _get_gres_cnt(gres_node_state_t *gres_data, char *orig_config,
			  char *gres_name, char *gres_name_colon,
			  int gres_name_colon_len)
{
	char *node_gres_config, *tok, *last_tok = NULL;
	char *sub_tok, *last_sub_tok = NULL;
	char *num, *last_num = NULL;
	uint32_t gres_config_cnt = 0, tmp_gres_cnt = 0;
	int i;

	xassert(gres_data);
	if (orig_config == NULL) {
		gres_data->gres_cnt_config = 0;
		return;
	}

	for (i = 0; i < gres_data->type_cnt; i++) {
		gres_data->type_cnt_avail[i] = 0;
	}

	node_gres_config = xstrdup(orig_config);
	tok = strtok_r(node_gres_config, ",", &last_tok);
	while (tok) {
		if (!strcmp(tok, gres_name)) {
			gres_config_cnt = 1;
			break;
		}
		if (!strncmp(tok, gres_name_colon, gres_name_colon_len)) {
			num = strrchr(tok, ':');
			if (!num) {
				error("Bad GRES configuration: %s", tok);
				break;
			}
			tmp_gres_cnt = strtol(num + 1, &last_num, 10);
			if (last_num[0] == '\0')
				;
			else if ((last_num[0] == 'k') || (last_num[0] == 'K'))
				tmp_gres_cnt *= 1024;
			else if ((last_num[0] == 'm') || (last_num[0] == 'M'))
				tmp_gres_cnt *= (1024 * 1024);
			else if ((last_num[0] == 'g') || (last_num[0] == 'G'))
				tmp_gres_cnt *= (1024 * 1024 * 1024);
			else {
				error("Bad GRES configuration: %s", tok);
				break;
			}
			gres_config_cnt += tmp_gres_cnt;
			num[0] = '\0';

			sub_tok = strtok_r(tok, ":", &last_sub_tok);
			if (sub_tok)	/* Skip GRES name */
				sub_tok = strtok_r(NULL, ":", &last_sub_tok);
			while (sub_tok) {
				_add_gres_type(sub_tok, gres_data,
					       tmp_gres_cnt);
				sub_tok = strtok_r(NULL, ":", &last_sub_tok);
			}
		}
		tok = strtok_r(NULL, ",", &last_tok);
	}
	xfree(node_gres_config);

	gres_data->gres_cnt_config = gres_config_cnt;
}

static int _valid_gres_type(char *gres_name, gres_node_state_t *gres_data,
			    uint16_t fast_schedule, char **reason_down)
{
	int i, j;
	uint32_t model_cnt;

	if (gres_data->type_cnt == 0)
		return 0;

	for (i = 0; i < gres_data->type_cnt; i++) {
		model_cnt = 0;
		for (j = 0; j < gres_data->topo_cnt; j++) {
			if (!strcmp(gres_data->type_model[i],
				    gres_data->topo_model[j]))
				model_cnt += gres_data->topo_gres_cnt_avail[j];
		}
		if (fast_schedule >= 2) {
			gres_data->type_cnt_avail[i] = model_cnt;
		} else if (model_cnt < gres_data->type_cnt_avail[i]) {
			xstrfmtcat(*reason_down,
				   "%s:%s count too low (%u < %u)",
				   gres_name, gres_data->type_model[i],
				   model_cnt, gres_data->type_cnt_avail[i]);
			return -1;
		}
	}
	return 0;
}

static void _set_gres_cnt(char *orig_config, char **new_config,
			  uint32_t new_cnt, char *gres_name,
			  char *gres_name_colon, int gres_name_colon_len)
{
	char *new_configured_res = NULL, *node_gres_config;
	char *last_tok = NULL, *tok;

	if (*new_config)
		node_gres_config = xstrdup(*new_config);
	else if (orig_config)
		node_gres_config = xstrdup(orig_config);
	else
		return;

	tok = strtok_r(node_gres_config, ",", &last_tok);
	while (tok) {
		if (new_configured_res)
			xstrcat(new_configured_res, ",");
		if (strcmp(tok, gres_name) &&
		    strncmp(tok, gres_name_colon, gres_name_colon_len)) {
			xstrcat(new_configured_res, tok);
		} else if ((new_cnt % (1024 * 1024 * 1024)) == 0) {
			new_cnt /= (1024 * 1024 * 1024);
			xstrfmtcat(new_configured_res, "%s:%uG",
				   gres_name, new_cnt);
		} else if ((new_cnt % (1024 * 1024)) == 0) {
			new_cnt /= (1024 * 1024);
			xstrfmtcat(new_configured_res, "%s:%uM",
				   gres_name, new_cnt);
		} else if ((new_cnt % 1024) == 0) {
			new_cnt /= 1024;
			xstrfmtcat(new_configured_res, "%s:%uK",
				   gres_name, new_cnt);
		} else {
			xstrfmtcat(new_configured_res, "%s:%u",
				   gres_name, new_cnt);
		}
		tok = strtok_r(NULL, ",", &last_tok);
	}
	xfree(node_gres_config);
	xfree(*new_config);
	*new_config = new_configured_res;
}

static gres_node_state_t *_build_gres_node_state(void)
{
	gres_node_state_t *gres_data;

	gres_data = xmalloc(sizeof(gres_node_state_t));
	gres_data->gres_cnt_config = NO_VAL;
	gres_data->gres_cnt_found  = NO_VAL;

	return gres_data;
}

/*
 * Build a node's gres record based only upon the slurm.conf contents
 */
static int _node_config_init(char *node_name, char *orig_config,
			     slurm_gres_context_t *context_ptr,
			     gres_state_t *gres_ptr)
{
	int rc = SLURM_SUCCESS;
	bool updated_config = false;
	gres_node_state_t *gres_data;

	if (gres_ptr->gres_data == NULL) {
		gres_ptr->gres_data = _build_gres_node_state();
		updated_config = true;
	}
	gres_data = (gres_node_state_t *) gres_ptr->gres_data;

	/* If the resource isn't configured for use with this node*/
	if ((orig_config == NULL) || (orig_config[0] == '\0') ||
	    (updated_config == false)) {
		gres_data->gres_cnt_config = 0;
		return rc;
	}

	_get_gres_cnt(gres_data, orig_config,
		      context_ptr->gres_name,
		      context_ptr->gres_name_colon,
		      context_ptr->gres_name_colon_len);
	/* Use count from recovered state, if higher */
	gres_data->gres_cnt_avail  = MAX(gres_data->gres_cnt_avail,
					 gres_data->gres_cnt_config);
	if ((gres_data->gres_bit_alloc != NULL) &&
	    (gres_data->gres_cnt_avail >
	     bit_size(gres_data->gres_bit_alloc))) {
		gres_data->gres_bit_alloc =
			bit_realloc(gres_data->gres_bit_alloc,
				    gres_data->gres_cnt_avail);
	}

	return rc;
}

/*
 * Build a node's gres record based only upon the slurm.conf contents
 * IN node_name - name of the node for which the gres information applies
 * IN orig_config - Gres information supplied from slurm.conf
 * IN/OUT gres_list - List of Gres records for this node to track usage
 */
extern int gres_plugin_init_node_config(char *node_name, char *orig_config,
					List *gres_list)
{
	int i, rc;
	ListIterator gres_iter;
	gres_state_t *gres_ptr;

	rc = gres_plugin_init();

	slurm_mutex_lock(&gres_context_lock);
	if ((gres_context_cnt > 0) && (*gres_list == NULL)) {
		*gres_list = list_create(_gres_node_list_delete);
	}
	for (i=0; ((i < gres_context_cnt) && (rc == SLURM_SUCCESS)); i++) {
		/* Find or create gres_state entry on the list */
		gres_iter = list_iterator_create(*gres_list);
		while ((gres_ptr = (gres_state_t *) list_next(gres_iter))) {
			if (gres_ptr->plugin_id == gres_context[i].plugin_id)
				break;
		}
		list_iterator_destroy(gres_iter);
		if (gres_ptr == NULL) {
			gres_ptr = xmalloc(sizeof(gres_state_t));
			gres_ptr->plugin_id = gres_context[i].plugin_id;
			list_append(*gres_list, gres_ptr);
		}

		rc = _node_config_init(node_name, orig_config,
				       &gres_context[i], gres_ptr);
	}
	slurm_mutex_unlock(&gres_context_lock);

	return rc;
}

/*
 * Determine gres availability on some node
 * plugin_id IN - plugin number to search for
 * set_cnt OUT - count of gres.conf records of this id found by slurmd
 *		 (each can have different topology)
 * RET - total number of gres available of this ID on this node in (sum
 *	 across all records of this ID)
 */
static uint32_t _get_tot_gres_cnt(uint32_t plugin_id, uint32_t *set_cnt)
{
	ListIterator iter;
	gres_slurmd_conf_t *gres_slurmd_conf;
	uint32_t gres_cnt = 0, cpu_set_cnt = 0, rec_cnt = 0;

	xassert(set_cnt);
	*set_cnt = 0;
	if (gres_conf_list == NULL)
		return gres_cnt;

	iter = list_iterator_create(gres_conf_list);
	while ((gres_slurmd_conf = (gres_slurmd_conf_t *) list_next(iter))) {
		if (gres_slurmd_conf->plugin_id != plugin_id)
			continue;
		gres_cnt += gres_slurmd_conf->count;
		rec_cnt++;
		if (gres_slurmd_conf->cpus || gres_slurmd_conf->type)
			cpu_set_cnt++;
	}
	list_iterator_destroy(iter);
	if (cpu_set_cnt)
		*set_cnt = rec_cnt;
	return gres_cnt;
}

/*
 * Map a given GRES type ID back to a GRES type name.
 * gres_id IN - GRES type ID to search for.
 * gres_name IN - Pre-allocated string in which to store the GRES type name.
 * gres_name_len - Size of gres_name in bytes
 * RET - error code (currently not used--always return SLURM_SUCCESS)
 */
extern int gres_gresid_to_gresname(uint32_t gres_id, char* gres_name,
				   int gres_name_len)
{
	ListIterator iter;
	gres_slurmd_conf_t *gres_slurmd_conf;
	int rc = SLURM_SUCCESS;
	int      found = 0;

	if (gres_conf_list == NULL) {
		/* Should not reach this as if there are GRES id's then there
		 * must have been a gres_conf_list.
		 */
		info("%s--The gres_conf_list is NULL!!!\n", __FUNCTION__);
		snprintf(gres_name, gres_name_len, "%u", gres_id);
		return rc;
	}

	iter = list_iterator_create(gres_conf_list);
	while ((gres_slurmd_conf = (gres_slurmd_conf_t *) list_next(iter))) {
		if (gres_slurmd_conf->plugin_id != gres_id)
			continue;
		strncpy(gres_name, gres_slurmd_conf->name, gres_name_len);
		found = 1;
		break;
	}
	list_iterator_destroy(iter);

	if (!found)	/* Could not find GRES type name, use id */
		snprintf(gres_name, gres_name_len, "%u", gres_id);

	return rc;
}

extern int _node_config_validate(char *node_name, char *orig_config,
				 char **new_config, gres_state_t *gres_ptr,
				 uint16_t fast_schedule, char **reason_down,
				 slurm_gres_context_t *context_ptr)
{
	int i, j, gres_inx, rc = SLURM_SUCCESS;
	uint32_t gres_cnt, set_cnt = 0;
	bool cpus_config = false, updated_config = false;
	gres_node_state_t *gres_data;
	ListIterator iter;
	gres_slurmd_conf_t *gres_slurmd_conf;

	if (gres_ptr->gres_data == NULL)
		gres_ptr->gres_data = _build_gres_node_state();
	gres_data = (gres_node_state_t *) gres_ptr->gres_data;

	gres_cnt = _get_tot_gres_cnt(context_ptr->plugin_id, &set_cnt);
	if (gres_data->gres_cnt_found != gres_cnt) {
		if (gres_data->gres_cnt_found != NO_VAL) {
			info("%s: count changed for node %s from %u to %u",
			     context_ptr->gres_type, node_name,
			     gres_data->gres_cnt_found, gres_cnt);
		}
		gres_data->gres_cnt_found = gres_cnt;
		updated_config = true;
	}
	if (updated_config == false)
		return SLURM_SUCCESS;

	if ((set_cnt == 0) && (set_cnt != gres_data->topo_cnt)) {
		/* Need to clear topology info */
		xfree(gres_data->topo_gres_cnt_alloc);
		xfree(gres_data->topo_gres_cnt_avail);
		for (i = 0; i < gres_data->topo_cnt; i++) {
			if (gres_data->topo_gres_bitmap) {
				FREE_NULL_BITMAP(gres_data->
						 topo_gres_bitmap[i]);
			}
			if (gres_data->topo_cpus_bitmap) {
				FREE_NULL_BITMAP(gres_data->
						 topo_cpus_bitmap[i]);
			}
			xfree(gres_data->topo_model[i]);
		}
		xfree(gres_data->topo_gres_bitmap);
		xfree(gres_data->topo_cpus_bitmap);
		xfree(gres_data->topo_model);
		gres_data->topo_cnt = set_cnt;
	}

	if (context_ptr->has_file && (set_cnt != gres_data->topo_cnt)) {
		/* Need to rebuild topology info */
		/* Resize the data structures here */
		gres_data->topo_gres_cnt_alloc =
			xrealloc(gres_data->topo_gres_cnt_alloc,
				 set_cnt * sizeof(uint32_t));
		gres_data->topo_gres_cnt_avail =
			xrealloc(gres_data->topo_gres_cnt_avail,
				 set_cnt * sizeof(uint32_t));
		for (i = 0; i < gres_data->topo_cnt; i++) {
			if (gres_data->topo_gres_bitmap) {
				FREE_NULL_BITMAP(gres_data->
						 topo_gres_bitmap[i]);
			}
			if (gres_data->topo_cpus_bitmap) {
				FREE_NULL_BITMAP(gres_data->
						 topo_cpus_bitmap[i]);
			}
			xfree(gres_data->topo_model[i]);
		}
		gres_data->topo_gres_bitmap =
			xrealloc(gres_data->topo_gres_bitmap,
				 set_cnt * sizeof(bitstr_t *));
		gres_data->topo_cpus_bitmap =
			xrealloc(gres_data->topo_cpus_bitmap,
				 set_cnt * sizeof(bitstr_t *));
		gres_data->topo_model = xrealloc(gres_data->topo_model,
						 set_cnt * sizeof(char *));
		gres_data->topo_cnt = set_cnt;

		iter = list_iterator_create(gres_conf_list);
		gres_inx = i = 0;
		while ((gres_slurmd_conf = (gres_slurmd_conf_t *)
			list_next(iter))) {
			if (gres_slurmd_conf->plugin_id !=
			    context_ptr->plugin_id)
				continue;
			gres_data->topo_gres_cnt_avail[i] =
					gres_slurmd_conf->count;
			if (gres_slurmd_conf->cpus) {
				gres_data->topo_cpus_bitmap[i] =
					bit_alloc(gres_slurmd_conf->cpu_cnt);
				bit_unfmt(gres_data->topo_cpus_bitmap[i],
					  gres_slurmd_conf->cpus);
				cpus_config = true;
			} else if (cpus_config) {
				error("%s: has CPUs configured for only"
				      " some of the records on node %s",
				      context_ptr->gres_type,node_name);
			}
			gres_data->topo_gres_bitmap[i] = bit_alloc(gres_cnt);
			for (j = 0; j < gres_slurmd_conf->count; j++) {
				bit_set(gres_data->topo_gres_bitmap[i],
					gres_inx++);
			}
			gres_data->topo_model[i] = xstrdup(gres_slurmd_conf->
							   type);
			i++;
		}
		list_iterator_destroy(iter);
	}

	if ((orig_config == NULL) || (orig_config[0] == '\0'))
		gres_data->gres_cnt_config = 0;
	else if (gres_data->gres_cnt_config == NO_VAL) {
		/* This should have been filled in by _node_config_init() */
		_get_gres_cnt(gres_data, orig_config,
			      context_ptr->gres_name,
			      context_ptr->gres_name_colon,
			      context_ptr->gres_name_colon_len);
	}

	if ((gres_data->gres_cnt_config == 0) || (fast_schedule > 0))
		gres_data->gres_cnt_avail = gres_data->gres_cnt_config;
	else if (gres_data->gres_cnt_found != NO_VAL)
		gres_data->gres_cnt_avail = gres_data->gres_cnt_found;
	else if (gres_data->gres_cnt_avail == NO_VAL)
		gres_data->gres_cnt_avail = 0;

	if (context_ptr->has_file) {
		if (gres_data->gres_bit_alloc == NULL) {
			gres_data->gres_bit_alloc =
				bit_alloc(gres_data->gres_cnt_avail);
		} else if (gres_data->gres_cnt_avail !=
			   bit_size(gres_data->gres_bit_alloc)) {
			gres_data->gres_bit_alloc =
				bit_realloc(gres_data->gres_bit_alloc,
					    gres_data->gres_cnt_avail);
		}
	}

	if ((fast_schedule < 2) &&
	    (gres_data->gres_cnt_found < gres_data->gres_cnt_config)) {
		if (reason_down && (*reason_down == NULL)) {
			xstrfmtcat(*reason_down, "%s count too low (%u < %u)",
				   context_ptr->gres_type,
				   gres_data->gres_cnt_found,
				   gres_data->gres_cnt_config);
		}
		rc = EINVAL;
	} else if (_valid_gres_type(context_ptr->gres_type, gres_data,
				    fast_schedule, reason_down)) {
		rc = EINVAL;
	} else if ((fast_schedule == 2) && gres_data->topo_cnt &&
		   (gres_data->gres_cnt_found != gres_data->gres_cnt_config)) {
		error("%s on node %s configured for %u resources but %u found,"
		      " ignoring topology support",
		      context_ptr->gres_type, node_name,
		      gres_data->gres_cnt_config, gres_data->gres_cnt_found);
		if (gres_data->topo_cpus_bitmap) {
			for (i = 0; i < gres_data->topo_cnt; i++) {
				if (gres_data->topo_cpus_bitmap) {
					FREE_NULL_BITMAP(gres_data->
							 topo_cpus_bitmap[i]);
				}
				if (gres_data->topo_gres_bitmap) {
					FREE_NULL_BITMAP(gres_data->
							 topo_gres_bitmap[i]);
				}
				xfree(gres_data->topo_model[i]);
			}
			xfree(gres_data->topo_cpus_bitmap);
			xfree(gres_data->topo_gres_bitmap);
			xfree(gres_data->topo_gres_cnt_alloc);
			xfree(gres_data->topo_gres_cnt_avail);
			xfree(gres_data->topo_model);
		}
		gres_data->topo_cnt = 0;
	} else if ((fast_schedule == 0) &&
		   (gres_data->gres_cnt_found > gres_data->gres_cnt_config)) {
		/* need to rebuild new_config */
		_set_gres_cnt(orig_config, new_config,
			      gres_data->gres_cnt_found,
			      context_ptr->gres_name,
			      context_ptr->gres_name_colon,
			      context_ptr->gres_name_colon_len);
	}

	return rc;
}

/*
 * Validate a node's configuration and put a gres record onto a list
 * Called immediately after gres_plugin_node_config_unpack().
 * IN node_name - name of the node for which the gres information applies
 * IN orig_config - Gres information supplied from slurm.conf
 * IN/OUT new_config - Updated gres info from slurm.conf if FastSchedule=0
 * IN/OUT gres_list - List of Gres records for this node to track usage
 * IN fast_schedule - 0: Validate and use actual hardware configuration
 *		      1: Validate hardware config, but use slurm.conf config
 *		      2: Don't validate hardware, use slurm.conf configuration
 * OUT reason_down - set to an explanation of failure, if any, don't set if NULL
 */
extern int gres_plugin_node_config_validate(char *node_name,
					    char *orig_config,
					    char **new_config,
					    List *gres_list,
					    uint16_t fast_schedule,
					    char **reason_down)
{
	int i, rc, rc2;
	ListIterator gres_iter;
	gres_state_t *gres_ptr;

	rc = gres_plugin_init();

	slurm_mutex_lock(&gres_context_lock);
	if ((gres_context_cnt > 0) && (*gres_list == NULL)) {
		*gres_list = list_create(_gres_node_list_delete);
	}
	for (i=0; ((i < gres_context_cnt) && (rc == SLURM_SUCCESS)); i++) {
		/* Find or create gres_state entry on the list */
		gres_iter = list_iterator_create(*gres_list);
		while ((gres_ptr = (gres_state_t *) list_next(gres_iter))) {
			if (gres_ptr->plugin_id == gres_context[i].plugin_id)
				break;
		}
		list_iterator_destroy(gres_iter);
		if (gres_ptr == NULL) {
			gres_ptr = xmalloc(sizeof(gres_state_t));
			gres_ptr->plugin_id = gres_context[i].plugin_id;
			list_append(*gres_list, gres_ptr);
		}
		rc2 = _node_config_validate(node_name, orig_config, new_config,
					    gres_ptr, fast_schedule,
					    reason_down, &gres_context[i]);
		rc = MAX(rc, rc2);
	}
	slurm_mutex_unlock(&gres_context_lock);

	return rc;
}

static int _node_reconfig(char *node_name, char *orig_config, char **new_config,
			  gres_state_t *gres_ptr, uint16_t fast_schedule,
			  slurm_gres_context_t *context_ptr)
{
	int rc = SLURM_SUCCESS;
	gres_node_state_t *gres_data;

	xassert(gres_ptr);
	if (gres_ptr->gres_data == NULL)
		gres_ptr->gres_data = _build_gres_node_state();
	gres_data = gres_ptr->gres_data;
	_get_gres_cnt(gres_data, orig_config,
		      context_ptr->gres_name,
		      context_ptr->gres_name_colon,
		      context_ptr->gres_name_colon_len);
	if ((gres_data->gres_cnt_config == 0) || (fast_schedule > 0))
		gres_data->gres_cnt_avail = gres_data->gres_cnt_config;
	else if (gres_data->gres_cnt_found != NO_VAL)
		gres_data->gres_cnt_avail = gres_data->gres_cnt_found;
	else if (gres_data->gres_cnt_avail == NO_VAL)
		gres_data->gres_cnt_avail = 0;

	if (context_ptr->has_file) {
		if (gres_data->gres_bit_alloc == NULL) {
			gres_data->gres_bit_alloc =
				bit_alloc(gres_data->gres_cnt_avail);
		} else if (gres_data->gres_cnt_avail !=
			   bit_size(gres_data->gres_bit_alloc)) {
			gres_data->gres_bit_alloc =
				bit_realloc(gres_data->gres_bit_alloc,
					    gres_data->gres_cnt_avail);
		}
	}

	if ((fast_schedule < 2) &&
	    (gres_data->gres_cnt_found != NO_VAL) &&
	    (gres_data->gres_cnt_found <  gres_data->gres_cnt_config)) {
		/* Do not set node DOWN, but give the node
		 * a chance to register with more resources */
		gres_data->gres_cnt_found = NO_VAL;
	} else if ((fast_schedule == 0) &&
		   (gres_data->gres_cnt_found != NO_VAL) &&
		   (gres_data->gres_cnt_found >  gres_data->gres_cnt_config)) {
		_set_gres_cnt(orig_config, new_config,
			      gres_data->gres_cnt_found,
			      context_ptr->gres_name,
			      context_ptr->gres_name_colon,
			      context_ptr->gres_name_colon_len);
	}

	return rc;
}
/*
 * Note that a node's configuration has been modified (e.g. "scontol update ..")
 * IN node_name - name of the node for which the gres information applies
 * IN orig_config - Gres information supplied from slurm.conf
 * IN/OUT new_config - Updated gres info from slurm.conf if FastSchedule=0
 * IN/OUT gres_list - List of Gres records for this node to track usage
 * IN fast_schedule - 0: Validate and use actual hardware configuration
 *		      1: Validate hardware config, but use slurm.conf config
 *		      2: Don't validate hardware, use slurm.conf configuration
 */
extern int gres_plugin_node_reconfig(char *node_name,
				     char *orig_config,
				     char **new_config,
				     List *gres_list,
				     uint16_t fast_schedule)
{
	int i, rc, rc2;
	ListIterator gres_iter;
	gres_state_t *gres_ptr;

	rc = gres_plugin_init();

	slurm_mutex_lock(&gres_context_lock);
	if ((gres_context_cnt > 0) && (*gres_list == NULL)) {
		*gres_list = list_create(_gres_node_list_delete);
	}
	for (i=0; ((i < gres_context_cnt) && (rc == SLURM_SUCCESS)); i++) {
		/* Find gres_state entry on the list */
		gres_iter = list_iterator_create(*gres_list);
		while ((gres_ptr = (gres_state_t *) list_next(gres_iter))) {
			if (gres_ptr->plugin_id == gres_context[i].plugin_id)
				break;
		}
		list_iterator_destroy(gres_iter);
		if (gres_ptr == NULL)
			continue;

		rc2 = _node_reconfig(node_name, orig_config, new_config,
				     gres_ptr, fast_schedule, &gres_context[i]);
		rc = MAX(rc, rc2);
	}
	slurm_mutex_unlock(&gres_context_lock);

	return rc;
}

/*
 * Pack a node's current gres status, called from slurmctld for save/restore
 * IN gres_list - generated by gres_plugin_node_config_validate()
 * IN/OUT buffer - location to write state to
 * IN node_name - name of the node for which the gres information applies
 */
extern int gres_plugin_node_state_pack(List gres_list, Buf buffer,
				       char *node_name)
{
	int rc = SLURM_SUCCESS;
	uint32_t top_offset, tail_offset;
	uint32_t magic = GRES_MAGIC;
	uint16_t rec_cnt = 0;
	uint8_t  has_bitmap;
	ListIterator gres_iter;
	gres_state_t *gres_ptr;
	gres_node_state_t *gres_node_ptr;

	if (gres_list == NULL) {
		pack16(rec_cnt, buffer);
		return rc;
	}

	top_offset = get_buf_offset(buffer);
	pack16(rec_cnt, buffer);	/* placeholder if data */

	if (gres_list == NULL)
		return rc;

	(void) gres_plugin_init();

	slurm_mutex_lock(&gres_context_lock);
	gres_iter = list_iterator_create(gres_list);
	while ((gres_ptr = (gres_state_t *) list_next(gres_iter))) {
		gres_node_ptr = (gres_node_state_t *) gres_ptr->gres_data;
		pack32(magic, buffer);
		pack32(gres_ptr->plugin_id, buffer);
		pack32(gres_node_ptr->gres_cnt_avail, buffer);
		/* Just note if gres_bit_alloc exists.
		 * Rebuild it based upon the state of recovered jobs */
		if (gres_node_ptr->gres_bit_alloc)
			has_bitmap = 1;
		else
			has_bitmap = 0;
		pack8(has_bitmap, buffer);
		rec_cnt++;
		break;
	}
	list_iterator_destroy(gres_iter);
	slurm_mutex_unlock(&gres_context_lock);

	tail_offset = get_buf_offset(buffer);
	set_buf_offset(buffer, top_offset);
	pack16(rec_cnt, buffer);
	set_buf_offset(buffer, tail_offset);

	return rc;
}

/*
 * Unpack a node's current gres status, called from slurmctld for save/restore
 * OUT gres_list - restored state stored by gres_plugin_node_state_pack()
 * IN/OUT buffer - location to read state from
 * IN node_name - name of the node for which the gres information applies
 */
extern int gres_plugin_node_state_unpack(List *gres_list, Buf buffer,
					 char *node_name,
					 uint16_t protocol_version)
{
	int i, rc;
	uint32_t gres_cnt_avail, magic, plugin_id;
	uint16_t rec_cnt;
	uint8_t  has_bitmap;
	gres_state_t *gres_ptr;
	gres_node_state_t *gres_node_ptr;

	safe_unpack16(&rec_cnt, buffer);
	if (rec_cnt == 0)
		return SLURM_SUCCESS;

	rc = gres_plugin_init();

	slurm_mutex_lock(&gres_context_lock);
	if ((gres_context_cnt > 0) && (*gres_list == NULL))
		*gres_list = list_create(_gres_node_list_delete);

	while ((rc == SLURM_SUCCESS) && (rec_cnt)) {
		if ((buffer == NULL) || (remaining_buf(buffer) == 0))
			break;
		rec_cnt--;
		if (protocol_version >= SLURM_MIN_PROTOCOL_VERSION) {
			safe_unpack32(&magic, buffer);
			if (magic != GRES_MAGIC)
				goto unpack_error;
			safe_unpack32(&plugin_id, buffer);
			safe_unpack32(&gres_cnt_avail, buffer);
			safe_unpack8(&has_bitmap, buffer);
		} else {
			error("gres_plugin_node_state_unpack: protocol_version"
			      " %hu not supported", protocol_version);
			goto unpack_error;
		}
		for (i=0; i<gres_context_cnt; i++) {
			if (gres_context[i].plugin_id == plugin_id)
				break;
		}
		if (i >= gres_context_cnt) {
			error("gres_plugin_node_state_unpack: no plugin "
			      "configured to unpack data type %u from node %s",
			      plugin_id, node_name);
			/* A likely sign that GresPlugins has changed.
			 * Not a fatal error, skip over the data. */
			continue;
		}
		gres_node_ptr = _build_gres_node_state();
		gres_node_ptr->gres_cnt_avail = gres_cnt_avail;
		if (has_bitmap) {
			gres_node_ptr->gres_bit_alloc =
				bit_alloc(gres_cnt_avail);
		}
		gres_ptr = xmalloc(sizeof(gres_state_t));
		gres_ptr->plugin_id = gres_context[i].plugin_id;
		gres_ptr->gres_data = gres_node_ptr;
		list_append(*gres_list, gres_ptr);
	}
	slurm_mutex_unlock(&gres_context_lock);
	return rc;

unpack_error:
	error("gres_plugin_node_state_unpack: unpack error from node %s",
	      node_name);
	slurm_mutex_unlock(&gres_context_lock);
	return SLURM_ERROR;
}

static void *_node_state_dup(void *gres_data)
{
	int i;
	gres_node_state_t *gres_ptr = (gres_node_state_t *) gres_data;
	gres_node_state_t *new_gres;

	if (gres_ptr == NULL)
		return NULL;

	new_gres = xmalloc(sizeof(gres_node_state_t));
	new_gres->gres_cnt_found  = gres_ptr->gres_cnt_found;
	new_gres->gres_cnt_config = gres_ptr->gres_cnt_config;
	new_gres->gres_cnt_avail  = gres_ptr->gres_cnt_avail;
	new_gres->gres_cnt_alloc  = gres_ptr->gres_cnt_alloc;
	if (gres_ptr->gres_bit_alloc)
		new_gres->gres_bit_alloc = bit_copy(gres_ptr->gres_bit_alloc);
	if (gres_ptr->topo_cnt == 0)
		return new_gres;

	new_gres->topo_cnt         = gres_ptr->topo_cnt;
	new_gres->topo_cpus_bitmap = xmalloc(gres_ptr->topo_cnt *
					     sizeof(bitstr_t *));
	new_gres->topo_gres_bitmap = xmalloc(gres_ptr->topo_cnt *
					     sizeof(bitstr_t *));
	new_gres->topo_gres_cnt_alloc = xmalloc(gres_ptr->topo_cnt *
						sizeof(uint32_t));
	new_gres->topo_gres_cnt_avail = xmalloc(gres_ptr->topo_cnt *
						sizeof(uint32_t));
	new_gres->topo_model = xmalloc(gres_ptr->topo_cnt * sizeof(char *));
	for (i = 0; i < gres_ptr->topo_cnt; i++) {
		if (gres_ptr->topo_cpus_bitmap[i]) {
			new_gres->topo_cpus_bitmap[i] =
				bit_copy(gres_ptr->topo_cpus_bitmap[i]);
		}
		new_gres->topo_gres_bitmap[i] =
			bit_copy(gres_ptr->topo_gres_bitmap[i]);
		new_gres->topo_gres_cnt_alloc[i] =
			gres_ptr->topo_gres_cnt_alloc[i];
		new_gres->topo_gres_cnt_avail[i] =
			gres_ptr->topo_gres_cnt_avail[i];
		new_gres->topo_model[i] = xstrdup(gres_ptr->topo_model[i]);
	}

	new_gres->type_cnt       = gres_ptr->type_cnt;
	new_gres->type_cnt_alloc = xmalloc(gres_ptr->type_cnt *
					   sizeof(uint32_t));
	new_gres->type_cnt_avail = xmalloc(gres_ptr->type_cnt *
					   sizeof(uint32_t));
	new_gres->type_model = xmalloc(gres_ptr->type_cnt * sizeof(char *));
	for (i = 0; i < gres_ptr->type_cnt; i++) {
		new_gres->type_cnt_alloc[i] = gres_ptr->type_cnt_alloc[i];
		new_gres->type_cnt_avail[i] = gres_ptr->type_cnt_avail[i];
		new_gres->type_model[i] = xstrdup(gres_ptr->type_model[i]);
	}
	return new_gres;
}

/*
 * Duplicate a node gres status (used for will-run logic)
 * IN gres_list - node gres state information
 * RET a copy of gres_list or NULL on failure
 */
extern List gres_plugin_node_state_dup(List gres_list)
{
	int i;
	List new_list = NULL;
	ListIterator gres_iter;
	gres_state_t *gres_ptr, *new_gres;
	void *gres_data;

	if (gres_list == NULL)
		return new_list;

	(void) gres_plugin_init();

	slurm_mutex_lock(&gres_context_lock);
	if ((gres_context_cnt > 0)) {
		new_list = list_create(_gres_node_list_delete);
	}
	gres_iter = list_iterator_create(gres_list);
	while ((gres_ptr = (gres_state_t *) list_next(gres_iter))) {
		for (i=0; i<gres_context_cnt; i++) {
			if (gres_ptr->plugin_id != gres_context[i].plugin_id)
				continue;
			gres_data = _node_state_dup(gres_ptr->gres_data);
			if (gres_data) {
				new_gres = xmalloc(sizeof(gres_state_t));
				new_gres->plugin_id = gres_ptr->plugin_id;
				new_gres->gres_data = gres_data;
				list_append(new_list, new_gres);
			}
			break;
		}
		if (i >= gres_context_cnt) {
			error("Could not find plugin id %u to dup node record",
			      gres_ptr->plugin_id);
		}
	}
	list_iterator_destroy(gres_iter);
	slurm_mutex_unlock(&gres_context_lock);

	return new_list;
}

static void _node_state_dealloc(gres_state_t *gres_ptr)
{
	int i;
	gres_node_state_t *gres_node_ptr;
	char *gres_name = NULL;

	gres_node_ptr = (gres_node_state_t *) gres_ptr->gres_data;
	gres_node_ptr->gres_cnt_alloc = 0;
	if (gres_node_ptr->gres_bit_alloc) {
		int i = bit_size(gres_node_ptr->gres_bit_alloc) - 1;
		if (i >= 0)
			bit_nclear(gres_node_ptr->gres_bit_alloc, 0, i);
	}

	if (gres_node_ptr->topo_cnt && !gres_node_ptr->topo_gres_cnt_alloc) {
		for (i = 0; i < gres_context_cnt; i++) {
			if (gres_ptr->plugin_id == gres_context[i].plugin_id) {
				gres_name = gres_context[i].gres_name;
				break;
			}
		}
		error("gres_plugin_node_state_dealloc_all: gres/%s topo_cnt!=0 "
		      "and topo_gres_cnt_alloc is NULL", gres_name);
	} else if (gres_node_ptr->topo_cnt) {
		for (i = 0; i < gres_node_ptr->topo_cnt; i++) {
			gres_node_ptr->topo_gres_cnt_alloc[i] = 0;
		}
	} else {
		/* This array can be set at startup if a job has been allocated
		 * specific GRES and the node has not registered with the
		 * details needed to track individual GRES (rather than only
		 * a GRES count). */
		xfree(gres_node_ptr->topo_gres_cnt_alloc);
	}

	for (i = 0; i < gres_node_ptr->type_cnt; i++) {
		gres_node_ptr->type_cnt_alloc[i] = 0;
	}
}

/*
 * Deallocate all resources on this node previous allocated to any jobs.
 *	This function isused to synchronize state after slurmctld restarts or
 *	is reconfigured.
 * IN gres_list - node gres state information
 */
extern void gres_plugin_node_state_dealloc_all(List gres_list)
{
	ListIterator gres_iter;
	gres_state_t *gres_ptr;

	if (gres_list == NULL)
		return;

	(void) gres_plugin_init();

	slurm_mutex_lock(&gres_context_lock);
	gres_iter = list_iterator_create(gres_list);
	while ((gres_ptr = (gres_state_t *) list_next(gres_iter))) {
		_node_state_dealloc(gres_ptr);
	}
	list_iterator_destroy(gres_iter);
	slurm_mutex_unlock(&gres_context_lock);
}

static char *_node_gres_used(void *gres_data, char *gres_name)
{
	gres_node_state_t *gres_node_ptr;
	char *sep = "";
	int i;

	xassert(gres_data);
	gres_node_ptr = (gres_node_state_t *) gres_data;

	if (gres_node_ptr->gres_used) {
		;	/* Used cached value */
	} else if (gres_node_ptr->type_cnt == 0) {
		if (gres_node_ptr->no_consume) {
			xstrfmtcat(gres_node_ptr->gres_used, "%s:0", gres_name);
		} else {
			xstrfmtcat(gres_node_ptr->gres_used, "%s:%u",
				   gres_name, gres_node_ptr->gres_cnt_alloc);
		}
	} else {
		for (i = 0; i < gres_node_ptr->type_cnt; i++) {
			if (gres_node_ptr->no_consume) {
				xstrfmtcat(gres_node_ptr->gres_used,
					   "%s%s:%s:0", sep, gres_name,
					   gres_node_ptr->type_model[i]);
			} else {
				xstrfmtcat(gres_node_ptr->gres_used,
					   "%s%s:%s:%u", sep, gres_name,
					   gres_node_ptr->type_model[i],
					   gres_node_ptr->type_cnt_alloc[i]);
			}
			sep = ",";
		}
	}

	return gres_node_ptr->gres_used;
}

static void _node_state_log(void *gres_data, char *node_name, char *gres_name)
{
	gres_node_state_t *gres_node_ptr;
	int i;
	char tmp_str[128];

	xassert(gres_data);
	gres_node_ptr = (gres_node_state_t *) gres_data;

	info("gres/%s: state for %s", gres_name, node_name);
	if (gres_node_ptr->gres_cnt_found == NO_VAL) {
		snprintf(tmp_str, sizeof(tmp_str), "TBD");
	} else {
		snprintf(tmp_str, sizeof(tmp_str), "%u",
			 gres_node_ptr->gres_cnt_found);
	}

	if (gres_node_ptr->no_consume) {
		info("  gres_cnt found:%s configured:%u avail:%u no_consume",
		     tmp_str, gres_node_ptr->gres_cnt_config,
		     gres_node_ptr->gres_cnt_avail);
	} else {
		info("  gres_cnt found:%s configured:%u avail:%u alloc:%u",
		     tmp_str, gres_node_ptr->gres_cnt_config,
		     gres_node_ptr->gres_cnt_avail,
		     gres_node_ptr->gres_cnt_alloc);
	}

	if (gres_node_ptr->gres_bit_alloc) {
		bit_fmt(tmp_str, sizeof(tmp_str), gres_node_ptr->gres_bit_alloc);
		info("  gres_bit_alloc:%s", tmp_str);
	} else {
		info("  gres_bit_alloc:NULL");
	}

	info("  gres_used:%s", gres_node_ptr->gres_used);

	for (i = 0; i < gres_node_ptr->topo_cnt; i++) {
		if (gres_node_ptr->topo_cpus_bitmap[i]) {
			bit_fmt(tmp_str, sizeof(tmp_str),
				gres_node_ptr->topo_cpus_bitmap[i]);
			info("  topo_cpus_bitmap[%d]:%s", i, tmp_str);
		} else
			info("  topo_cpus_bitmap[%d]:NULL", i);
		if (gres_node_ptr->topo_gres_bitmap[i]) {
			bit_fmt(tmp_str, sizeof(tmp_str),
				gres_node_ptr->topo_gres_bitmap[i]);
			info("  topo_gres_bitmap[%d]:%s", i, tmp_str);
		} else
			info("  topo_gres_bitmap[%d]:NULL", i);
		info("  topo_gres_cnt_alloc[%d]:%u", i,
		     gres_node_ptr->topo_gres_cnt_alloc[i]);
		info("  topo_gres_cnt_avail[%d]:%u", i,
		     gres_node_ptr->topo_gres_cnt_avail[i]);
		info("  type[%d]:%s", i, gres_node_ptr->topo_model[i]);
	}

	for (i = 0; i < gres_node_ptr->type_cnt; i++) {
		info("  type_cnt_alloc[%d]:%u", i,
		     gres_node_ptr->type_cnt_alloc[i]);
		info("  type_cnt_avail[%d]:%u", i,
		     gres_node_ptr->type_cnt_avail[i]);
		info("  type[%d]:%s", i, gres_node_ptr->type_model[i]);
	}
}

/*
 * Log a node's current gres state
 * IN gres_list - generated by gres_plugin_node_config_validate()
 * IN node_name - name of the node for which the gres information applies
 */
extern void gres_plugin_node_state_log(List gres_list, char *node_name)
{
	int i;
	ListIterator gres_iter;
	gres_state_t *gres_ptr;

	if (!gres_debug || (gres_list == NULL))
		return;

	(void) gres_plugin_init();

	slurm_mutex_lock(&gres_context_lock);
	gres_iter = list_iterator_create(gres_list);
	while ((gres_ptr = (gres_state_t *) list_next(gres_iter))) {
		for (i = 0; i<gres_context_cnt; i++) {
			if (gres_ptr->plugin_id !=
			    gres_context[i].plugin_id)
				continue;
			_node_state_log(gres_ptr->gres_data, node_name,
					gres_context[i].gres_name);
			break;
		}
	}
	list_iterator_destroy(gres_iter);
	slurm_mutex_unlock(&gres_context_lock);
}

/*
 * Build a string indicating a node's drained GRES
 * IN gres_list - generated by gres_plugin_node_config_validate()
 * RET - string, must be xfreed by caller
 */
extern char *gres_get_node_drain(List gres_list)
{
	char *node_drain = xstrdup("N/A");

	return node_drain;
}

/*
 * Build a string indicating a node's used GRES
 * IN gres_list - generated by gres_plugin_node_config_validate()
 * RET - string, must be xfreed by caller
 */
extern char *gres_get_node_used(List gres_list)
{
	int i;
	ListIterator gres_iter;
	gres_state_t *gres_ptr;
	char *gres_used = NULL, *tmp;

	if (!gres_list)
		return gres_used;

	(void) gres_plugin_init();

	slurm_mutex_lock(&gres_context_lock);
	gres_iter = list_iterator_create(gres_list);
	while ((gres_ptr = (gres_state_t *) list_next(gres_iter))) {
		for (i = 0; i < gres_context_cnt; i++) {
			if (gres_ptr->plugin_id !=
			    gres_context[i].plugin_id)
				continue;
			tmp = _node_gres_used(gres_ptr->gres_data,
					      gres_context[i].gres_name);
			if (!tmp)
				continue;
			if (gres_used)
				xstrcat(gres_used, ",");
			xstrcat(gres_used, tmp);
			break;
		}
	}
	list_iterator_destroy(gres_iter);
	slurm_mutex_unlock(&gres_context_lock);

	return gres_used;
}

static void _job_state_delete(void *gres_data)
{
	int i;
	gres_job_state_t *gres_ptr = (gres_job_state_t *) gres_data;

	if (gres_ptr == NULL)
		return;

	for (i = 0; i < gres_ptr->node_cnt; i++) {
		if (gres_ptr->gres_bit_alloc)
			FREE_NULL_BITMAP(gres_ptr->gres_bit_alloc[i]);
		if (gres_ptr->gres_bit_step_alloc)
			FREE_NULL_BITMAP(gres_ptr->gres_bit_step_alloc[i]);
	}
	xfree(gres_ptr->gres_bit_alloc);
	xfree(gres_ptr->gres_bit_step_alloc);
	xfree(gres_ptr->gres_cnt_step_alloc);
	xfree(gres_ptr->type_model);
	xfree(gres_ptr);
}

static void _gres_job_list_delete(void *list_element)
{
	gres_state_t *gres_ptr;

	if (gres_plugin_init() != SLURM_SUCCESS)
		return;

	gres_ptr = (gres_state_t *) list_element;
	slurm_mutex_lock(&gres_context_lock);
	_job_state_delete(gres_ptr->gres_data);
	xfree(gres_ptr);
	slurm_mutex_unlock(&gres_context_lock);
}

static int _job_state_validate(char *config, void **gres_data,
			       slurm_gres_context_t *context_ptr)
{
<<<<<<< HEAD
	gres_job_state_t *gres_ptr;
	char *type = NULL, *num = NULL, *last_num = NULL;
	int cnt;
=======
	char *last_num = NULL;
	long cnt;
>>>>>>> 3a2c4a48

	if (!strcmp(config, context_ptr->gres_name)) {
		cnt = 1;
	} else if (!strncmp(config, context_ptr->gres_name_colon,
			    context_ptr->gres_name_colon_len)) {
		type = strchr(config, ':');
		num = strrchr(config, ':');
		if (!num)
			return SLURM_ERROR;
		cnt = strtol(num + 1, &last_num, 10);
		if (last_num[0] == '\0')
			;
		else if ((last_num[0] == 'k') || (last_num[0] == 'K'))
			cnt *= 1024;
		else if ((last_num[0] == 'm') || (last_num[0] == 'M'))
			cnt *= (1024 * 1024);
		else if ((last_num[0] == 'g') || (last_num[0] == 'G'))
			cnt *= (1024 * 1024 * 1024);
		else
			return SLURM_ERROR;
		if ((cnt < 0) || (cnt > 0xffffffff))
			return SLURM_ERROR;
	} else {
		/* Did not find this GRES name, check for zero value */
		num = strrchr(config, ':');
		if (num) {
			cnt = strtol(num + 1, &last_num, 10);
			if ((last_num[0] != '\0') || (cnt != 0))
				return SLURM_ERROR;
		} else
			return SLURM_ERROR;
	}

	if (cnt == 0) {
		*gres_data = NULL;
	} else {
		gres_ptr = xmalloc(sizeof(gres_job_state_t));
		gres_ptr->gres_cnt_alloc = (uint32_t) cnt;
		if (type && num && (type != num)) {
			type++;
			num[0] = '\0';
			gres_ptr->type_model = xstrdup(type);
		}
		*gres_data = gres_ptr;
	}

	return SLURM_SUCCESS;
}

/*
 * Given a job's requested gres configuration, validate it and build a gres list
 * IN req_config - job request's gres input string
 * OUT gres_list - List of Gres records for this job to track usage
 * RET SLURM_SUCCESS or ESLURM_INVALID_GRES
 */
extern int gres_plugin_job_state_validate(char *req_config, List *gres_list)
{
	char *tmp_str, *tok, *last = NULL;
	int i, rc, rc2;
	gres_state_t *gres_ptr;
	void *job_gres_data;

	if ((req_config == NULL) || (req_config[0] == '\0')) {
		*gres_list = NULL;
		return SLURM_SUCCESS;
	}

	if ((rc = gres_plugin_init()) != SLURM_SUCCESS)
		return rc;

	slurm_mutex_lock(&gres_context_lock);
	tmp_str = xstrdup(req_config);
	tok = strtok_r(tmp_str, ",", &last);
	while (tok && (rc == SLURM_SUCCESS)) {
		rc2 = SLURM_ERROR;
		for (i = 0; i < gres_context_cnt; i++) {
			job_gres_data = NULL;
			rc2 = _job_state_validate(tok, &job_gres_data,
						  &gres_context[i]);
			if (rc2 != SLURM_SUCCESS)
				continue;
			if (job_gres_data == NULL)    /* Name match, count=0 */
				break;
			if (*gres_list == NULL)
				*gres_list = list_create(_gres_job_list_delete);
			gres_ptr = xmalloc(sizeof(gres_state_t));
			gres_ptr->plugin_id = gres_context[i].plugin_id;
			gres_ptr->gres_data = job_gres_data;
			list_append(*gres_list, gres_ptr);
			break;		/* processed it */
		}
		if (rc2 != SLURM_SUCCESS) {
			info("Invalid gres job specification %s", tok);
			rc = ESLURM_INVALID_GRES;
			break;
		}
		tok = strtok_r(NULL, ",", &last);
	}
	slurm_mutex_unlock(&gres_context_lock);

	xfree(tmp_str);
	return rc;
}

static void *_job_state_dup(void *gres_data)
{

	int i;
	gres_job_state_t *gres_ptr = (gres_job_state_t *) gres_data;
	gres_job_state_t *new_gres_ptr;

	if (gres_ptr == NULL)
		return NULL;

	new_gres_ptr = xmalloc(sizeof(gres_job_state_t));
	new_gres_ptr->gres_cnt_alloc	= gres_ptr->gres_cnt_alloc;
	new_gres_ptr->node_cnt		= gres_ptr->node_cnt;
	new_gres_ptr->type_model	= xstrdup(gres_ptr->type_model);

	if (gres_ptr->gres_bit_alloc) {
		new_gres_ptr->gres_bit_alloc = xmalloc(sizeof(bitstr_t *) *
						       gres_ptr->node_cnt);
		for (i=0; i<gres_ptr->node_cnt; i++) {
			if (gres_ptr->gres_bit_alloc[i] == NULL)
				continue;
			new_gres_ptr->gres_bit_alloc[i] =
				bit_copy(gres_ptr->gres_bit_alloc[i]);
		}
	}
	return new_gres_ptr;
}

static void *_job_state_dup2(void *gres_data, int node_index)
{

	gres_job_state_t *gres_ptr = (gres_job_state_t *) gres_data;
	gres_job_state_t *new_gres_ptr;

	if (gres_ptr == NULL)
		return NULL;

	new_gres_ptr = xmalloc(sizeof(gres_job_state_t));
	new_gres_ptr->gres_cnt_alloc	= gres_ptr->gres_cnt_alloc;
	new_gres_ptr->node_cnt		= 1;
	new_gres_ptr->type_model	= xstrdup(gres_ptr->type_model);

	if (gres_ptr->gres_bit_alloc && gres_ptr->gres_bit_alloc[node_index]) {
		new_gres_ptr->gres_bit_alloc	= xmalloc(sizeof(bitstr_t *));
		new_gres_ptr->gres_bit_alloc[0] =
				bit_copy(gres_ptr->gres_bit_alloc[node_index]);
	}
	return new_gres_ptr;
}

/*
 * Create a (partial) copy of a job's gres state for job binding
 * IN gres_list - List of Gres records for this job to track usage
 * RET The copy or NULL on failure
 * NOTE: Only gres_cnt_alloc, node_cnt and gres_bit_alloc are copied
 *	 Job step details are NOT copied.
 */
List gres_plugin_job_state_dup(List gres_list)
{
	return gres_plugin_job_state_extract(gres_list, -1);
}

/*
 * Create a (partial) copy of a job's gres state for a particular node index
 * IN gres_list - List of Gres records for this job to track usage
 * IN node_index - zero-origin index to the node
 * RET The copy or NULL on failure
 */
List gres_plugin_job_state_extract(List gres_list, int node_index)
{
	ListIterator gres_iter;
	gres_state_t *gres_ptr, *new_gres_state;
	List new_gres_list = NULL;
	void *new_gres_data;

	if (gres_list == NULL)
		return new_gres_list;

	(void) gres_plugin_init();

	slurm_mutex_lock(&gres_context_lock);
	gres_iter = list_iterator_create(gres_list);
	while ((gres_ptr = (gres_state_t *) list_next(gres_iter))) {
		if (node_index == -1)
			new_gres_data = _job_state_dup(gres_ptr->gres_data);
		else {
			new_gres_data = _job_state_dup2(gres_ptr->gres_data,
							node_index);
		}
		if (new_gres_data == NULL)
			break;
		if (new_gres_list == NULL) {
			new_gres_list = list_create(_gres_job_list_delete);
		}
		new_gres_state = xmalloc(sizeof(gres_state_t));
		new_gres_state->plugin_id = gres_ptr->plugin_id;
		new_gres_state->gres_data = new_gres_data;
		list_append(new_gres_list, new_gres_state);
	}
	list_iterator_destroy(gres_iter);
	slurm_mutex_unlock(&gres_context_lock);

	return new_gres_list;
}

/*
 * Pack a job's current gres status, called from slurmctld for save/restore
 * IN gres_list - generated by gres_plugin_job_config_validate()
 * IN/OUT buffer - location to write state to
 * IN job_id - job's ID
 * IN details - if set then pack job step allocation details (only needed to
 *	 	save/restore job state, not needed in job credential for
 *		slurmd task binding)
 *
 * NOTE: A job's allocation to steps is not recorded here, but recovered with
 *	 the job step state information upon slurmctld restart.
 */
extern int gres_plugin_job_state_pack(List gres_list, Buf buffer,
				      uint32_t job_id, bool details,
				      uint16_t protocol_version)
{
	int i, rc = SLURM_SUCCESS;
	uint32_t top_offset, tail_offset;
	uint32_t magic = GRES_MAGIC;
	uint16_t rec_cnt = 0;
	ListIterator gres_iter;
	gres_state_t *gres_ptr;
	gres_job_state_t *gres_job_ptr;

	top_offset = get_buf_offset(buffer);
	pack16(rec_cnt, buffer);	/* placeholder if data */

	if (gres_list == NULL)
		return rc;

	(void) gres_plugin_init();

	slurm_mutex_lock(&gres_context_lock);
	gres_iter = list_iterator_create(gres_list);
	while ((gres_ptr = (gres_state_t *) list_next(gres_iter))) {
		gres_job_ptr = (gres_job_state_t *) gres_ptr->gres_data;
		if (protocol_version >= SLURM_14_11_PROTOCOL_VERSION) {
			pack32(magic, buffer);
			pack32(gres_ptr->plugin_id, buffer);
			pack32(gres_job_ptr->gres_cnt_alloc, buffer);
			packstr(gres_job_ptr->type_model, buffer);
			pack32(gres_job_ptr->node_cnt, buffer);
			if (gres_job_ptr->gres_bit_alloc) {
				pack8((uint8_t) 1, buffer);
				for (i = 0; i < gres_job_ptr->node_cnt; i++) {
					pack_bit_str_hex(gres_job_ptr->
							 gres_bit_alloc[i],
							 buffer);
				}
			} else {
				pack8((uint8_t) 0, buffer);
			}
			if (details && gres_job_ptr->gres_bit_step_alloc) {
				pack8((uint8_t) 1, buffer);
				for (i = 0; i < gres_job_ptr->node_cnt; i++) {
					pack_bit_str_hex(gres_job_ptr->
							 gres_bit_step_alloc[i],
							 buffer);
				}
			} else {
				pack8((uint8_t) 0, buffer);
			}
			if (details && gres_job_ptr->gres_cnt_step_alloc) {
				pack8((uint8_t) 1, buffer);
				for (i = 0; i < gres_job_ptr->node_cnt; i++) {
					pack32(gres_job_ptr->
					       gres_cnt_step_alloc[i],
					       buffer);
				}
			} else {
				pack8((uint8_t) 0, buffer);
			}
			rec_cnt++;
		} else if (protocol_version >= SLURM_MIN_PROTOCOL_VERSION) {
			pack32(magic, buffer);
			pack32(gres_ptr->plugin_id, buffer);
			pack32(gres_job_ptr->gres_cnt_alloc, buffer);
			pack32(gres_job_ptr->node_cnt, buffer);
			if (gres_job_ptr->gres_bit_alloc) {
				pack8((uint8_t) 1, buffer);
				for (i = 0; i < gres_job_ptr->node_cnt; i++) {
					pack_bit_str(gres_job_ptr->
						     gres_bit_alloc[i],
						     buffer);
				}
			} else {
				pack8((uint8_t) 0, buffer);
			}
			if (details && gres_job_ptr->gres_bit_step_alloc) {
				pack8((uint8_t) 1, buffer);
				for (i = 0; i < gres_job_ptr->node_cnt; i++) {
					pack_bit_str(gres_job_ptr->
						     gres_bit_step_alloc[i],
						     buffer);
				}
			} else {
				pack8((uint8_t) 0, buffer);
			}
			if (details && gres_job_ptr->gres_cnt_step_alloc) {
				pack8((uint8_t) 1, buffer);
				for (i = 0; i < gres_job_ptr->node_cnt; i++) {
					pack32(gres_job_ptr->
					       gres_cnt_step_alloc[i],
					       buffer);
				}
			} else {
				pack8((uint8_t) 0, buffer);
			}
			rec_cnt++;
		} else {
			error("gres_plugin_node_state_pack: protocol_version"
			      " %hu not supported", protocol_version);
			break;
		}
	}
	list_iterator_destroy(gres_iter);
	slurm_mutex_unlock(&gres_context_lock);

	tail_offset = get_buf_offset(buffer);
	set_buf_offset(buffer, top_offset);
	pack16(rec_cnt, buffer);
	set_buf_offset(buffer, tail_offset);

	return rc;
}

/*
 * Unpack a job's current gres status, called from slurmctld for save/restore
 * OUT gres_list - restored state stored by gres_plugin_job_state_pack()
 * IN/OUT buffer - location to read state from
 * IN job_id - job's ID
 */
extern int gres_plugin_job_state_unpack(List *gres_list, Buf buffer,
					uint32_t job_id,
					uint16_t protocol_version)
{
	int i = 0, rc;
	uint32_t magic, plugin_id, utmp32;
	uint16_t rec_cnt;
	uint8_t  has_more;
	gres_state_t *gres_ptr;
	gres_job_state_t *gres_job_ptr = NULL;

	safe_unpack16(&rec_cnt, buffer);
	if (rec_cnt == 0)
		return SLURM_SUCCESS;

	rc = gres_plugin_init();

	slurm_mutex_lock(&gres_context_lock);
	if ((gres_context_cnt > 0) && (*gres_list == NULL)) {
		*gres_list = list_create(_gres_job_list_delete);
	}

	while ((rc == SLURM_SUCCESS) && (rec_cnt)) {
		if ((buffer == NULL) || (remaining_buf(buffer) == 0))
			break;
		rec_cnt--;

		if (protocol_version >= SLURM_14_11_PROTOCOL_VERSION) {
			safe_unpack32(&magic, buffer);
			if (magic != GRES_MAGIC)
				goto unpack_error;
			safe_unpack32(&plugin_id, buffer);
			gres_job_ptr = xmalloc(sizeof(gres_job_state_t));
			safe_unpack32(&gres_job_ptr->gres_cnt_alloc, buffer);
			safe_unpackstr_xmalloc(&gres_job_ptr->type_model,
					       &utmp32, buffer);
			safe_unpack32(&gres_job_ptr->node_cnt, buffer);
			safe_unpack8(&has_more, buffer);
			if (has_more) {
				gres_job_ptr->gres_bit_alloc =
					xmalloc(sizeof(bitstr_t *) *
						gres_job_ptr->node_cnt);
				for (i = 0; i < gres_job_ptr->node_cnt; i++) {
					unpack_bit_str_hex(&gres_job_ptr->
							   gres_bit_alloc[i],
							   buffer);
				}
			}
			safe_unpack8(&has_more, buffer);
			if (has_more) {
				gres_job_ptr->gres_bit_step_alloc =
					xmalloc(sizeof(bitstr_t *) *
						gres_job_ptr->node_cnt);
				for (i = 0; i < gres_job_ptr->node_cnt; i++) {
					unpack_bit_str_hex(&gres_job_ptr->
							   gres_bit_step_alloc[i],
							   buffer);
				}
			}
			safe_unpack8(&has_more, buffer);
			if (has_more) {
				gres_job_ptr->gres_cnt_step_alloc =
					xmalloc(sizeof(uint32_t) *
						gres_job_ptr->node_cnt);
				for (i=0; i<gres_job_ptr->node_cnt; i++) {
					safe_unpack32(&gres_job_ptr->
						      gres_cnt_step_alloc[i],
						      buffer);
				}
			}
		} else if (protocol_version >= SLURM_MIN_PROTOCOL_VERSION) {
			safe_unpack32(&magic, buffer);
			if (magic != GRES_MAGIC)
				goto unpack_error;
			safe_unpack32(&plugin_id, buffer);
			gres_job_ptr = xmalloc(sizeof(gres_job_state_t));
			safe_unpack32(&gres_job_ptr->gres_cnt_alloc, buffer);
			safe_unpack32(&gres_job_ptr->node_cnt, buffer);
			safe_unpack8(&has_more, buffer);
			if (has_more) {
				gres_job_ptr->gres_bit_alloc =
					xmalloc(sizeof(bitstr_t *) *
						gres_job_ptr->node_cnt);
				for (i=0; i<gres_job_ptr->node_cnt; i++) {
					unpack_bit_str(&gres_job_ptr->
						       gres_bit_alloc[i],
						       buffer);
				}
			}
			safe_unpack8(&has_more, buffer);
			if (has_more) {
				gres_job_ptr->gres_bit_step_alloc =
					xmalloc(sizeof(bitstr_t *) *
						gres_job_ptr->node_cnt);
				for (i=0; i<gres_job_ptr->node_cnt; i++) {
					unpack_bit_str(&gres_job_ptr->
						       gres_bit_step_alloc[i],
						       buffer);
				}
			}
			safe_unpack8(&has_more, buffer);
			if (has_more) {
				gres_job_ptr->gres_cnt_step_alloc =
					xmalloc(sizeof(uint32_t) *
						gres_job_ptr->node_cnt);
				for (i=0; i<gres_job_ptr->node_cnt; i++) {
					safe_unpack32(&gres_job_ptr->
						      gres_cnt_step_alloc[i],
						      buffer);
				}
			}
		} else {
			error("gres_plugin_job_state_unpack: protocol_version"
			      " %hu not supported", protocol_version);
			goto unpack_error;
		}

		for (i=0; i<gres_context_cnt; i++) {
			if (gres_context[i].plugin_id == plugin_id)
				break;
		}
		if (i >= gres_context_cnt) {
			/* A likely sign that GresPlugins has changed.
			 * Not a fatal error, skip over the data. */
			error("gres_plugin_job_state_unpack: no plugin "
			      "configured to unpack data type %u from job %u",
			      plugin_id, job_id);
			_job_state_delete(gres_job_ptr);
			continue;
		}
		gres_ptr = xmalloc(sizeof(gres_state_t));
		gres_ptr->plugin_id = gres_context[i].plugin_id;
		gres_ptr->gres_data = gres_job_ptr;
		gres_job_ptr = NULL;	/* nothing left to free on error */
		list_append(*gres_list, gres_ptr);
	}
	slurm_mutex_unlock(&gres_context_lock);
	return rc;

unpack_error:
	error("gres_plugin_job_state_unpack: unpack error from job %u",
	      job_id);
	if (gres_job_ptr)
		_job_state_delete(gres_job_ptr);
	slurm_mutex_unlock(&gres_context_lock);
	return SLURM_ERROR;
}

/* If CPU bitmap from slurmd differs in size from that in slurmctld,
 * then modify bitmap from slurmd so we can use bit_and, bit_or, etc. */
static bitstr_t *_cpu_bitmap_rebuild(bitstr_t *old_cpu_bitmap, int new_size)
{
	int i, j, old_size, ratio;
	bitstr_t *new_cpu_bitmap;

	new_cpu_bitmap = bit_alloc(new_size);
	old_size = bit_size(old_cpu_bitmap);
	if (old_size > new_size) {
		ratio = old_size / new_size;
		for (i=0; i<new_size; i++) {
			for (j=0; j<ratio; j++) {
				if (bit_test(old_cpu_bitmap, i*ratio+j)) {
					bit_set(new_cpu_bitmap, i);
					break;
				}
			}
		}
	} else {
		ratio = new_size / old_size;
		for (i=0; i<old_size; i++) {
			if (!bit_test(old_cpu_bitmap, i))
				continue;
			for (j=0; j<ratio; j++) {
				bit_set(new_cpu_bitmap, i*ratio+j);
			}
		}
	}

	return new_cpu_bitmap;
}

static void _validate_gres_node_cpus(gres_node_state_t *node_gres_ptr,
				     int cpus_ctld, char *node_name)
{
	int i, cpus_slurmd;
	bitstr_t *new_cpu_bitmap;
	int log_mismatch = true;

	if (node_gres_ptr->topo_cnt == 0)
		return;

	if (node_gres_ptr->topo_cpus_bitmap == NULL) {
		error("Gres topo_cpus_bitmap is NULL on node %s", node_name);
		return;
	}


	for (i = 0; i < node_gres_ptr->topo_cnt; i++) {
		if (!node_gres_ptr->topo_cpus_bitmap[i])
			continue;
		cpus_slurmd = bit_size(node_gres_ptr->topo_cpus_bitmap[i]);
		if (cpus_slurmd == cpus_ctld)
			continue;
		if (log_mismatch) {
			debug("Gres CPU count mismatch on node %s (%d != %d)",
			      node_name, cpus_slurmd, cpus_ctld);
			log_mismatch = false;
		}
		new_cpu_bitmap = _cpu_bitmap_rebuild(node_gres_ptr->
						     topo_cpus_bitmap[i],
						     cpus_ctld);
		FREE_NULL_BITMAP(node_gres_ptr->topo_cpus_bitmap[i]);
		node_gres_ptr->topo_cpus_bitmap[i] = new_cpu_bitmap;
	}
}

static void	_job_core_filter(void *job_gres_data, void *node_gres_data,
				 bool use_total_gres, bitstr_t *cpu_bitmap,
				 int cpu_start_bit, int cpu_end_bit,
				 char *gres_name, char *node_name)
{
	int i, j, cpus_ctld;
	gres_job_state_t  *job_gres_ptr  = (gres_job_state_t *)  job_gres_data;
	gres_node_state_t *node_gres_ptr = (gres_node_state_t *) node_gres_data;
	bitstr_t *avail_cpu_bitmap = NULL;

	if (!node_gres_ptr->topo_cnt || !cpu_bitmap ||	/* No topology info */
	    !job_gres_ptr->gres_cnt_alloc)		/* No job GRES */
		return;

	/* Determine which specific CPUs can be used */
	avail_cpu_bitmap = bit_copy(cpu_bitmap);
	bit_nclear(avail_cpu_bitmap, cpu_start_bit, cpu_end_bit);
	for (i = 0; i < node_gres_ptr->topo_cnt; i++) {
		if (node_gres_ptr->topo_gres_cnt_avail[i] == 0)
			continue;
		if (!use_total_gres &&
		    (node_gres_ptr->topo_gres_cnt_alloc[i] >=
		     node_gres_ptr->topo_gres_cnt_avail[i]))
			continue;
		if (job_gres_ptr->type_model &&
		    (!node_gres_ptr->topo_model[i] ||
		     strcmp(job_gres_ptr->type_model,
			    node_gres_ptr->topo_model[i])))
			continue;
		if (!node_gres_ptr->topo_cpus_bitmap[i]) {
			FREE_NULL_BITMAP(avail_cpu_bitmap);	/* No filter */
			return;
		}
		cpus_ctld = cpu_end_bit - cpu_start_bit + 1;
		_validate_gres_node_cpus(node_gres_ptr, cpus_ctld, node_name);
		cpus_ctld = bit_size(node_gres_ptr->topo_cpus_bitmap[i]);
		for (j = 0; j < cpus_ctld; j++) {
			if (bit_test(node_gres_ptr->topo_cpus_bitmap[i], j)) {
				bit_set(avail_cpu_bitmap, cpu_start_bit + j);
			}
		}
	}
	bit_and(cpu_bitmap, avail_cpu_bitmap);
	FREE_NULL_BITMAP(avail_cpu_bitmap);
}

static uint32_t _job_test(void *job_gres_data, void *node_gres_data,
			  bool use_total_gres, bitstr_t *cpu_bitmap,
			  int cpu_start_bit, int cpu_end_bit, bool *topo_set,
			  uint32_t job_id, char *node_name, char *gres_name)
{
	int i, j, cpu_size, cpus_ctld, gres_avail = 0, top_inx;
	gres_job_state_t  *job_gres_ptr  = (gres_job_state_t *)  job_gres_data;
	gres_node_state_t *node_gres_ptr = (gres_node_state_t *) node_gres_data;
	uint32_t *cpus_addnt = NULL;  /* Additional CPUs avail from this GRES */
	uint32_t *cpus_avail = NULL;  /* CPUs initially avail from this GRES */
	uint32_t cpu_cnt = 0;
	bitstr_t *alloc_cpu_bitmap = NULL;

	if (node_gres_ptr->no_consume)
		use_total_gres = true;

	if (job_gres_ptr->gres_cnt_alloc && node_gres_ptr->topo_cnt &&
	    *topo_set) {
		/* Need to determine how many gres available for these
		 * specific CPUs */
		if (cpu_bitmap) {
			cpus_ctld = cpu_end_bit - cpu_start_bit + 1;
			if (cpus_ctld < 1) {
				error("gres/%s: job %u cpus on node %s < 1",
				      gres_name, job_id, node_name);
				return (uint32_t) 0;
			}
			_validate_gres_node_cpus(node_gres_ptr, cpus_ctld,
						 node_name);
		}
		for (i = 0; i < node_gres_ptr->topo_cnt; i++) {
			if (job_gres_ptr->type_model &&
			    (!node_gres_ptr->topo_model[i] ||
			     strcmp(node_gres_ptr->topo_model[i],
				    job_gres_ptr->type_model)))
				continue;
			if (!node_gres_ptr->topo_cpus_bitmap[i]) {
				gres_avail += node_gres_ptr->
					      topo_gres_cnt_avail[i];
				if (!use_total_gres) {
					gres_avail -= node_gres_ptr->
						      topo_gres_cnt_alloc[i];
				}
				continue;
			}
			cpus_ctld = bit_size(node_gres_ptr->
					     topo_cpus_bitmap[i]);
			for (j = 0; j < cpus_ctld; j++) {
				if (cpu_bitmap &&
				    !bit_test(cpu_bitmap, cpu_start_bit+j))
					continue;
				if (!bit_test(node_gres_ptr->
					      topo_cpus_bitmap[i], j))
					continue; /* not avail for this gres */
				gres_avail += node_gres_ptr->
					      topo_gres_cnt_avail[i];
				if (!use_total_gres) {
					gres_avail -= node_gres_ptr->
						      topo_gres_cnt_alloc[i];
				}
				break;
			}
		}
		if (job_gres_ptr->gres_cnt_alloc > gres_avail)
			return (uint32_t) 0;	/* insufficient, gres to use */
		return NO_VAL;
	} else if (job_gres_ptr->gres_cnt_alloc && node_gres_ptr->topo_cnt) {
		/* Need to determine which specific CPUs can be used */
		gres_avail = node_gres_ptr->gres_cnt_avail;
		if (!use_total_gres)
			gres_avail -= node_gres_ptr->gres_cnt_alloc;
		if (job_gres_ptr->gres_cnt_alloc > gres_avail)
			return (uint32_t) 0;	/* insufficient, gres to use */

		cpus_ctld = cpu_end_bit - cpu_start_bit + 1;
		if (cpu_bitmap) {
			if (cpus_ctld < 1) {
				error("gres/%s: job %u cpus on node %s < 1",
				      gres_name, job_id, node_name);
				return (uint32_t) 0;
			}
			_validate_gres_node_cpus(node_gres_ptr, cpus_ctld,
						 node_name);
		} else {
			for (i = 0; i < node_gres_ptr->topo_cnt; i++) {
				if (!node_gres_ptr->topo_cpus_bitmap[i])
					continue;
				cpus_ctld = bit_size(node_gres_ptr->
						     topo_cpus_bitmap[i]);
				break;
			}
		}

		alloc_cpu_bitmap = bit_alloc(cpus_ctld);
		if (cpu_bitmap) {
			for (j = 0; j < cpus_ctld; j++) {
				if (bit_test(cpu_bitmap, cpu_start_bit+j))
					bit_set(alloc_cpu_bitmap, j);
			}
		} else {
			bit_nset(alloc_cpu_bitmap, 0, cpus_ctld - 1);
		}

		cpus_addnt = xmalloc(sizeof(uint32_t)*node_gres_ptr->topo_cnt);
		cpus_avail = xmalloc(sizeof(uint32_t)*node_gres_ptr->topo_cnt);
		for (i = 0; i < node_gres_ptr->topo_cnt; i++) {
			if (node_gres_ptr->topo_gres_cnt_avail[i] == 0)
				continue;
			if (!use_total_gres &&
			    (node_gres_ptr->topo_gres_cnt_alloc[i] >=
			     node_gres_ptr->topo_gres_cnt_avail[i]))
				continue;
			if (job_gres_ptr->type_model &&
			    (!node_gres_ptr->topo_model[i] ||
			     strcmp(node_gres_ptr->topo_model[i],
				    job_gres_ptr->type_model)))
				continue;
			if (!node_gres_ptr->topo_cpus_bitmap[i]) {
				cpus_avail[i] = cpu_end_bit - cpu_start_bit + 1;
				continue;
			}
			cpu_size = bit_size(node_gres_ptr->topo_cpus_bitmap[i]);
			for (j = 0; j < cpu_size; j++) {
				if (cpu_bitmap &&
				    !bit_test(cpu_bitmap, cpu_start_bit+j))
					continue;
				if (bit_test(node_gres_ptr->
					     topo_cpus_bitmap[i], j)) {
					cpus_avail[i]++;
				}
			}
		}

		/* Pick the topology entries with the most CPUs available */
		gres_avail = 0;
		while (gres_avail < job_gres_ptr->gres_cnt_alloc) {
			top_inx = -1;
			for (j = 0; j < node_gres_ptr->topo_cnt; j++) {
				if ((gres_avail == 0) || (cpus_avail[j] == 0)) {
					cpus_addnt[j] = cpus_avail[j];
				} else {
					cpus_addnt[j] = cpus_avail[j] -
						bit_overlap(alloc_cpu_bitmap,
							    node_gres_ptr->
							    topo_cpus_bitmap[j]);
				}

				if (top_inx == -1) {
					if (cpus_avail[j])
						top_inx = j;
				} else if (cpus_addnt[j] > cpus_addnt[top_inx])
					top_inx = j;
			}
			if ((top_inx < 0) || (cpus_avail[top_inx] == 0)) {
				cpu_cnt = 0;
				break;
			}
			cpus_avail[top_inx] = 0;	/* Flag as used */
			i = node_gres_ptr->topo_gres_cnt_avail[top_inx];
			if (!use_total_gres) {
				i -= node_gres_ptr->
				     topo_gres_cnt_alloc[top_inx];
			}
			if (i < 0) {
				error("gres/%s: topology allocation error on "
				      "node %s", gres_name, node_name);
				continue;
			}
			/* update counts of allocated CPUs and GRES */
			if (!node_gres_ptr->topo_cpus_bitmap[i]) {
				bit_nset(alloc_cpu_bitmap, 0, cpus_ctld - 1);
			} else if (gres_avail) {
				bit_or(alloc_cpu_bitmap,
				       node_gres_ptr->
				       topo_cpus_bitmap[top_inx]);
			} else {
				bit_and(alloc_cpu_bitmap,
					node_gres_ptr->
					topo_cpus_bitmap[top_inx]);
			}
			if (i > 0) {
				/* Available GRES count is up to i, but only
				 * count 1 to maximize available CPUs count */
				gres_avail += 1;
			}
			cpu_cnt = bit_set_count(alloc_cpu_bitmap);
		}
		if (cpu_bitmap && (cpu_cnt > 0)) {
			*topo_set = true;
			for (i = 0; i < cpus_ctld; i++) {
				if (!bit_test(alloc_cpu_bitmap, i))
					bit_clear(cpu_bitmap, cpu_start_bit+i);
			}
		}
		FREE_NULL_BITMAP(alloc_cpu_bitmap);
		xfree(cpus_addnt);
		xfree(cpus_avail);
		return cpu_cnt;
	} else if (job_gres_ptr->type_model) {
		for (i = 0; i < node_gres_ptr->type_cnt; i++) {
			if (node_gres_ptr->type_model[i] &&
			    !strcmp(node_gres_ptr->type_model[i],
				    job_gres_ptr->type_model))
				break;
		}
		if (i >= node_gres_ptr->type_cnt)
			return (uint32_t) 0;	/* no such type */
		gres_avail = node_gres_ptr->type_cnt_avail[i];
		if (!use_total_gres)
			gres_avail -= node_gres_ptr->type_cnt_alloc[i];
		if (job_gres_ptr->gres_cnt_alloc > gres_avail)
			return (uint32_t) 0;	/* insufficient, gres to use */
		return NO_VAL;
	} else {
		gres_avail = node_gres_ptr->gres_cnt_avail;
		if (!use_total_gres)
			gres_avail -= node_gres_ptr->gres_cnt_alloc;
		if (job_gres_ptr->gres_cnt_alloc > gres_avail)
			return (uint32_t) 0;	/* insufficient, gres to use */
		return NO_VAL;
	}
}

/*
 * Clear the cpu_bitmap for CPUs which are not usable by this job (i.e. for
 *	CPUs which are already bound to other jobs or lack GRES)
 * IN job_gres_list  - job's gres_list built by gres_plugin_job_state_validate()
 * IN node_gres_list - node's gres_list built by
 *                     gres_plugin_node_config_validate()
 * IN use_total_gres - if set then consider all gres resources as available,
 *		       and none are commited to running jobs
 * IN/OUT cpu_bitmap - Identification of available CPUs (NULL if no restriction)
 * IN cpu_start_bit  - index into cpu_bitmap for this node's first CPU
 * IN cpu_end_bit    - index into cpu_bitmap for this node's last CPU
 */
extern void gres_plugin_job_core_filter(List job_gres_list, List node_gres_list,
					bool use_total_gres,
					bitstr_t *cpu_bitmap,
					int cpu_start_bit, int cpu_end_bit,
					char *node_name)
{
	int i;
	ListIterator  job_gres_iter, node_gres_iter;
	gres_state_t *job_gres_ptr, *node_gres_ptr;

	if ((job_gres_list == NULL) || (cpu_bitmap == NULL))
		return;
	if (node_gres_list == NULL) {
		bit_nclear(cpu_bitmap, cpu_start_bit, cpu_end_bit);
		return;
	}

	(void) gres_plugin_init();

	slurm_mutex_lock(&gres_context_lock);
	job_gres_iter = list_iterator_create(job_gres_list);
	while ((job_gres_ptr = (gres_state_t *) list_next(job_gres_iter))) {
		node_gres_iter = list_iterator_create(node_gres_list);
		while ((node_gres_ptr = (gres_state_t *)
				list_next(node_gres_iter))) {
			if (job_gres_ptr->plugin_id == node_gres_ptr->plugin_id)
				break;
		}
		list_iterator_destroy(node_gres_iter);
		if (node_gres_ptr == NULL) {
			/* node lack resources required by the job */
			bit_nclear(cpu_bitmap, cpu_start_bit, cpu_end_bit);
			break;
		}

		for (i = 0; i < gres_context_cnt; i++) {
			if (job_gres_ptr->plugin_id !=
			    gres_context[i].plugin_id)
				continue;
			_job_core_filter(job_gres_ptr->gres_data,
					 node_gres_ptr->gres_data,
					 use_total_gres, cpu_bitmap,
					 cpu_start_bit, cpu_end_bit,
					 gres_context[i].gres_name, node_name);
			break;
		}
	}
	list_iterator_destroy(job_gres_iter);
	slurm_mutex_unlock(&gres_context_lock);

	return;
}

/*
 * Determine how many CPUs on the node can be used by this job
 * IN job_gres_list  - job's gres_list built by gres_plugin_job_state_validate()
 * IN node_gres_list - node's gres_list built by gres_plugin_node_config_validate()
 * IN use_total_gres - if set then consider all gres resources as available,
 *		       and none are commited to running jobs
 * IN cpu_bitmap     - Identification of available CPUs (NULL if no restriction)
 * IN cpu_start_bit  - index into cpu_bitmap for this node's first CPU
 * IN cpu_end_bit    - index into cpu_bitmap for this node's last CPU
 * IN job_id         - job's ID (for logging)
 * IN node_name      - name of the node (for logging)
 * RET: NO_VAL    - All cores on node are available
 *      otherwise - Count of available cores
 */
extern uint32_t gres_plugin_job_test(List job_gres_list, List node_gres_list,
				     bool use_total_gres, bitstr_t *cpu_bitmap,
				     int cpu_start_bit, int cpu_end_bit,
				     uint32_t job_id, char *node_name)
{
	int i;
	uint32_t cpu_cnt, tmp_cnt;
	ListIterator job_gres_iter,  node_gres_iter;
	gres_state_t *job_gres_ptr, *node_gres_ptr;
	bool topo_set = false;

	if (job_gres_list == NULL)
		return NO_VAL;
	if (node_gres_list == NULL)
		return 0;

	cpu_cnt = NO_VAL;
	(void) gres_plugin_init();

	slurm_mutex_lock(&gres_context_lock);
	job_gres_iter = list_iterator_create(job_gres_list);
	while ((job_gres_ptr = (gres_state_t *) list_next(job_gres_iter))) {
		node_gres_iter = list_iterator_create(node_gres_list);
		while ((node_gres_ptr = (gres_state_t *)
				list_next(node_gres_iter))) {
			if (job_gres_ptr->plugin_id == node_gres_ptr->plugin_id)
				break;
		}
		list_iterator_destroy(node_gres_iter);
		if (node_gres_ptr == NULL) {
			/* node lack resources required by the job */
			cpu_cnt = 0;
			break;
		}

		for (i=0; i<gres_context_cnt; i++) {
			if (job_gres_ptr->plugin_id !=
			    gres_context[i].plugin_id)
				continue;
			tmp_cnt = _job_test(job_gres_ptr->gres_data,
					    node_gres_ptr->gres_data,
					    use_total_gres, cpu_bitmap,
					    cpu_start_bit, cpu_end_bit,
					    &topo_set, job_id, node_name,
					    gres_context[i].gres_name);
			if (tmp_cnt != NO_VAL) {
				if (cpu_cnt == NO_VAL)
					cpu_cnt = tmp_cnt;
				else
					cpu_cnt = MIN(tmp_cnt, cpu_cnt);
			}
			break;
		}
		if (cpu_cnt == 0)
			break;
	}
	list_iterator_destroy(job_gres_iter);
	slurm_mutex_unlock(&gres_context_lock);

	return cpu_cnt;
}

/*
 * Determine if specific GRES index on node is available to a job's allocated
 *	cores
 * IN core_bitmap - bitmap of cores allocated to the job on this node
 * IN/OUT alloc_core_bitmap - cores already allocated, NULL if don't care,
 *		updated when the function returns true
 * IN node_gres_ptr - GRES data for this node
 * IN gres_inx - index of GRES being considered for use
 * IN job_gres_ptr - GRES data for this job
 * RET true if available to those core, false otherwise
 */
static bool _cores_on_gres(bitstr_t *core_bitmap, bitstr_t *alloc_core_bitmap,
			   gres_node_state_t *node_gres_ptr, int gres_inx,
			   gres_job_state_t *job_gres_ptr)
{
	int i, avail_cores;

	if ((core_bitmap == NULL) || (node_gres_ptr->topo_cnt == 0))
		return true;

	for (i = 0; i < node_gres_ptr->topo_cnt; i++) {
		if (!node_gres_ptr->topo_gres_bitmap[i])
			continue;
		if (bit_size(node_gres_ptr->topo_gres_bitmap[i]) < gres_inx)
			continue;
		if (!bit_test(node_gres_ptr->topo_gres_bitmap[i], gres_inx))
			continue;
		if (job_gres_ptr->type_model &&
		    (!node_gres_ptr->topo_model[i] ||
		     strcmp(job_gres_ptr->type_model,
			    node_gres_ptr->topo_model[i])))
			continue;
		if (!node_gres_ptr->topo_cpus_bitmap[i])
			return true;
		if (bit_size(node_gres_ptr->topo_cpus_bitmap[i]) !=
		    bit_size(core_bitmap))
			break;
		avail_cores = bit_overlap(node_gres_ptr->topo_cpus_bitmap[i],
					  core_bitmap);
		if (avail_cores && alloc_core_bitmap) {
			avail_cores -= bit_overlap(node_gres_ptr->
						   topo_cpus_bitmap[i],
						   alloc_core_bitmap);
			if (avail_cores) {
				bit_or(alloc_core_bitmap,
				       node_gres_ptr->topo_cpus_bitmap[i]);
			}
		}
		if (avail_cores)
			return true;
	}
	return false;
}

/* Clear any vestigial job gres state. This may be needed on job requeue. */
extern void gres_plugin_job_clear(List job_gres_list)
{
	int i;
	ListIterator job_gres_iter;
	gres_state_t *job_gres_ptr;
	gres_job_state_t *job_state_ptr;

	if (job_gres_list == NULL)
		return;

	(void) gres_plugin_init();
	job_gres_iter = list_iterator_create(job_gres_list);
	while ((job_gres_ptr = (gres_state_t *) list_next(job_gres_iter))) {
		if (!job_gres_ptr)
			continue;
		job_state_ptr = (gres_job_state_t *) job_gres_ptr->gres_data;
		for (i = 0; i < job_state_ptr->node_cnt; i++) {
			if (job_state_ptr->gres_bit_alloc) {
				FREE_NULL_BITMAP(job_state_ptr->
						 gres_bit_alloc[i]);
			}
			if (job_state_ptr->gres_bit_step_alloc) {
				FREE_NULL_BITMAP(job_state_ptr->
						 gres_bit_step_alloc[i]);
			}
		}
		xfree(job_state_ptr->gres_bit_alloc);
		xfree(job_state_ptr->gres_bit_step_alloc);
		xfree(job_state_ptr->gres_cnt_step_alloc);
		job_state_ptr->node_cnt = 0;
	}
	list_iterator_destroy(job_gres_iter);
}

static int _job_alloc(void *job_gres_data, void *node_gres_data,
		      int node_cnt, int node_offset, uint32_t cpu_cnt,
		      char *gres_name, uint32_t job_id, char *node_name,
		      bitstr_t *core_bitmap)
{
	int i, j, k, sz1, sz2;
	uint32_t gres_cnt;
	gres_job_state_t  *job_gres_ptr  = (gres_job_state_t *)  job_gres_data;
	gres_node_state_t *node_gres_ptr = (gres_node_state_t *) node_gres_data;
	bool type_array_updated = false;
	bitstr_t *alloc_core_bitmap;

	/*
	 * Validate data structures. Either job_gres_data->node_cnt and
	 * job_gres_data->gres_bit_alloc are both set or both zero/NULL.
	 */
	xassert(node_cnt);
	xassert(node_offset >= 0);
	xassert(job_gres_ptr);
	xassert(node_gres_ptr);

	if (node_gres_ptr->no_consume)
		return SLURM_SUCCESS;

	xfree(node_gres_ptr->gres_used);	/* Clear cache */
	if (job_gres_ptr->node_cnt == 0) {
		job_gres_ptr->node_cnt = node_cnt;
		if (job_gres_ptr->gres_bit_alloc) {
			error("gres/%s: job %u node_cnt==0 and bit_alloc is "
			      "set", gres_name, job_id);
			xfree(job_gres_ptr->gres_bit_alloc);
		}
		job_gres_ptr->gres_bit_alloc = xmalloc(sizeof(bitstr_t *) *
						       node_cnt);
	} else if (job_gres_ptr->node_cnt < node_cnt) {
		error("gres/%s: job %u node_cnt increase from %u to %d",
		      gres_name, job_id, job_gres_ptr->node_cnt, node_cnt);
		if (node_offset >= job_gres_ptr->node_cnt)
			return SLURM_ERROR;
	} else if (job_gres_ptr->node_cnt > node_cnt) {
		error("gres/%s: job %u node_cnt decrease from %u to %d",
		      gres_name, job_id, job_gres_ptr->node_cnt, node_cnt);
	}

	/*
	 * Check that sufficient resources exist on this node
	 */
	gres_cnt = job_gres_ptr->gres_cnt_alloc;
	i = node_gres_ptr->gres_cnt_alloc + gres_cnt;
	i -= node_gres_ptr->gres_cnt_avail;
	if (i > 0) {
		error("gres/%s: job %u node %s overallocated resources by %d",
		      gres_name, job_id, node_name, i);
		/* proceed with request, give job what's available */
	}

	if (node_offset == 0)	/* Avoids memory leak on requeue */
		xfree(job_gres_ptr->gres_cnt_step_alloc);
	if (job_gres_ptr->gres_cnt_step_alloc == NULL) {
		job_gres_ptr->gres_cnt_step_alloc =
			xmalloc(sizeof(uint32_t) * node_cnt);
	}

	/*
	 * Select the specific resources to use for this job.
	 */
	if (job_gres_ptr->gres_bit_alloc[node_offset]) {
		/* Resuming a suspended job, resources already allocated */
		if (node_gres_ptr->gres_bit_alloc == NULL) {
			node_gres_ptr->gres_bit_alloc =
				bit_copy(job_gres_ptr->
					 gres_bit_alloc[node_offset]);
			node_gres_ptr->gres_cnt_alloc +=
				bit_set_count(node_gres_ptr->gres_bit_alloc);
		} else if (node_gres_ptr->gres_bit_alloc) {
			gres_cnt = MIN(bit_size(node_gres_ptr->gres_bit_alloc),
				       bit_size(job_gres_ptr->
						gres_bit_alloc[node_offset]));
			for (i = 0; i < gres_cnt; i++) {
				if (bit_test(job_gres_ptr->
					     gres_bit_alloc[node_offset], i) &&
				    !bit_test(node_gres_ptr->gres_bit_alloc,i)){
					bit_set(node_gres_ptr->gres_bit_alloc,i);
					node_gres_ptr->gres_cnt_alloc++;
				}
			}
		}
	} else if (node_gres_ptr->gres_bit_alloc) {
		job_gres_ptr->gres_bit_alloc[node_offset] =
				bit_alloc(node_gres_ptr->gres_cnt_avail);
		i = bit_size(node_gres_ptr->gres_bit_alloc);
		if (i < node_gres_ptr->gres_cnt_avail) {
			error("gres/%s: node %s gres bitmap size bad (%d < %u)",
			      gres_name, node_name,
			      i, node_gres_ptr->gres_cnt_avail);
			node_gres_ptr->gres_bit_alloc =
				bit_realloc(node_gres_ptr->gres_bit_alloc,
					    node_gres_ptr->gres_cnt_avail);
		}
		if (core_bitmap)
			alloc_core_bitmap = bit_alloc(bit_size(core_bitmap));
		/* Pass 1: Allocate GRES overlapping all allocated cores */
		for (i=0; i<node_gres_ptr->gres_cnt_avail && gres_cnt>0; i++) {
			if (bit_test(node_gres_ptr->gres_bit_alloc, i))
				continue;
			if (!_cores_on_gres(core_bitmap, alloc_core_bitmap,
					    node_gres_ptr, i, job_gres_ptr))
				continue;
			bit_set(node_gres_ptr->gres_bit_alloc, i);
			bit_set(job_gres_ptr->gres_bit_alloc[node_offset], i);
			node_gres_ptr->gres_cnt_alloc++;
			gres_cnt--;
		}
		FREE_NULL_BITMAP(alloc_core_bitmap);
		/* Pass 2: Allocate GRES overlapping any allocated cores */
		for (i=0; i<node_gres_ptr->gres_cnt_avail && gres_cnt>0; i++) {
			if (bit_test(node_gres_ptr->gres_bit_alloc, i))
				continue;
			if (!_cores_on_gres(core_bitmap, NULL, node_gres_ptr, i,
					    job_gres_ptr))
				continue;
			bit_set(node_gres_ptr->gres_bit_alloc, i);
			bit_set(job_gres_ptr->gres_bit_alloc[node_offset], i);
			node_gres_ptr->gres_cnt_alloc++;
			gres_cnt--;
		}
		if (gres_cnt)
			verbose("Gres topology sub-optimal for job %u", job_id);
		/* Pass 3: Allocate any available GRES */
		for (i=0; i<node_gres_ptr->gres_cnt_avail && gres_cnt>0; i++) {
			if (bit_test(node_gres_ptr->gres_bit_alloc, i))
				continue;
			bit_set(node_gres_ptr->gres_bit_alloc, i);
			bit_set(job_gres_ptr->gres_bit_alloc[node_offset], i);
			node_gres_ptr->gres_cnt_alloc++;
			gres_cnt--;
		}
	} else {
		node_gres_ptr->gres_cnt_alloc += job_gres_ptr->gres_cnt_alloc;
	}

	if (job_gres_ptr->gres_bit_alloc &&
	    job_gres_ptr->gres_bit_alloc[node_offset] &&
	    node_gres_ptr->topo_gres_bitmap &&
	    node_gres_ptr->topo_gres_cnt_alloc) {
		for (i = 0; i < node_gres_ptr->topo_cnt; i++) {
			/* Insure that if specific CPUs are associated with
			 * specific GRES and the CPU count matches the
			 * slurmctld configuration that we only use the GRES
			 * on the CPUs that have already been allocated. */
			if (job_gres_ptr->type_model &&
			    (!node_gres_ptr->topo_model[i] ||
			     strcmp(job_gres_ptr->type_model,
				    node_gres_ptr->topo_model[i])))
				continue;
			if (core_bitmap && node_gres_ptr->topo_cpus_bitmap[i] &&
			    (bit_size(core_bitmap) ==
			     bit_size(node_gres_ptr->topo_cpus_bitmap[i])) &&
			    !bit_overlap(core_bitmap,
					 node_gres_ptr->topo_cpus_bitmap[i]))
				continue;
			sz1 = bit_size(job_gres_ptr->gres_bit_alloc[node_offset]);
			sz2 = bit_size(node_gres_ptr->topo_gres_bitmap[i]);
			if (sz1 != sz2) {
				/* Avoid abort on bit_overlap below */
				error("Gres count mismatch for node %s "
				      "(%d != %d)", node_name, sz1, sz2);
				continue;
			}
			gres_cnt = bit_overlap(job_gres_ptr->
					       gres_bit_alloc[node_offset],
					       node_gres_ptr->
					       topo_gres_bitmap[i]);
			node_gres_ptr->topo_gres_cnt_alloc[i] += gres_cnt;
			if ((node_gres_ptr->type_cnt == 0) ||
			    (node_gres_ptr->topo_model[i] == NULL))
				continue;
			for (j = 0; j < node_gres_ptr->type_cnt; j++) {
				if (!node_gres_ptr->type_model[j] ||
				    strcmp(node_gres_ptr->topo_model[i],
					   node_gres_ptr->type_model[j]))
					continue;
				node_gres_ptr->type_cnt_alloc[j] += gres_cnt;
			}
		}
		type_array_updated = true;
	} else if (job_gres_ptr->gres_bit_alloc &&
		   job_gres_ptr->gres_bit_alloc[node_offset]) {
		int len;	/* length of the gres bitmap on this node */
		len = bit_size(job_gres_ptr->gres_bit_alloc[node_offset]);
		if (!node_gres_ptr->topo_gres_cnt_alloc) {
			node_gres_ptr->topo_gres_cnt_alloc =
				xmalloc(sizeof(uint32_t) * len);
		} else {
			len = MIN(len, node_gres_ptr->gres_cnt_config);
		}
		for (i = 0; i < len; i++) {
			if (!bit_test(job_gres_ptr->
				      gres_bit_alloc[node_offset], i))
				continue;
			node_gres_ptr->topo_gres_cnt_alloc[i]++;
			if ((node_gres_ptr->type_cnt == 0) ||
			    (node_gres_ptr->topo_model[i] == NULL))
				continue;
			for (j = 0; j < node_gres_ptr->type_cnt; j++) {
				if (!node_gres_ptr->type_model[j] ||
				    strcmp(node_gres_ptr->topo_model[i],
					   node_gres_ptr->type_model[j]))
					continue;
				node_gres_ptr->type_cnt_alloc[j]++;
			}
		}
		type_array_updated = true;
	}

	if (!type_array_updated && job_gres_ptr->type_model) {
		gres_cnt = job_gres_ptr->gres_cnt_alloc;
		for (j = 0; j < node_gres_ptr->type_cnt; j++) {
			if (!node_gres_ptr->type_model[j] ||
			    strcmp(job_gres_ptr->type_model,
				   node_gres_ptr->type_model[j]))
				continue;
			k = node_gres_ptr->type_cnt_avail[j] -
			    node_gres_ptr->type_cnt_alloc[j];
			k = MIN(gres_cnt, k);
			node_gres_ptr->type_cnt_alloc[j] += k;
			gres_cnt -= k;
			if (gres_cnt == 0)
				break;
		}
	}

	return SLURM_SUCCESS;
}

/*
 * Allocate resource to a job and update node and job gres information
 * IN job_gres_list - job's gres_list built by gres_plugin_job_state_validate()
 * IN node_gres_list - node's gres_list built by
 *		       gres_plugin_node_config_validate()
 * IN node_cnt    - total number of nodes originally allocated to the job
 * IN node_offset - zero-origin index to the node of interest
 * IN cpu_cnt     - number of CPUs allocated to this job on this node
 * IN job_id      - job's ID (for logging)
 * IN node_name   - name of the node (for logging)
 * IN core_bitmap - cores allocated to this job on this node (NULL if not
 *                  available)
 * RET SLURM_SUCCESS or error code
 */
extern int gres_plugin_job_alloc(List job_gres_list, List node_gres_list,
				 int node_cnt, int node_offset,
				 uint32_t cpu_cnt, uint32_t job_id,
				 char *node_name, bitstr_t *core_bitmap)
{
	int i, rc, rc2;
	ListIterator job_gres_iter,  node_gres_iter;
	gres_state_t *job_gres_ptr, *node_gres_ptr;

	if (job_gres_list == NULL)
		return SLURM_SUCCESS;
	if (node_gres_list == NULL) {
		error("gres_job_alloc: job %u has gres specification while "
		      "node %s has none", job_id, node_name);
		return SLURM_ERROR;
	}

	rc = gres_plugin_init();

	slurm_mutex_lock(&gres_context_lock);
	job_gres_iter = list_iterator_create(job_gres_list);
	while ((job_gres_ptr = (gres_state_t *) list_next(job_gres_iter))) {
		for (i = 0; i < gres_context_cnt; i++) {
			if (job_gres_ptr->plugin_id ==
			    gres_context[i].plugin_id)
				break;
		}
		if (i >= gres_context_cnt) {
			error("gres_plugin_job_alloc: no plugin configured "
			      "for data type %u for job %u and node %s",
			      job_gres_ptr->plugin_id, job_id, node_name);
			/* A likely sign that GresPlugins has changed */
			continue;
		}

		node_gres_iter = list_iterator_create(node_gres_list);
		while ((node_gres_ptr = (gres_state_t *)
				list_next(node_gres_iter))) {
			if (job_gres_ptr->plugin_id == node_gres_ptr->plugin_id)
				break;
		}
		list_iterator_destroy(node_gres_iter);
		if (node_gres_ptr == NULL) {
			error("gres_plugin_job_alloc: job %u allocated gres/%s "
			      "on node %s lacking that gres",
			      job_id, gres_context[i].gres_name, node_name);
			continue;
		}

		rc2 = _job_alloc(job_gres_ptr->gres_data,
				 node_gres_ptr->gres_data, node_cnt,
				 node_offset, cpu_cnt,
				 gres_context[i].gres_name, job_id, node_name,
				 core_bitmap);
		if (rc2 != SLURM_SUCCESS)
			rc = rc2;
	}
	list_iterator_destroy(job_gres_iter);
	slurm_mutex_unlock(&gres_context_lock);

	return rc;
}

static int _job_dealloc(void *job_gres_data, void *node_gres_data,
			int node_offset, char *gres_name, uint32_t job_id,
			char *node_name)
{
	int i, j, k, len, gres_cnt, sz1, sz2;
	gres_job_state_t  *job_gres_ptr  = (gres_job_state_t *)  job_gres_data;
	gres_node_state_t *node_gres_ptr = (gres_node_state_t *) node_gres_data;
	bool type_array_updated = false;

	/*
	 * Validate data structures. Either job_gres_data->node_cnt and
	 * job_gres_data->gres_bit_alloc are both set or both zero/NULL.
	 */
	xassert(node_offset >= 0);
	xassert(job_gres_ptr);
	xassert(node_gres_ptr);

	if (node_gres_ptr->no_consume)
		return SLURM_SUCCESS;

	if (job_gres_ptr->node_cnt <= node_offset) {
		error("gres/%s: job %u dealloc of node %s bad node_offset %d "
		      "count is %u", gres_name, job_id, node_name, node_offset,
		      job_gres_ptr->node_cnt);
		return SLURM_ERROR;
	}

	xfree(node_gres_ptr->gres_used);	/* Clear cache */
	if (node_gres_ptr->gres_bit_alloc && job_gres_ptr->gres_bit_alloc &&
	    job_gres_ptr->gres_bit_alloc[node_offset]) {
		len = bit_size(job_gres_ptr->gres_bit_alloc[node_offset]);
		i   = bit_size(node_gres_ptr->gres_bit_alloc);
		if (i != len) {
			error("gres/%s: job %u and node %s bitmap sizes differ "
			      "(%d != %d)", gres_name, job_id, node_name, len,
			       i);
			len = MIN(len, i);
			/* proceed with request, make best effort */
		}
		for (i = 0; i < len; i++) {
			if (!bit_test(job_gres_ptr->gres_bit_alloc[node_offset],
				      i)) {
				continue;
			}
			bit_clear(node_gres_ptr->gres_bit_alloc, i);
			/* NOTE: Do not clear bit from
			 * job_gres_ptr->gres_bit_alloc[node_offset]
			 * since this may only be an emulated deallocate */
			if (node_gres_ptr->gres_cnt_alloc)
				node_gres_ptr->gres_cnt_alloc--;
			else {
				error("gres/%s: job %u dealloc node %s gres "
				      "count underflow", gres_name, job_id,
				      node_name);
			}
		}
	} else if (node_gres_ptr->gres_cnt_alloc >=
		   job_gres_ptr->gres_cnt_alloc) {
		node_gres_ptr->gres_cnt_alloc -= job_gres_ptr->gres_cnt_alloc;
	} else {
		node_gres_ptr->gres_cnt_alloc = 0;
		error("gres/%s: job %u node %s gres count underflow",
		      gres_name, job_id, node_name);
	}

	if (job_gres_ptr->gres_bit_alloc &&
	    job_gres_ptr->gres_bit_alloc[node_offset] &&
	    node_gres_ptr->topo_gres_bitmap &&
	    node_gres_ptr->topo_gres_cnt_alloc) {
		for (i = 0; i < node_gres_ptr->topo_cnt; i++) {
			sz1 = bit_size(job_gres_ptr->gres_bit_alloc[node_offset]);
			sz2 = bit_size(node_gres_ptr->topo_gres_bitmap[i]);
			if (sz1 != sz2)
				continue;
			gres_cnt = bit_overlap(job_gres_ptr->
					       gres_bit_alloc[node_offset],
					       node_gres_ptr->
					       topo_gres_bitmap[i]);
			if (node_gres_ptr->topo_gres_cnt_alloc[i] >= gres_cnt) {
				node_gres_ptr->topo_gres_cnt_alloc[i] -=
					gres_cnt;
			} else {
				error("gres/%s: job %u dealloc node %s topo "
				      "gres count underflow", gres_name, job_id,
				      node_name);
				node_gres_ptr->topo_gres_cnt_alloc[i] = 0;
			}
			if ((node_gres_ptr->type_cnt == 0) ||
			    (node_gres_ptr->topo_model[i] == NULL))
				continue;
			for (j = 0; j < node_gres_ptr->type_cnt; j++) {
				if (!node_gres_ptr->type_model[j] ||
				    strcmp(node_gres_ptr->topo_model[i],
					   node_gres_ptr->type_model[j]))
					continue;
				if (node_gres_ptr->type_cnt_alloc[j] >=
				    gres_cnt) {
					node_gres_ptr->type_cnt_alloc[j] -=
						gres_cnt;
				} else {
					error("gres/%s: job %u dealloc node %s "
					      "type %s gres count underflow",
					      gres_name, job_id, node_name,
					      node_gres_ptr->type_model[j]);
					node_gres_ptr->type_cnt_alloc[j] = 0;
				}
			}
		}
		type_array_updated = true;
	} else if (job_gres_ptr->gres_bit_alloc &&
		   job_gres_ptr->gres_bit_alloc[node_offset] &&
		   node_gres_ptr->topo_gres_cnt_alloc) {
		/* Avoid crash if configuration inconsistent */
		len = MIN(node_gres_ptr->gres_cnt_config,
			  bit_size(job_gres_ptr->
				   gres_bit_alloc[node_offset]));
		for (i = 0; i < len; i++) {
			if (!bit_test(job_gres_ptr->
				      gres_bit_alloc[node_offset], i) ||
			    !node_gres_ptr->topo_gres_cnt_alloc[i])
				continue;
			node_gres_ptr->topo_gres_cnt_alloc[i]--;
			if ((node_gres_ptr->type_cnt == 0) ||
			    (node_gres_ptr->topo_model[i] == NULL))
				continue;
			for (j = 0; j < node_gres_ptr->type_cnt; j++) {
				if (!node_gres_ptr->type_model[j] ||
				    strcmp(node_gres_ptr->topo_model[i],
					   node_gres_ptr->type_model[j]))
					continue;
				node_gres_ptr->type_cnt_alloc[j]--;
 			}
		}
		type_array_updated = true;
	}

	if (!type_array_updated && job_gres_ptr->type_model) {
		gres_cnt = job_gres_ptr->gres_cnt_alloc;
		for (j = 0; j < node_gres_ptr->type_cnt; j++) {
			if (!node_gres_ptr->type_model[j] ||
			    strcmp(job_gres_ptr->type_model,
				   node_gres_ptr->type_model[j]))
				continue;
			k = MIN(gres_cnt, node_gres_ptr->type_cnt_alloc[j]);
			node_gres_ptr->type_cnt_alloc[j] -= k;
			gres_cnt -= k;
			if (gres_cnt == 0)
				break;
		}
 	}

	return SLURM_SUCCESS;
}

/*
 * Deallocate resource from a job and update node and job gres information
 * IN job_gres_list - job's gres_list built by gres_plugin_job_state_validate()
 * IN node_gres_list - node's gres_list built by
 *		gres_plugin_node_config_validate()
 * IN node_offset - zero-origin index to the node of interest
 * IN job_id      - job's ID (for logging)
 * IN node_name   - name of the node (for logging)
 * RET SLURM_SUCCESS or error code
 */
extern int gres_plugin_job_dealloc(List job_gres_list, List node_gres_list,
				   int node_offset, uint32_t job_id,
				   char *node_name)
{
	int i, rc, rc2;
	ListIterator job_gres_iter,  node_gres_iter;
	gres_state_t *job_gres_ptr, *node_gres_ptr;
	char *gres_name = NULL;

	if (job_gres_list == NULL)
		return SLURM_SUCCESS;
	if (node_gres_list == NULL) {
		error("gres_job_dealloc: job %u has gres specification while "
		      "node %s has none", job_id, node_name);
		return SLURM_ERROR;
	}

	rc = gres_plugin_init();

	slurm_mutex_lock(&gres_context_lock);
	job_gres_iter = list_iterator_create(job_gres_list);
	while ((job_gres_ptr = (gres_state_t *) list_next(job_gres_iter))) {
		for (i = 0; i < gres_context_cnt; i++) {
			if (job_gres_ptr->plugin_id ==
			    gres_context[i].plugin_id)
				break;
		}
		if (i >= gres_context_cnt) {
			error("gres_plugin_job_dealloc: no plugin configured "
			      "for data type %u for job %u and node %s",
			      job_gres_ptr->plugin_id, job_id, node_name);
			/* A likely sign that GresPlugins has changed */
			gres_name = "UNKNOWN";
		} else
			gres_name = gres_context[i].gres_name;

		node_gres_iter = list_iterator_create(node_gres_list);
		while ((node_gres_ptr = (gres_state_t *)
				list_next(node_gres_iter))) {
			if (job_gres_ptr->plugin_id == node_gres_ptr->plugin_id)
				break;
		}
		list_iterator_destroy(node_gres_iter);
		if (node_gres_ptr == NULL) {
			error("gres_plugin_job_dealloc: node %s lacks gres/%s "
			      "for job %u", node_name, gres_name , job_id);
			continue;
		}

		rc2 = _job_dealloc(job_gres_ptr->gres_data,
				   node_gres_ptr->gres_data, node_offset,
				   gres_name, job_id, node_name);
		if (rc2 != SLURM_SUCCESS)
			rc = rc2;
	}
	list_iterator_destroy(job_gres_iter);
	slurm_mutex_unlock(&gres_context_lock);

	return rc;
}

/*
 * Merge one job's gres allocation into another job's gres allocation.
 * IN from_job_gres_list - List of gres records for the job being merged
 *			into another job
 * IN from_job_node_bitmap - bitmap of nodes for the job being merged into
 *			another job
 * IN/OUT to_job_gres_list - List of gres records for the job being merged
 *			into job
 * IN to_job_node_bitmap - bitmap of nodes for the job being merged into
 */
extern void gres_plugin_job_merge(List from_job_gres_list,
				  bitstr_t *from_job_node_bitmap,
				  List to_job_gres_list,
				  bitstr_t *to_job_node_bitmap)
{
	ListIterator gres_iter;
	gres_state_t *gres_ptr, *gres_ptr2;
	gres_job_state_t *gres_job_ptr, *gres_job_ptr2;
	int new_node_cnt;
	int i_first, i_last, i;
	int from_inx, to_inx, new_inx;
	bitstr_t **new_gres_bit_alloc, **new_gres_bit_step_alloc;
	uint32_t *new_gres_cnt_step_alloc;

	(void) gres_plugin_init();
	new_node_cnt = bit_set_count(from_job_node_bitmap) +
		       bit_set_count(to_job_node_bitmap) -
		       bit_overlap(from_job_node_bitmap, to_job_node_bitmap);
	i_first = MIN(bit_ffs(from_job_node_bitmap),
		      bit_ffs(to_job_node_bitmap));
	i_first = MAX(i_first, 0);
	i_last  = MAX(bit_fls(from_job_node_bitmap),
		      bit_fls(to_job_node_bitmap));
	if (i_last == -1) {
		error("gres_plugin_job_merge: node_bitmaps are empty");
		return;
	}

	slurm_mutex_lock(&gres_context_lock);

	/* Step one - Expand the gres data structures in "to" job */
	if (!to_job_gres_list)
		goto step2;
	gres_iter = list_iterator_create(to_job_gres_list);
	while ((gres_ptr = (gres_state_t *) list_next(gres_iter))) {
		gres_job_ptr = (gres_job_state_t *) gres_ptr->gres_data;
		new_gres_bit_alloc = xmalloc(sizeof(bitstr_t *) *
					     new_node_cnt);
		new_gres_bit_step_alloc = xmalloc(sizeof(bitstr_t *) *
						  new_node_cnt);
		new_gres_cnt_step_alloc = xmalloc(sizeof(uint32_t) *
						  new_node_cnt);

		from_inx = to_inx = new_inx = -1;
		for (i = i_first; i <= i_last; i++) {
			bool from_match = false, to_match = false;
			if (bit_test(to_job_node_bitmap, i)) {
				to_match = true;
				to_inx++;
			}
			if (bit_test(from_job_node_bitmap, i)) {
				from_match = true;
				from_inx++;
			}
			if (from_match || to_match)
				new_inx++;
			if (to_match) {
				if (gres_job_ptr->gres_bit_alloc) {
					new_gres_bit_alloc[new_inx] =
						gres_job_ptr->
						gres_bit_alloc[to_inx];
				}
				if (gres_job_ptr->gres_bit_step_alloc) {
					new_gres_bit_step_alloc[new_inx] =
						gres_job_ptr->
						gres_bit_step_alloc[to_inx];
				}
				if (gres_job_ptr->gres_cnt_step_alloc) {
					new_gres_cnt_step_alloc[new_inx] =
						gres_job_ptr->
						gres_cnt_step_alloc[to_inx];
				}
			}
		}
		gres_job_ptr->node_cnt = new_node_cnt;
		xfree(gres_job_ptr->gres_bit_alloc);
		gres_job_ptr->gres_bit_alloc = new_gres_bit_alloc;
		xfree(gres_job_ptr->gres_bit_step_alloc);
		gres_job_ptr->gres_bit_step_alloc = new_gres_bit_step_alloc;
		xfree(gres_job_ptr->gres_cnt_step_alloc);
		gres_job_ptr->gres_cnt_step_alloc = new_gres_cnt_step_alloc;
	}
	list_iterator_destroy(gres_iter);

	/* Step two - Merge the gres information from the "from" job into the
	 * existing gres information for the "to" job */
step2:	if (!from_job_gres_list)
		goto step3;
	if (!to_job_gres_list) {
		to_job_gres_list = list_create(_gres_job_list_delete);
	}
	gres_iter = list_iterator_create(from_job_gres_list);
	while ((gres_ptr = (gres_state_t *) list_next(gres_iter))) {
		gres_job_ptr = (gres_job_state_t *) gres_ptr->gres_data;
		gres_ptr2 = list_find_first(to_job_gres_list, _gres_find_id,
					    &gres_ptr->plugin_id);
		if (gres_ptr2) {
			gres_job_ptr2 = gres_ptr2->gres_data;
		} else {
			gres_ptr2 = xmalloc(sizeof(gres_state_t));
			gres_job_ptr2 = xmalloc(sizeof(gres_job_state_t));
			gres_ptr2->plugin_id = gres_ptr->plugin_id;
			gres_ptr2->gres_data = gres_job_ptr2;
			gres_job_ptr2->gres_cnt_alloc = gres_job_ptr->
							gres_cnt_alloc;
			gres_job_ptr2->node_cnt = new_node_cnt;
			gres_job_ptr2->gres_bit_alloc =
				xmalloc(sizeof(bitstr_t *) * new_node_cnt);
			gres_job_ptr2->gres_bit_step_alloc =
				xmalloc(sizeof(bitstr_t *) * new_node_cnt);
			gres_job_ptr2->gres_cnt_step_alloc =
				xmalloc(sizeof(uint32_t) * new_node_cnt);
			list_append(to_job_gres_list, gres_ptr2);
		}
		from_inx = to_inx = new_inx = -1;
		for (i = i_first; i <= i_last; i++) {
			bool from_match = false, to_match = false;
			if (bit_test(to_job_node_bitmap, i)) {
				to_match = true;
				to_inx++;
			}
			if (bit_test(from_job_node_bitmap, i)) {
				from_match = true;
				from_inx++;
			}
			if (from_match || to_match)
				new_inx++;
			if (from_match) {
				if (!gres_job_ptr->gres_bit_alloc) {
					;
				} else if (gres_job_ptr2->
					   gres_bit_alloc[new_inx]) {
					/* Do not merge GRES allocations on
					 * a node, just keep original job's */
#if 0
					bit_or(gres_job_ptr2->
					       gres_bit_alloc[new_inx],
					       gres_job_ptr->
					       gres_bit_alloc[from_inx]);
#endif
				} else {
					gres_job_ptr2->gres_bit_alloc[new_inx] =
						gres_job_ptr->
						gres_bit_alloc[from_inx];
					gres_job_ptr->
						gres_bit_alloc
						[from_inx] = NULL;
				}
				if (gres_job_ptr->gres_cnt_step_alloc &&
				    gres_job_ptr->
				    gres_cnt_step_alloc[from_inx]) {
					error("Attempt to merge gres, from "
					      "job has active steps");
				}
			}
		}
	}
	list_iterator_destroy(gres_iter);

step3:	slurm_mutex_unlock(&gres_context_lock);
	return;
}

/*
 * Set environment variables as required for a batch job
 * IN/OUT job_env_ptr - environment variable array
 * IN gres_list - generated by gres_plugin_job_alloc()
  */
extern void gres_plugin_job_set_env(char ***job_env_ptr, List job_gres_list)
{
	int i;
	ListIterator gres_iter;
	gres_state_t *gres_ptr = NULL;

	(void) gres_plugin_init();

	slurm_mutex_lock(&gres_context_lock);
	for (i=0; i<gres_context_cnt; i++) {
		if (gres_context[i].ops.job_set_env == NULL)
			continue;	/* No plugin to call */
		if (job_gres_list) {
			gres_iter = list_iterator_create(job_gres_list);
			while ((gres_ptr = (gres_state_t *)
					   list_next(gres_iter))) {
				if (gres_ptr->plugin_id !=
				    gres_context[i].plugin_id)
					continue;
				(*(gres_context[i].ops.job_set_env))
					(job_env_ptr, gres_ptr->gres_data);
				break;
			}
			list_iterator_destroy(gres_iter);
		}
		if (gres_ptr == NULL) { /* No data found */
			(*(gres_context[i].ops.job_set_env))
					(job_env_ptr, NULL);
		}
	}
	slurm_mutex_unlock(&gres_context_lock);
}

static void _job_state_log(void *gres_data, uint32_t job_id, char *gres_name)
{
	gres_job_state_t *gres_ptr;
	char tmp_str[128];
	int i;

	xassert(gres_data);
	gres_ptr = (gres_job_state_t *) gres_data;
	info("gres: %s state for job %u", gres_name, job_id);
	info("  gres_cnt:%u node_cnt:%u type:%s", gres_ptr->gres_cnt_alloc,
	     gres_ptr->node_cnt, gres_ptr->type_model);
	if (gres_ptr->node_cnt == 0)
		return;

	if (gres_ptr->gres_bit_alloc == NULL)
		info("  gres_bit_alloc:NULL");
	if (gres_ptr->gres_bit_step_alloc == NULL)
		info("  gres_bit_step_alloc:NULL");
	if (gres_ptr->gres_cnt_step_alloc == NULL)
		info("  gres_cnt_step_alloc:NULL");

	for (i=0; i<gres_ptr->node_cnt; i++) {
		if (gres_ptr->gres_bit_alloc && gres_ptr->gres_bit_alloc[i]) {
			bit_fmt(tmp_str, sizeof(tmp_str),
				gres_ptr->gres_bit_alloc[i]);
			info("  gres_bit_alloc[%d]:%s", i, tmp_str);
		} else if (gres_ptr->gres_bit_alloc)
			info("  gres_bit_alloc[%d]:NULL", i);

		if (gres_ptr->gres_bit_step_alloc &&
		    gres_ptr->gres_bit_step_alloc[i]) {
			bit_fmt(tmp_str, sizeof(tmp_str),
				gres_ptr->gres_bit_step_alloc[i]);
			info("  gres_bit_step_alloc[%d]:%s", i, tmp_str);
		} else if (gres_ptr->gres_bit_step_alloc)
			info("  gres_bit_step_alloc[%d]:NULL", i);

		if (gres_ptr->gres_cnt_step_alloc) {
			info("  gres_cnt_step_alloc[%d]:%u", i,
			     gres_ptr->gres_cnt_step_alloc[i]);
		}
	}
}

/*
 * Extract from the job record's gres_list the count of allocated resources of
 * 	the named gres type.
 * IN job_gres_list  - job record's gres_list.
 * IN gres_name_type - the name of the gres type to retrieve the associated
 *	value from.
 * RET The value associated with the gres type or NO_VAL if not found.
 */
extern uint32_t gres_plugin_get_job_value_by_type(List job_gres_list,
						  char *gres_name_type)
{
	uint32_t gres_val, gres_name_type_id;
	ListIterator  job_gres_iter;
	gres_state_t *job_gres_ptr;

	if (job_gres_list == NULL)
		return NO_VAL;

	gres_name_type_id = _build_id(gres_name_type);
	gres_val = NO_VAL;

	job_gres_iter = list_iterator_create(job_gres_list);
	while ((job_gres_ptr = (gres_state_t *) list_next(job_gres_iter))) {
		if (job_gres_ptr->plugin_id == gres_name_type_id) {
			gres_val = ((gres_job_state_t*)
				   (job_gres_ptr->gres_data))->gres_cnt_alloc;
			break;
		}
	}
	list_iterator_destroy(job_gres_iter);

	return gres_val;
}

/*
 * Log a job's current gres state
 * IN gres_list - generated by gres_plugin_job_state_validate()
 * IN job_id - job's ID
 */
extern void gres_plugin_job_state_log(List gres_list, uint32_t job_id)
{
	int i;
	ListIterator gres_iter;
	gres_state_t *gres_ptr;

	if (!gres_debug || (gres_list == NULL))
		return;

	(void) gres_plugin_init();

	slurm_mutex_lock(&gres_context_lock);
	gres_iter = list_iterator_create(gres_list);
	while ((gres_ptr = (gres_state_t *) list_next(gres_iter))) {
		for (i=0; i<gres_context_cnt; i++) {
			if (gres_ptr->plugin_id !=
			    gres_context[i].plugin_id)
				continue;
			_job_state_log(gres_ptr->gres_data, job_id,
				       gres_context[i].gres_name);
			break;
		}
	}
	list_iterator_destroy(gres_iter);
	slurm_mutex_unlock(&gres_context_lock);
}

extern void gres_plugin_job_state_file(List gres_list, int *gres_bit_alloc,
				       int *gres_count)
{
	int i, j, gres_cnt=0, len, p, found=0;
	ListIterator gres_iter;
	gres_state_t *gres_ptr;
	gres_job_state_t *gres_job_ptr;

	if (gres_list == NULL)
		return;
	(void) gres_plugin_init();

	slurm_mutex_lock(&gres_context_lock);
	gres_iter = list_iterator_create(gres_list);

	for (j=0; j<gres_context_cnt; j++) {
		found = 0;
		list_iterator_reset(gres_iter);
		while ((gres_ptr = (gres_state_t *) list_next(gres_iter))){
			if (gres_ptr->plugin_id !=
			    gres_context[j].plugin_id ) {
				continue;
			}
			found = 1;
			gres_job_ptr = (gres_job_state_t *) gres_ptr->gres_data;
			if ((gres_job_ptr != NULL) &&
			    (gres_job_ptr->node_cnt == 1) &&
			    (gres_job_ptr->gres_bit_alloc != NULL) &&
			    (gres_job_ptr->gres_bit_alloc[0] != NULL)) {
			     	len = bit_size(gres_job_ptr->gres_bit_alloc[0]);
				for (i=0; i<len; i++) {
					if (!bit_test(gres_job_ptr->
						      gres_bit_alloc[0], i))
						gres_bit_alloc[gres_cnt] = 0;
					else
						gres_bit_alloc[gres_cnt] = 1;
					gres_cnt++;
				}
			}
			break;
		}
		if (found == 0) {
			for (p=0; p<gres_count[j]; p++){
				gres_bit_alloc[gres_cnt] = 0;
				gres_cnt++;
			}
		}
	}
	list_iterator_destroy(gres_iter);
	slurm_mutex_unlock(&gres_context_lock);
}


static void _step_state_delete(void *gres_data)
{
	int i;
	gres_step_state_t *gres_ptr = (gres_step_state_t *) gres_data;

	if (gres_ptr == NULL)
		return;

	FREE_NULL_BITMAP(gres_ptr->node_in_use);
	if (gres_ptr->gres_bit_alloc) {
		for (i = 0; i < gres_ptr->node_cnt; i++)
			FREE_NULL_BITMAP(gres_ptr->gres_bit_alloc[i]);
		xfree(gres_ptr->gres_bit_alloc);
	}
	xfree(gres_ptr->type_model);
	xfree(gres_ptr);
}

static void _gres_step_list_delete(void *list_element)
{
	gres_state_t *gres_ptr = (gres_state_t *) list_element;

	_step_state_delete(gres_ptr->gres_data);
	xfree(gres_ptr);
}

static int _step_state_validate(char *config, void **gres_data,
				slurm_gres_context_t *context_ptr)
{
	gres_step_state_t *gres_ptr;
	char *type = NULL, *num = NULL, *last_num = NULL;
	int cnt;

	if (!strcmp(config, context_ptr->gres_name)) {
		cnt = 1;
	} else if (!strncmp(config, context_ptr->gres_name_colon,
			    context_ptr->gres_name_colon_len)) {
		type = strchr(config, ':');
		num = strrchr(config, ':');
		if (!num)
			return SLURM_ERROR;
		cnt = strtol(num + 1, &last_num, 10);
		if (last_num[0] == '\0')
			;
		else if ((last_num[0] == 'k') || (last_num[0] == 'K'))
			cnt *= 1024;
		else if ((last_num[0] == 'm') || (last_num[0] == 'M'))
			cnt *= (1024 * 1024);
		else if ((last_num[0] == 'g') || (last_num[0] == 'G'))
			cnt *= (1024 * 1024 * 1024);
		else
			return SLURM_ERROR;
		if (cnt < 0)
			return SLURM_ERROR;
	} else {
		/* Did not find this GRES name, check for zero value */
		num = strrchr(config, ':');
		if (num) {
			 cnt = strtol(num + 1, &last_num, 10);
			if ((last_num[0] != '\0') || (cnt != 0))
				return SLURM_ERROR;
		} else
			return SLURM_ERROR;
	}

	if (cnt == 0) {
		*gres_data = NULL;
	} else {
		gres_ptr = xmalloc(sizeof(gres_step_state_t));
		gres_ptr->gres_cnt_alloc = (uint32_t) cnt;
		if (type && num && (type != num)) {
			type++;
			num[0] = '\0';
			gres_ptr->type_model = xstrdup(type);
		}
		*gres_data = gres_ptr;
	}
	return SLURM_SUCCESS;
}

static uint32_t _step_test(void *step_gres_data, void *job_gres_data,
			   int node_offset, bool ignore_alloc, char *gres_name,
			   uint32_t job_id, uint32_t step_id)
{
	gres_job_state_t  *job_gres_ptr  = (gres_job_state_t *)  job_gres_data;
	gres_step_state_t *step_gres_ptr = (gres_step_state_t *) step_gres_data;
	uint32_t gres_cnt;

	xassert(job_gres_ptr);
	xassert(step_gres_ptr);

	if (node_offset == NO_VAL) {
		if (step_gres_ptr->gres_cnt_alloc >
		    job_gres_ptr->gres_cnt_alloc)
			return 0;
		return NO_VAL;
	}

	if (node_offset >= job_gres_ptr->node_cnt) {
		error("gres/%s: step_test %u.%u node offset invalid (%d >= %u)",
		      gres_name, job_id, step_id, node_offset,
		      job_gres_ptr->node_cnt);
		return 0;
	}

	if (job_gres_ptr->gres_cnt_step_alloc) {
		uint32_t job_gres_avail = job_gres_ptr->gres_cnt_alloc;
		if (!ignore_alloc) {
			job_gres_avail -= job_gres_ptr->
					  gres_cnt_step_alloc[node_offset];
		}
		if (step_gres_ptr->gres_cnt_alloc > job_gres_avail)
			return 0;
	} else {
		error("gres/%s: step_test %u.%u gres_cnt_step_alloc is NULL",
		      gres_name, job_id, step_id);
		return 0;
	}

	if (job_gres_ptr->gres_bit_alloc &&
	    job_gres_ptr->gres_bit_alloc[node_offset]) {
		gres_cnt = bit_set_count(job_gres_ptr->
					 gres_bit_alloc[node_offset]);
		if (!ignore_alloc &&
		    job_gres_ptr->gres_bit_step_alloc &&
		    job_gres_ptr->gres_bit_step_alloc[node_offset]) {
			gres_cnt -= bit_set_count(job_gres_ptr->
						  gres_bit_step_alloc
						  [node_offset]);
		}
		if (step_gres_ptr->gres_cnt_alloc > gres_cnt)
			gres_cnt = 0;
		else
			gres_cnt = NO_VAL;
	} else if (job_gres_ptr->gres_cnt_step_alloc &&
		   job_gres_ptr->gres_cnt_step_alloc[node_offset]) {
		gres_cnt = job_gres_ptr->gres_cnt_alloc -
			   job_gres_ptr->gres_cnt_step_alloc[node_offset];
		if (step_gres_ptr->gres_cnt_alloc > gres_cnt)
			gres_cnt = 0;
		else
			gres_cnt = NO_VAL;
	} else {
		/* Note: We already validated the gres count above */
		debug("gres/%s: step_test %u.%u gres_bit_alloc is NULL",
		      gres_name, job_id, step_id);
		gres_cnt = NO_VAL;
	}

	return gres_cnt;
}

/*
 * Given a step's requested gres configuration, validate it and build gres list
 * IN req_config - step request's gres input string
 * OUT step_gres_list - List of Gres records for this step to track usage
 * IN job_gres_list - List of Gres records for this job
 * IN job_id, step_id - ID of the step being allocated.
 * RET SLURM_SUCCESS or ESLURM_INVALID_GRES
 */
extern int gres_plugin_step_state_validate(char *req_config,
					   List *step_gres_list,
					   List job_gres_list, uint32_t job_id,
					   uint32_t step_id)
{
	char *tmp_str, *tok, *last = NULL;
	int i, rc, rc2, rc3;
	gres_state_t *step_gres_ptr, *job_gres_ptr;
	void *step_gres_data, *job_gres_data;
	ListIterator job_gres_iter;
	gres_step_state_t *step_gres_state;
	gres_job_state_t *job_gres_state;

	*step_gres_list = NULL;
	if ((req_config == NULL) || (req_config[0] == '\0'))
		return SLURM_SUCCESS;

	if ((rc = gres_plugin_init()) != SLURM_SUCCESS)
		return rc;

	slurm_mutex_lock(&gres_context_lock);
	tmp_str = xstrdup(req_config);
	tok = strtok_r(tmp_str, ",", &last);
	while (tok && (rc == SLURM_SUCCESS)) {
		rc2 = SLURM_ERROR;
		for (i = 0; i < gres_context_cnt; i++) {
			step_gres_data = NULL;
			rc2 = _step_state_validate(tok, &step_gres_data,
						   &gres_context[i]);
			if (rc2 != SLURM_SUCCESS)
				continue;
			if (step_gres_data == NULL)    /* Name match, count=0 */
				break;
			if (job_gres_list == NULL) {
				info("step %u.%u has gres spec, job has none",
				     job_id, step_id);
				rc2 = ESLURM_INVALID_GRES;
				continue;
			}
			/* Now make sure the step's request isn't too big for
			 * the job's gres allocation */
			step_gres_state = (gres_step_state_t *) step_gres_data;
			job_gres_iter = list_iterator_create(job_gres_list);
			while ((job_gres_ptr = (gres_state_t *)
					list_next(job_gres_iter))) {
				if (job_gres_ptr->plugin_id !=
				    gres_context[i].plugin_id)
					continue;
				if (!step_gres_state->type_model)
					break;	/* match GRES name only */
				job_gres_state = (gres_job_state_t *)
						 job_gres_ptr->gres_data;
				if (!job_gres_state->type_model ||
				    strcmp(job_gres_state->type_model,
					   step_gres_state->type_model))
					continue;
				break;	/* match GRES name and model */
			}
			list_iterator_destroy(job_gres_iter);
			if (job_gres_ptr == NULL) {
				info("Step %u.%u gres request not in job "
				     "alloc %s", job_id, step_id, tok);
				rc = ESLURM_INVALID_GRES;
				_step_state_delete(step_gres_data);
				break;
			}
			job_gres_data = job_gres_ptr->gres_data;
			rc3 = _step_test(step_gres_data, job_gres_data, NO_VAL,
					 true, gres_context[i].gres_name,
					 job_id, step_id);
			if (rc3 == 0) {
				info("Step %u.%u gres higher than in job "
				     "allocation %s", job_id, step_id, tok);
				rc = ESLURM_INVALID_GRES;
				_step_state_delete(step_gres_data);
				break;
			}

			if (*step_gres_list == NULL) {
				*step_gres_list = list_create(
						  _gres_step_list_delete);
			}
			step_gres_ptr = xmalloc(sizeof(gres_state_t));
			step_gres_ptr->plugin_id = gres_context[i].plugin_id;
			step_gres_ptr->gres_data = step_gres_data;
			list_append(*step_gres_list, step_gres_ptr);
			break;		/* processed it */
		}
		if (rc2 != SLURM_SUCCESS) {
			info("Invalid gres step %u.%u specification %s",
			     job_id, step_id, tok);
			rc = ESLURM_INVALID_GRES;
			break;
		}
		tok = strtok_r(NULL, ",", &last);
	}
	slurm_mutex_unlock(&gres_context_lock);

	xfree(tmp_str);
	return rc;
}

static void *_step_state_dup(void *gres_data)
{

	int i;
	gres_step_state_t *gres_ptr = (gres_step_state_t *) gres_data;
	gres_step_state_t *new_gres_ptr;

	xassert(gres_ptr);
	new_gres_ptr = xmalloc(sizeof(gres_step_state_t));
	new_gres_ptr->gres_cnt_alloc	= gres_ptr->gres_cnt_alloc;
	new_gres_ptr->node_cnt		= gres_ptr->node_cnt;

	if (gres_ptr->node_in_use)
		new_gres_ptr->node_in_use = bit_copy(gres_ptr->node_in_use);

	if (gres_ptr->gres_bit_alloc) {
		new_gres_ptr->gres_bit_alloc = xmalloc(sizeof(bitstr_t *) *
					       gres_ptr->node_cnt);
		for (i=0; i<gres_ptr->node_cnt; i++) {
			if (gres_ptr->gres_bit_alloc[i] == NULL)
				continue;
			new_gres_ptr->gres_bit_alloc[i] = bit_copy(gres_ptr->
							  gres_bit_alloc[i]);
		}
	}
	return new_gres_ptr;
}

static void *_step_state_dup2(void *gres_data, int node_index)
{

	gres_step_state_t *gres_ptr = (gres_step_state_t *) gres_data;
	gres_step_state_t *new_gres_ptr;

	xassert(gres_ptr);
	new_gres_ptr = xmalloc(sizeof(gres_step_state_t));
	new_gres_ptr->gres_cnt_alloc	= gres_ptr->gres_cnt_alloc;
	new_gres_ptr->node_cnt		= 1;

	if (gres_ptr->node_in_use)
		new_gres_ptr->node_in_use = bit_copy(gres_ptr->node_in_use);

	if ((node_index < gres_ptr->node_cnt) && gres_ptr->gres_bit_alloc &&
	    gres_ptr->gres_bit_alloc[node_index]) {
		new_gres_ptr->gres_bit_alloc = xmalloc(sizeof(bitstr_t *));
		new_gres_ptr->gres_bit_alloc[0] =
			bit_copy(gres_ptr->gres_bit_alloc[node_index]);
	}
	return new_gres_ptr;
}

/*
 * Create a copy of a step's gres state
 * IN gres_list - List of Gres records for this step to track usage
 * RET The copy or NULL on failure
 */
List gres_plugin_step_state_dup(List gres_list)
{
	return gres_plugin_step_state_extract(gres_list, -1);
}

/*
 * Create a copy of a step's gres state for a particular node index
 * IN gres_list - List of Gres records for this step to track usage
 * IN node_index - zero-origin index to the node
 * RET The copy or NULL on failure
 */
List gres_plugin_step_state_extract(List gres_list, int node_index)
{
	ListIterator gres_iter;
	gres_state_t *gres_ptr, *new_gres_state;
	List new_gres_list = NULL;
	void *new_gres_data;

	if (gres_list == NULL)
		return new_gres_list;

	(void) gres_plugin_init();

	slurm_mutex_lock(&gres_context_lock);
	gres_iter = list_iterator_create(gres_list);
	while ((gres_ptr = (gres_state_t *) list_next(gres_iter))) {
		if (node_index == -1)
			new_gres_data = _step_state_dup(gres_ptr->gres_data);
		else {
			new_gres_data = _step_state_dup2(gres_ptr->gres_data,
							 node_index);
		}
		if (new_gres_list == NULL) {
			new_gres_list = list_create(_gres_step_list_delete);
		}
		new_gres_state = xmalloc(sizeof(gres_state_t));
		new_gres_state->plugin_id = gres_ptr->plugin_id;
		new_gres_state->gres_data = new_gres_data;
		list_append(new_gres_list, new_gres_state);
	}
	list_iterator_destroy(gres_iter);
	slurm_mutex_unlock(&gres_context_lock);

	return new_gres_list;
}

/*
 * A job allocation size has changed. Update the job step gres information
 * bitmaps and other data structures.
 * IN gres_list - List of Gres records for this step to track usage
 * IN orig_job_node_bitmap - bitmap of nodes in the original job allocation
 * IN new_job_node_bitmap  - bitmap of nodes in the new job allocation
 */
void gres_plugin_step_state_rebase(List gres_list,
				   bitstr_t *orig_job_node_bitmap,
				   bitstr_t *new_job_node_bitmap)
{
	ListIterator gres_iter;
	gres_state_t *gres_ptr;
	gres_step_state_t *gres_step_ptr;
	int new_node_cnt;
	int i_first, i_last, i;
	int old_inx, new_inx;
	bitstr_t *new_node_in_use;
	bitstr_t **new_gres_bit_alloc = NULL;

	if (gres_list == NULL)
		return;

	(void) gres_plugin_init();

	slurm_mutex_lock(&gres_context_lock);
	gres_iter = list_iterator_create(gres_list);
	while ((gres_ptr = (gres_state_t *) list_next(gres_iter))) {
		gres_step_ptr = (gres_step_state_t *) gres_ptr->gres_data;
		if (!gres_step_ptr)
			continue;
		if (!gres_step_ptr->node_in_use) {
			error("gres_plugin_step_state_rebase: node_in_use is "
			      "NULL");
			continue;
		}
		new_node_cnt = bit_set_count(new_job_node_bitmap);
		i_first = MIN(bit_ffs(orig_job_node_bitmap),
			      bit_ffs(new_job_node_bitmap));
		i_first = MAX(i_first, 0);
		i_last  = MAX(bit_fls(orig_job_node_bitmap),
			      bit_fls(new_job_node_bitmap));
		if (i_last == -1) {
			error("gres_plugin_step_state_rebase: node_bitmaps "
			      "are empty");
			continue;
		}
		new_node_in_use = bit_alloc(new_node_cnt);

		old_inx = new_inx = -1;
		for (i = i_first; i <= i_last; i++) {
			bool old_match = false, new_match = false;
			if (bit_test(orig_job_node_bitmap, i)) {
				old_match = true;
				old_inx++;
			}
			if (bit_test(new_job_node_bitmap, i)) {
				new_match = true;
				new_inx++;
			}
			if (old_match && new_match) {
				bit_set(new_node_in_use, new_inx);
				if (gres_step_ptr->gres_bit_alloc) {
					if (!new_gres_bit_alloc) {
						new_gres_bit_alloc =
							xmalloc(
							sizeof(bitstr_t *) *
							new_node_cnt);
					}
					new_gres_bit_alloc[new_inx] =
						gres_step_ptr->gres_bit_alloc[old_inx];
				}
			} else if (old_match &&
				   gres_step_ptr->gres_bit_alloc &&
				   gres_step_ptr->gres_bit_alloc[old_inx]) {
				/* Node removed from job allocation,
				 * release step's resources */
				bit_free(gres_step_ptr->
					 gres_bit_alloc[old_inx]);
			}
		}

		gres_step_ptr->node_cnt = new_node_cnt;
		bit_free(gres_step_ptr->node_in_use);
		gres_step_ptr->node_in_use = new_node_in_use;
		xfree(gres_step_ptr->gres_bit_alloc);
		gres_step_ptr->gres_bit_alloc = new_gres_bit_alloc;
	}
	list_iterator_destroy(gres_iter);
	slurm_mutex_unlock(&gres_context_lock);

	return;
}

/*
 * Pack a step's current gres status, called from slurmctld for save/restore
 * IN gres_list - generated by gres_plugin_step_allocate()
 * IN/OUT buffer - location to write state to
 * IN job_id, step_id - job and step ID for logging
 */
extern int gres_plugin_step_state_pack(List gres_list, Buf buffer,
				       uint32_t job_id, uint32_t step_id,
				       uint16_t protocol_version)
{
	int i, rc = SLURM_SUCCESS;
	uint32_t top_offset, tail_offset, magic = GRES_MAGIC;
	uint16_t rec_cnt = 0;
	ListIterator gres_iter;
	gres_state_t *gres_ptr;
	gres_step_state_t *gres_step_ptr;

	top_offset = get_buf_offset(buffer);
	pack16(rec_cnt, buffer);	/* placeholder if data */

	if (gres_list == NULL)
		return rc;

	(void) gres_plugin_init();

	slurm_mutex_lock(&gres_context_lock);
	gres_iter = list_iterator_create(gres_list);
	while ((gres_ptr = (gres_state_t *) list_next(gres_iter))) {
		gres_step_ptr = (gres_step_state_t *) gres_ptr->gres_data;
		if (protocol_version >= SLURM_14_11_PROTOCOL_VERSION) {
			pack32(magic, buffer);
			pack32(gres_ptr->plugin_id, buffer);
			pack32(gres_step_ptr->gres_cnt_alloc, buffer);
			pack32(gres_step_ptr->node_cnt, buffer);
			pack_bit_str_hex(gres_step_ptr->node_in_use, buffer);
			if (gres_step_ptr->gres_bit_alloc) {
				pack8((uint8_t) 1, buffer);
				for (i = 0; i < gres_step_ptr->node_cnt; i++)
					pack_bit_str_hex(gres_step_ptr->
							 gres_bit_alloc[i],
							 buffer);
			} else {
				pack8((uint8_t) 0, buffer);
			}
			rec_cnt++;
		} else if (protocol_version >= SLURM_MIN_PROTOCOL_VERSION) {
			pack32(magic, buffer);
			pack32(gres_ptr->plugin_id, buffer);
			pack32(gres_step_ptr->gres_cnt_alloc, buffer);
			pack32(gres_step_ptr->node_cnt, buffer);
			pack_bit_str(gres_step_ptr->node_in_use, buffer);
			if (gres_step_ptr->gres_bit_alloc) {
				pack8((uint8_t) 1, buffer);
				for (i=0; i<gres_step_ptr->node_cnt; i++)
					pack_bit_str(gres_step_ptr->
						     gres_bit_alloc[i],
						     buffer);
			} else {
				pack8((uint8_t) 0, buffer);
			}
			rec_cnt++;
		} else {
			error("gres_plugin_step_state_pack: protocol_version "
			      "%hu not supported", protocol_version);
			break;
		}
	}
	list_iterator_destroy(gres_iter);
	slurm_mutex_unlock(&gres_context_lock);

	tail_offset = get_buf_offset(buffer);
	set_buf_offset(buffer, top_offset);
	pack16(rec_cnt, buffer);
	set_buf_offset(buffer, tail_offset);

	return rc;
}

/*
 * Unpack a step's current gres status, called from slurmctld for save/restore
 * OUT gres_list - restored state stored by gres_plugin_step_state_pack()
 * IN/OUT buffer - location to read state from
 * IN job_id, step_id - job and step ID for logging
 */
extern int gres_plugin_step_state_unpack(List *gres_list, Buf buffer,
					 uint32_t job_id, uint32_t step_id,
					 uint16_t protocol_version)
{
	int i, rc;
	uint32_t magic, plugin_id;
	uint16_t rec_cnt;
	uint8_t has_file;
	gres_state_t *gres_ptr;
	gres_step_state_t *gres_step_ptr = NULL;

	safe_unpack16(&rec_cnt, buffer);
	if (rec_cnt == 0)
		return SLURM_SUCCESS;

	rc = gres_plugin_init();

	slurm_mutex_lock(&gres_context_lock);
	if ((gres_context_cnt > 0) && (*gres_list == NULL)) {
		*gres_list = list_create(_gres_step_list_delete);
	}

	while ((rc == SLURM_SUCCESS) && (rec_cnt)) {
		if ((buffer == NULL) || (remaining_buf(buffer) == 0))
			break;
		rec_cnt--;

		if (protocol_version >= SLURM_14_11_PROTOCOL_VERSION) {
			safe_unpack32(&magic, buffer);
			if (magic != GRES_MAGIC)
				goto unpack_error;
			safe_unpack32(&plugin_id, buffer);
			gres_step_ptr = xmalloc(sizeof(gres_step_state_t));
			safe_unpack32(&gres_step_ptr->gres_cnt_alloc, buffer);
			safe_unpack32(&gres_step_ptr->node_cnt, buffer);
			unpack_bit_str_hex(&gres_step_ptr->node_in_use, buffer);
			safe_unpack8(&has_file, buffer);
			if (has_file) {
				gres_step_ptr->gres_bit_alloc =
					xmalloc(sizeof(bitstr_t *) *
						gres_step_ptr->node_cnt);
				for (i = 0; i < gres_step_ptr->node_cnt; i++) {
					unpack_bit_str_hex(&gres_step_ptr->
							   gres_bit_alloc[i],
							   buffer);
				}
			}
		} else if (protocol_version >= SLURM_MIN_PROTOCOL_VERSION) {
			safe_unpack32(&magic, buffer);
			if (magic != GRES_MAGIC)
				goto unpack_error;
			safe_unpack32(&plugin_id, buffer);
			gres_step_ptr = xmalloc(sizeof(gres_step_state_t));
			safe_unpack32(&gres_step_ptr->gres_cnt_alloc, buffer);
			safe_unpack32(&gres_step_ptr->node_cnt, buffer);
			unpack_bit_str(&gres_step_ptr->node_in_use, buffer);
			safe_unpack8(&has_file, buffer);
			if (has_file) {
				gres_step_ptr->gres_bit_alloc =
					xmalloc(sizeof(bitstr_t *) *
						gres_step_ptr->node_cnt);
				for (i=0; i<gres_step_ptr->node_cnt; i++) {
					unpack_bit_str(&gres_step_ptr->
						       gres_bit_alloc[i],
						       buffer);
				}
			}
		} else {
			error("gres_plugin_step_state_unpack: protocol_version"
			      " %hu not supported", protocol_version);
			goto unpack_error;
		}

		for (i=0; i<gres_context_cnt; i++) {
			if (gres_context[i].plugin_id == plugin_id)
				break;
		}
		if (i >= gres_context_cnt) {
			/* A likely sign that GresPlugins has changed.
			 * Not a fatal error, skip over the data. */
			info("gres_plugin_step_state_unpack: no plugin "
			      "configured to unpack data type %u from "
			      "step %u.%u",
			      plugin_id, job_id, step_id);
			_step_state_delete(gres_step_ptr);
			gres_step_ptr = NULL;
			continue;
		}
		gres_ptr = xmalloc(sizeof(gres_state_t));
		gres_ptr->plugin_id = gres_context[i].plugin_id;
		gres_ptr->gres_data = gres_step_ptr;
		gres_step_ptr = NULL;
		list_append(*gres_list, gres_ptr);
	}
	slurm_mutex_unlock(&gres_context_lock);
	return rc;

unpack_error:
	error("gres_plugin_step_state_unpack: unpack error from step %u.%u",
	      job_id, step_id);
	if (gres_step_ptr)
		_step_state_delete(gres_step_ptr);
	slurm_mutex_unlock(&gres_context_lock);
	return SLURM_ERROR;
}

/*
 * Set environment variables as required for all tasks of a job step
 * IN/OUT job_env_ptr - environment variable array
 * IN gres_list - generated by gres_plugin_step_allocate()
  */
extern void gres_plugin_step_set_env(char ***job_env_ptr, List step_gres_list)
{
	int i;
	ListIterator gres_iter;
	gres_state_t *gres_ptr = NULL;

	(void) gres_plugin_init();

	slurm_mutex_lock(&gres_context_lock);
	for (i=0; i<gres_context_cnt; i++) {
		if (gres_context[i].ops.step_set_env == NULL)
			continue;	/* No plugin to call */
		if (step_gres_list) {
			gres_iter = list_iterator_create(step_gres_list);
			while ((gres_ptr = (gres_state_t *)
					   list_next(gres_iter))) {
				if (gres_ptr->plugin_id !=
				    gres_context[i].plugin_id)
					continue;
				(*(gres_context[i].ops.step_set_env))
					(job_env_ptr, gres_ptr->gres_data);
				break;
			}
			list_iterator_destroy(gres_iter);
		}
		if (gres_ptr == NULL) { /* No data found */
			(*(gres_context[i].ops.step_set_env))
					(job_env_ptr, NULL);
		}
	}
	slurm_mutex_unlock(&gres_context_lock);
}

static void _step_state_log(void *gres_data, uint32_t job_id, uint32_t step_id,
			    char *gres_name)
{
	gres_step_state_t *gres_ptr = (gres_step_state_t *) gres_data;
	char tmp_str[128];
	int i;

	xassert(gres_ptr);
	info("gres/%s state for step %u.%u", gres_name, job_id, step_id);
	info("  gres_cnt:%u node_cnt:%u type:%s", gres_ptr->gres_cnt_alloc,
	     gres_ptr->node_cnt, gres_ptr->type_model);

	if (gres_ptr->node_in_use == NULL)
		info("  node_in_use:NULL");
	else if (gres_ptr->gres_bit_alloc == NULL)
		info("  gres_bit_alloc:NULL");
	else {
		for (i=0; i<gres_ptr->node_cnt; i++) {
			if (!bit_test(gres_ptr->node_in_use, i))
				continue;
			if (gres_ptr->gres_bit_alloc[i]) {
				bit_fmt(tmp_str, sizeof(tmp_str),
					gres_ptr->gres_bit_alloc[i]);
				info("  gres_bit_alloc[%d]:%s", i, tmp_str);
			} else
				info("  gres_bit_alloc[%d]:NULL", i);
		}
	}
}

/*
 * Log a step's current gres state
 * IN gres_list - generated by gres_plugin_step_allocate()
 * IN job_id - job's ID
 */
extern void gres_plugin_step_state_log(List gres_list, uint32_t job_id,
				       uint32_t step_id)
{
	int i;
	ListIterator gres_iter;
	gres_state_t *gres_ptr;

	if (!gres_debug || (gres_list == NULL))
		return;

	(void) gres_plugin_init();

	slurm_mutex_lock(&gres_context_lock);
	gres_iter = list_iterator_create(gres_list);
	while ((gres_ptr = (gres_state_t *) list_next(gres_iter))) {
		for (i=0; i<gres_context_cnt; i++) {
			if (gres_ptr->plugin_id != gres_context[i].plugin_id)
				continue;
			_step_state_log(gres_ptr->gres_data, job_id, step_id,
					gres_context[i].gres_name);
			break;
		}
	}
	list_iterator_destroy(gres_iter);
	slurm_mutex_unlock(&gres_context_lock);
}

/*
 * Determine how many CPUs of a job's allocation can be allocated to a job
 *	on a specific node
 * IN job_gres_list - a running job's gres info
 * IN/OUT step_gres_list - a pending job step's gres requirements
 * IN node_offset - index into the job's node allocation
 * IN ignore_alloc - if set ignore resources already allocated to running steps
 * IN job_id, step_id - ID of the step being allocated.
 * RET Count of available CPUs on this node, NO_VAL if no limit
 */
extern uint32_t gres_plugin_step_test(List step_gres_list, List job_gres_list,
				      int node_offset, bool ignore_alloc,
				      uint32_t job_id, uint32_t step_id)
{
	int i;
	uint32_t cpu_cnt, tmp_cnt;
	ListIterator  job_gres_iter, step_gres_iter;
	gres_state_t *job_gres_ptr, *step_gres_ptr;

	if (step_gres_list == NULL)
		return NO_VAL;
	if (job_gres_list == NULL)
		return 0;

	cpu_cnt = NO_VAL;
	(void) gres_plugin_init();

	slurm_mutex_lock(&gres_context_lock);
	step_gres_iter = list_iterator_create(step_gres_list);
	while ((step_gres_ptr = (gres_state_t *) list_next(step_gres_iter))) {
		job_gres_iter = list_iterator_create(job_gres_list);
		while ((job_gres_ptr = (gres_state_t *)
				list_next(job_gres_iter))) {
			if (step_gres_ptr->plugin_id == job_gres_ptr->plugin_id)
				break;
		}
		list_iterator_destroy(job_gres_iter);
		if (job_gres_ptr == NULL) {
			/* job lack resources required by the step */
			cpu_cnt = 0;
			break;
		}

		for (i=0; i<gres_context_cnt; i++) {
			if (step_gres_ptr->plugin_id !=
			    gres_context[i].plugin_id)
				continue;
			tmp_cnt = _step_test(step_gres_ptr->gres_data,
					     job_gres_ptr->gres_data,
					     node_offset, ignore_alloc,
					     gres_context[i].gres_name,
					     job_id, step_id);
			if (tmp_cnt != NO_VAL) {
				if (cpu_cnt == NO_VAL)
					cpu_cnt = tmp_cnt;
				else
					cpu_cnt = MIN(tmp_cnt, cpu_cnt);
			}
			break;
		}
		if (cpu_cnt == 0)
			break;
	}
	list_iterator_destroy(step_gres_iter);
	slurm_mutex_unlock(&gres_context_lock);

	return cpu_cnt;
}

static int _step_alloc(void *step_gres_data, void *job_gres_data,
		       int node_offset, int cpu_cnt, char *gres_name,
		       uint32_t job_id, uint32_t step_id)
{
	gres_job_state_t  *job_gres_ptr  = (gres_job_state_t *)  job_gres_data;
	gres_step_state_t *step_gres_ptr = (gres_step_state_t *) step_gres_data;
	uint32_t gres_needed;
	bitstr_t *gres_bit_alloc;
	int i, len;

	xassert(job_gres_ptr);
	xassert(step_gres_ptr);

	if (node_offset >= job_gres_ptr->node_cnt) {
		error("gres/%s: step_alloc for %u.%u, node offset invalid "
		      "(%d >= %u)",
		      gres_name, job_id, step_id, node_offset,
		      job_gres_ptr->node_cnt);
		return SLURM_ERROR;
	}

	if (step_gres_ptr->gres_cnt_alloc > job_gres_ptr->gres_cnt_alloc) {
		error("gres/%s: step_alloc for %u.%u, step's > job's "
		      "for node %d (%d > %u)",
		      gres_name, job_id, step_id, node_offset,
		      step_gres_ptr->gres_cnt_alloc,
		      job_gres_ptr->gres_cnt_alloc);
		return SLURM_ERROR;
	}

	if (job_gres_ptr->gres_cnt_step_alloc == NULL) {
		job_gres_ptr->gres_cnt_step_alloc =
			xmalloc(sizeof(uint32_t) * job_gres_ptr->node_cnt);
	}

	if (step_gres_ptr->gres_cnt_alloc >
	    (job_gres_ptr->gres_cnt_alloc -
	     job_gres_ptr->gres_cnt_step_alloc[node_offset])) {
		error("gres/%s: step_alloc for %u.%u, step's > job's "
		      "remaining for node %d (%d > (%u - %u))",
		      gres_name, job_id, step_id, node_offset,
		      step_gres_ptr->gres_cnt_alloc,
		      job_gres_ptr->gres_cnt_alloc,
		      job_gres_ptr->gres_cnt_step_alloc[node_offset]);
		return SLURM_ERROR;
	}

	step_gres_ptr->node_cnt = job_gres_ptr->node_cnt;
	if (step_gres_ptr->node_in_use == NULL) {
		step_gres_ptr->node_in_use = bit_alloc(job_gres_ptr->node_cnt);
	}
	bit_set(step_gres_ptr->node_in_use, node_offset);
	job_gres_ptr->gres_cnt_step_alloc[node_offset] +=
		step_gres_ptr->gres_cnt_alloc;

	if ((job_gres_ptr->gres_bit_alloc == NULL) ||
	    (job_gres_ptr->gres_bit_alloc[node_offset] == NULL)) {
		debug("gres/%s: step_alloc gres_bit_alloc for %u.%u is NULL",
		      gres_name, job_id, step_id);
		return SLURM_SUCCESS;
	}

	gres_bit_alloc = bit_copy(job_gres_ptr->gres_bit_alloc[node_offset]);
	if (job_gres_ptr->gres_bit_step_alloc &&
	    job_gres_ptr->gres_bit_step_alloc[node_offset]) {
		bit_not(job_gres_ptr->gres_bit_step_alloc[node_offset]);
		bit_and(gres_bit_alloc,
			job_gres_ptr->gres_bit_step_alloc[node_offset]);
		bit_not(job_gres_ptr->gres_bit_step_alloc[node_offset]);
	}

	gres_needed = step_gres_ptr->gres_cnt_alloc;
	len = bit_size(gres_bit_alloc);
	for (i=0; i<len; i++) {
		if (gres_needed > 0) {
			if (bit_test(gres_bit_alloc, i))
				gres_needed--;
		} else {
			bit_clear(gres_bit_alloc, i);
		}
	}
	if (gres_needed) {
		error("gres/%s: step %u.%u oversubscribed resources on node %d",
		      gres_name, job_id, step_id, node_offset);
	}

	if (job_gres_ptr->gres_bit_step_alloc == NULL) {
		job_gres_ptr->gres_bit_step_alloc =
			xmalloc(sizeof(bitstr_t *) * job_gres_ptr->node_cnt);
	}
	if (job_gres_ptr->gres_bit_step_alloc[node_offset]) {
		bit_or(job_gres_ptr->gres_bit_step_alloc[node_offset],
		       gres_bit_alloc);
	} else {
		job_gres_ptr->gres_bit_step_alloc[node_offset] =
			bit_copy(gres_bit_alloc);
	}
	if (step_gres_ptr->gres_bit_alloc == NULL) {
		step_gres_ptr->gres_bit_alloc = xmalloc(sizeof(bitstr_t *) *
						       job_gres_ptr->node_cnt);
	}
	if (step_gres_ptr->gres_bit_alloc[node_offset]) {
		error("gres/%s: step %u.%u bit_alloc already exists",
		      gres_name, job_id, step_id);
		bit_or(step_gres_ptr->gres_bit_alloc[node_offset],
		       gres_bit_alloc);
		FREE_NULL_BITMAP(gres_bit_alloc);
	} else {
		step_gres_ptr->gres_bit_alloc[node_offset] = gres_bit_alloc;
	}

	return SLURM_SUCCESS;
}

/*
 * Allocate resource to a step and update job and step gres information
 * IN step_gres_list - step's gres_list built by
 *		gres_plugin_step_state_validate()
 * IN job_gres_list - job's gres_list built by gres_plugin_job_state_validate()
 * IN node_offset - job's zero-origin index to the node of interest
 * IN cpu_cnt - number of CPUs allocated to this job on this node
 * IN job_id, step_id - ID of the step being allocated.
 * RET SLURM_SUCCESS or error code
 */
extern int gres_plugin_step_alloc(List step_gres_list, List job_gres_list,
				  int node_offset, int cpu_cnt,
				  uint32_t job_id, uint32_t step_id)
{
	int i, rc, rc2;
	ListIterator step_gres_iter,  job_gres_iter;
	gres_state_t *step_gres_ptr, *job_gres_ptr;

	if (step_gres_list == NULL)
		return SLURM_SUCCESS;
	if (job_gres_list == NULL) {
		error("gres_plugin_step_alloc: step allocates gres, but job "
		      "%u has none", job_id);
		return SLURM_ERROR;
	}

	rc = gres_plugin_init();

	slurm_mutex_lock(&gres_context_lock);
	step_gres_iter = list_iterator_create(step_gres_list);
	while ((step_gres_ptr = (gres_state_t *) list_next(step_gres_iter))) {
		for (i=0; i<gres_context_cnt; i++) {
			if (step_gres_ptr->plugin_id ==
			    gres_context[i].plugin_id)
				break;
		}
		if (i >= gres_context_cnt) {
			error("gres: step_alloc, could not find plugin %u for "
			      "step %u.%u",
			      step_gres_ptr->plugin_id, job_id, step_id);
			rc = ESLURM_INVALID_GRES;
			break;
		}

		job_gres_iter = list_iterator_create(job_gres_list);
		while ((job_gres_ptr = (gres_state_t *)
				list_next(job_gres_iter))) {
			if (step_gres_ptr->plugin_id == job_gres_ptr->plugin_id)
				break;
		}
		list_iterator_destroy(job_gres_iter);
		if (job_gres_ptr == NULL) {
			info("gres: job %u lacks gres/%s for step %u",
			     job_id, gres_context[i].gres_name, step_id);
			rc = ESLURM_INVALID_GRES;
			break;
		}

		rc2 = _step_alloc(step_gres_ptr->gres_data,
				  job_gres_ptr->gres_data, node_offset,
				  cpu_cnt, gres_context[i].gres_name, job_id,
				  step_id);
		if (rc2 != SLURM_SUCCESS)
			rc = rc2;
	}
	list_iterator_destroy(step_gres_iter);
	slurm_mutex_unlock(&gres_context_lock);

	return rc;
}


static int _step_dealloc(void *step_gres_data, void *job_gres_data,
			 char *gres_name, uint32_t job_id, uint32_t step_id)
{

	gres_job_state_t  *job_gres_ptr  = (gres_job_state_t *)  job_gres_data;
	gres_step_state_t *step_gres_ptr = (gres_step_state_t *) step_gres_data;
	uint32_t i, j, node_cnt;
	int len_j, len_s;

	xassert(job_gres_ptr);
	xassert(step_gres_ptr);
	if (step_gres_ptr->node_in_use == NULL) {
		error("gres/%s: step %u.%u dealloc, node_in_use is NULL",
		      gres_name, job_id, step_id);
		return SLURM_ERROR;
	}

	node_cnt = MIN(job_gres_ptr->node_cnt, step_gres_ptr->node_cnt);
	for (i=0; i<node_cnt; i++) {
		if (!bit_test(step_gres_ptr->node_in_use, i))
			continue;

		if (job_gres_ptr->gres_cnt_step_alloc) {
			if (job_gres_ptr->gres_cnt_step_alloc[i] >=
			    step_gres_ptr->gres_cnt_alloc) {
				job_gres_ptr->gres_cnt_step_alloc[i] -=
					step_gres_ptr->gres_cnt_alloc;
			} else {
				error("gres/%s: step %u.%u dealloc count "
				      "underflow",
				      gres_name, job_id, step_id);
				job_gres_ptr->gres_cnt_step_alloc[i] = 0;
			}
		}
		if ((step_gres_ptr->gres_bit_alloc == NULL) ||
		    (step_gres_ptr->gres_bit_alloc[i] == NULL))
			continue;
		if (job_gres_ptr->gres_bit_alloc[i] == NULL) {
			error("gres/%s: step dealloc, job %u gres_bit_alloc[%d]"
			      " is NULL", gres_name, job_id, i);
			continue;
		}
		len_j = bit_size(job_gres_ptr->gres_bit_alloc[i]);
		len_s = bit_size(step_gres_ptr->gres_bit_alloc[i]);
		if (len_j != len_s) {
			error("gres/%s: step %u.%u dealloc, bit_alloc[%d] size "
 			      "mis-match (%d != %d)",
			      gres_name, job_id, step_id, i, len_j, len_s);
			len_j = MIN(len_j, len_s);
		}
		for (j=0; j<len_j; j++) {
			if (!bit_test(step_gres_ptr->gres_bit_alloc[i], j))
				continue;
			if (job_gres_ptr->gres_bit_step_alloc &&
			    job_gres_ptr->gres_bit_step_alloc[i]) {
				bit_clear(job_gres_ptr->gres_bit_step_alloc[i],
					  j);
			}
		}
		FREE_NULL_BITMAP(step_gres_ptr->gres_bit_alloc[i]);
	}

	return SLURM_SUCCESS;
}

/*
 * Deallocate resource to a step and update job and step gres information
 * IN step_gres_list - step's gres_list built by
 *		gres_plugin_step_state_validate()
 * IN job_gres_list - job's gres_list built by gres_plugin_job_state_validate()
 * IN job_id, step_id - ID of the step being allocated.
 * RET SLURM_SUCCESS or error code
 */
extern int gres_plugin_step_dealloc(List step_gres_list, List job_gres_list,
				    uint32_t job_id, uint32_t step_id)
{
	int i, rc, rc2;
	ListIterator step_gres_iter,  job_gres_iter;
	gres_state_t *step_gres_ptr, *job_gres_ptr;

	if (step_gres_list == NULL)
		return SLURM_SUCCESS;
	if (job_gres_list == NULL) {
		error("gres_plugin_step_alloc: step deallocates gres, but job "
		      "%u has none", job_id);
		return SLURM_ERROR;
	}

	rc = gres_plugin_init();

	slurm_mutex_lock(&gres_context_lock);
	step_gres_iter = list_iterator_create(step_gres_list);
	while ((step_gres_ptr = (gres_state_t *) list_next(step_gres_iter))) {
		job_gres_iter = list_iterator_create(job_gres_list);
		while ((job_gres_ptr = (gres_state_t *)
				list_next(job_gres_iter))) {
			if (step_gres_ptr->plugin_id == job_gres_ptr->plugin_id)
				break;
		}
		list_iterator_destroy(job_gres_iter);
		if (job_gres_ptr == NULL)
			continue;

		for (i=0; i<gres_context_cnt; i++) {
			if (step_gres_ptr->plugin_id !=
			    gres_context[i].plugin_id)
				continue;
			rc2 = _step_dealloc(step_gres_ptr->gres_data,
					   job_gres_ptr->gres_data,
					   gres_context[i].gres_name, job_id,
					   step_id);
			if (rc2 != SLURM_SUCCESS)
				rc = rc2;
			break;
		}
	}
	list_iterator_destroy(step_gres_iter);
	slurm_mutex_unlock(&gres_context_lock);

	return rc;
}

/*
 * Determine how many GRES of a given type are allocated to a job
 * IN job_gres_list - job's gres_list built by gres_plugin_job_state_validate()
 * IN gres_name - name of a GRES type
 * RET count of this GRES allocated to this job
 */
extern uint32_t gres_get_value_by_type(List job_gres_list, char* gres_name)
{
	int i;
	uint32_t gres_cnt = 0, plugin_id;
	ListIterator job_gres_iter;
	gres_state_t *job_gres_ptr;
	gres_job_state_t *job_gres_data;

	if (job_gres_list == NULL)
		return NO_VAL;

	gres_cnt = NO_VAL;
	(void) gres_plugin_init();
	plugin_id = _build_id(gres_name);

	slurm_mutex_lock(&gres_context_lock);
	job_gres_iter = list_iterator_create(job_gres_list);
	while ((job_gres_ptr = (gres_state_t *) list_next(job_gres_iter))) {
		for (i=0; i<gres_context_cnt; i++) {
			if (job_gres_ptr->plugin_id != plugin_id)
				continue;
			job_gres_data = (gres_job_state_t *)
					job_gres_ptr->gres_data;
			gres_cnt = job_gres_data->gres_cnt_alloc;
			break;
		}
	}
	list_iterator_destroy(job_gres_iter);
	slurm_mutex_unlock(&gres_context_lock);

	return gres_cnt;
}

/*
 * Fill in an array of GRES type ids contained within the given job gres_list
 *		and an array of corresponding counts of those GRES types.
 * IN gres_list - a List of GRES types allocated to a job.
 * IN arr_len - Length of the arrays (the number of elements in the gres_list).
 * IN gres_count_ids, gres_count_vals - the GRES type ID's and values found
 *	 	in the gres_list.
 * RET SLURM_SUCCESS or error code
 */
extern int gres_plugin_job_count(List gres_list, int arr_len,
				 int *gres_count_ids, int *gres_count_vals)
{
	ListIterator  job_gres_iter;
	gres_state_t* job_gres_ptr;
	void*         job_gres_data;
	int           rc, ix = 0;

	rc = gres_plugin_init();
	if ((rc == SLURM_SUCCESS) && (arr_len <= 0))
		rc = EINVAL;
	if (rc != SLURM_SUCCESS)
		return rc;

	slurm_mutex_lock(&gres_context_lock);

	job_gres_iter = list_iterator_create(gres_list);
	while ((job_gres_ptr = (gres_state_t*) list_next(job_gres_iter))) {
		gres_job_state_t *job_gres_state_ptr;
		job_gres_data = job_gres_ptr->gres_data;
		job_gres_state_ptr = (gres_job_state_t *) job_gres_data;
		xassert(job_gres_state_ptr);

		gres_count_ids[ix]  = job_gres_ptr->plugin_id;
		gres_count_vals[ix] = job_gres_state_ptr->gres_cnt_alloc;
		if (++ix >= arr_len)
			break;
	}
	list_iterator_destroy(job_gres_iter);

	slurm_mutex_unlock(&gres_context_lock);

	return rc;
}

/*
 * Fill in an array of GRES type ids contained within the given node gres_list
 *		and an array of corresponding counts of those GRES types.
 * IN gres_list - a List of GRES types found on a node.
 * IN arrlen - Length of the arrays (the number of elements in the gres_list).
 * IN gres_count_ids, gres_count_vals - the GRES type ID's and values found
 *	 	in the gres_list.
 * IN val_type - Type of value desired, see GRES_VAL_TYPE_*
 * RET SLURM_SUCCESS or error code
 */
extern int gres_plugin_node_count(List gres_list, int arr_len,
				  int* gres_count_ids, int* gres_count_vals,
				  int val_type)
{
	ListIterator  node_gres_iter;
	gres_state_t* node_gres_ptr;
	void*         node_gres_data;
	uint32_t      val;
	int           rc, ix = 0;

	rc = gres_plugin_init();
	if ((rc == SLURM_SUCCESS) && (arr_len <= 0))
		rc = EINVAL;
	if (rc != SLURM_SUCCESS)
		return rc;

	slurm_mutex_lock(&gres_context_lock);

	node_gres_iter = list_iterator_create(gres_list);
	while ((node_gres_ptr = (gres_state_t*) list_next(node_gres_iter))) {
		gres_node_state_t *node_gres_state_ptr;
		val = 0;
		node_gres_data = node_gres_ptr->gres_data;
		node_gres_state_ptr = (gres_node_state_t *) node_gres_data;
		xassert(node_gres_state_ptr);

		switch(val_type) {
		case(GRES_VAL_TYPE_FOUND):
			val = node_gres_state_ptr->gres_cnt_found;
			break;
		case(GRES_VAL_TYPE_CONFIG):
			val = node_gres_state_ptr->gres_cnt_config;
			break;
		case(GRES_VAL_TYPE_AVAIL):
			val = node_gres_state_ptr->gres_cnt_avail;
			break;
		case(GRES_VAL_TYPE_ALLOC):
			val = node_gres_state_ptr->gres_cnt_alloc;
		}

		gres_count_ids[ix]  = node_gres_ptr->plugin_id;
		gres_count_vals[ix] = val;
		if (++ix >= arr_len)
			break;
	}
	list_iterator_destroy(node_gres_iter);

	slurm_mutex_unlock(&gres_context_lock);

	return rc;
}

extern void gres_plugin_step_state_file(List gres_list, int *gres_bit_alloc,
					int *gres_count)
{
	int i, j, p, gres_cnt = 0, len, found;
	ListIterator gres_iter;
	gres_state_t *gres_ptr;
	gres_step_state_t *gres_step_ptr;

	if (gres_list == NULL)
		return;
	(void) gres_plugin_init();

	slurm_mutex_lock(&gres_context_lock);
	gres_iter = list_iterator_create(gres_list);

	for (j=0; j<gres_context_cnt; j++) {
		found = 0;
		list_iterator_reset(gres_iter);
		while ((gres_ptr = (gres_state_t *) list_next(gres_iter))){
			if (gres_ptr->plugin_id !=
			    gres_context[j].plugin_id) {
				continue;
			}
			found = 1;
			gres_step_ptr = (gres_step_state_t *) gres_ptr->gres_data;
			if ((gres_step_ptr != NULL) &&
			    (gres_step_ptr->node_cnt == 1) &&
			    (gres_step_ptr->gres_bit_alloc != NULL) &&
			    (gres_step_ptr->gres_bit_alloc[0] != NULL)) {
				len = bit_size(gres_step_ptr->gres_bit_alloc[0]);
				for (i=0; i<len; i++) {
					 if (!bit_test(gres_step_ptr->
						       gres_bit_alloc[0], i))
						 gres_bit_alloc[gres_cnt] = 0;
					 else
						 gres_bit_alloc[gres_cnt] = 1;
					gres_cnt++;
				}
			}
			break;
		}
		if (found == 0) {
			for (p=0; p<gres_count[j]; p++){
				gres_bit_alloc[gres_cnt] = 0;
				gres_cnt++;
			}
		}
	}

	list_iterator_destroy(gres_iter);
	slurm_mutex_unlock(&gres_context_lock);
}

/* Send GRES information to slurmstepd on the specified file descriptor */
extern void gres_plugin_send_stepd(int fd)
{
	int i;

	(void) gres_plugin_init();

	slurm_mutex_lock(&gres_context_lock);
	for (i = 0; i < gres_context_cnt; i++) {
		if (gres_context[i].ops.send_stepd == NULL)
			continue;	/* No plugin to call */
		(*(gres_context[i].ops.send_stepd)) (fd);
		break;
	}
	slurm_mutex_unlock(&gres_context_lock);
}

/* Receive GRES information from slurmd on the specified file descriptor */
extern void gres_plugin_recv_stepd(int fd)
{
	int i;

	(void) gres_plugin_init();

	slurm_mutex_lock(&gres_context_lock);
	for (i = 0; i < gres_context_cnt; i++) {
		if (gres_context[i].ops.recv_stepd == NULL)
			continue;	/* No plugin to call */
		(*(gres_context[i].ops.recv_stepd)) (fd);
		break;
	}
	slurm_mutex_unlock(&gres_context_lock);
}

/* Get generic GRES data types here. Call the plugin for others */
static int _get_job_info(int gres_inx, gres_job_state_t *job_gres_data,
			 uint32_t node_inx, enum gres_job_data_type data_type,
			 void *data)
{
	uint32_t *u32_data = (uint32_t *) data;
	bitstr_t **bit_data = (bitstr_t **) data;
	int rc = SLURM_SUCCESS;

	if (!job_gres_data || !data)
		return EINVAL;
	if (node_inx >= job_gres_data->node_cnt)
		return ESLURM_INVALID_NODE_COUNT;
	if (data_type == GRES_JOB_DATA_COUNT) {
		*u32_data = job_gres_data->gres_cnt_alloc;
	} else if (data_type == GRES_JOB_DATA_BITMAP) {
		if (job_gres_data->gres_bit_alloc)
			*bit_data = job_gres_data->gres_bit_alloc[node_inx];
		else
			*bit_data = NULL;
	} else {
		/* Support here for plugin-specific data types */
		rc = (*(gres_context[gres_inx].ops.job_info))
			(job_gres_data, node_inx, data_type, data);
	}

	return rc;
}

/*
 * get data from a job's GRES data structure
 * IN job_gres_list  - job's GRES data structure
 * IN gres_name - name of a GRES type
 * IN node_inx - zero-origin index of the node within the job's allocation
 *	for which data is desired
 * IN data_type - type of data to get from the job's data
 * OUT data - pointer to the data from job's GRES data structure
 *            DO NOT FREE: This is a pointer into the job's data structure
 * RET - SLURM_SUCCESS or error code
 */
extern int gres_get_job_info(List job_gres_list, char *gres_name,
			     uint32_t node_inx,
			     enum gres_job_data_type data_type, void *data)
{
	int i, rc = ESLURM_INVALID_GRES;
	uint32_t plugin_id;
	ListIterator job_gres_iter;
	gres_state_t *job_gres_ptr;
	gres_job_state_t *job_gres_data;

	if (data == NULL)
		return EINVAL;
	if (job_gres_list == NULL)	/* No GRES allocated */
		return ESLURM_INVALID_GRES;

	(void) gres_plugin_init();
	plugin_id = _build_id(gres_name);

	slurm_mutex_lock(&gres_context_lock);
	job_gres_iter = list_iterator_create(job_gres_list);
	while ((job_gres_ptr = (gres_state_t *) list_next(job_gres_iter))) {
		for (i = 0; i < gres_context_cnt; i++) {
			if (job_gres_ptr->plugin_id != plugin_id)
				continue;
			job_gres_data = (gres_job_state_t *)
					job_gres_ptr->gres_data;
			rc = _get_job_info(i, job_gres_data, node_inx,
					   data_type, data);
			break;
		}
	}
	list_iterator_destroy(job_gres_iter);
	slurm_mutex_unlock(&gres_context_lock);

	return rc;
}

/* Get generic GRES data types here. Call the plugin for others */
static int _get_step_info(int gres_inx, gres_step_state_t *step_gres_data,
			  uint32_t node_inx, enum gres_step_data_type data_type,
			  void *data)
{
	uint32_t *u32_data = (uint32_t *) data;
	bitstr_t **bit_data = (bitstr_t **) data;
	int rc = SLURM_SUCCESS;

	if (!step_gres_data || !data)
		return EINVAL;
	if (node_inx >= step_gres_data->node_cnt)
		return ESLURM_INVALID_NODE_COUNT;
	if (data_type == GRES_STEP_DATA_COUNT) {
		*u32_data = step_gres_data->gres_cnt_alloc;
	} else if (data_type == GRES_STEP_DATA_BITMAP) {
		if (step_gres_data->gres_bit_alloc)
			*bit_data = step_gres_data->gres_bit_alloc[node_inx];
		else
			*bit_data = NULL;
	} else {
		/* Support here for plugin-specific data types */
		rc = (*(gres_context[gres_inx].ops.step_info))
			(step_gres_data, node_inx, data_type, data);
	}

	return rc;
}

/*
 * get data from a step's GRES data structure
 * IN step_gres_list  - step's GRES data structure
 * IN gres_name - name of a GRES type
 * IN node_inx - zero-origin index of the node within the job's allocation
 *	for which data is desired. Note this can differ from the step's
 *	node allocation index.
 * IN data_type - type of data to get from the step's data
 * OUT data - pointer to the data from step's GRES data structure
 *            DO NOT FREE: This is a pointer into the step's data structure
 * RET - SLURM_SUCCESS or error code
 */
extern int gres_get_step_info(List step_gres_list, char *gres_name,
			      uint32_t node_inx,
			      enum gres_step_data_type data_type, void *data)
{
	int i, rc = ESLURM_INVALID_GRES;
	uint32_t plugin_id;
	ListIterator step_gres_iter;
	gres_state_t *step_gres_ptr;
	gres_step_state_t *step_gres_data;

	if (data == NULL)
		return EINVAL;
	if (step_gres_list == NULL)	/* No GRES allocated */
		return ESLURM_INVALID_GRES;

	(void) gres_plugin_init();
	plugin_id = _build_id(gres_name);

	slurm_mutex_lock(&gres_context_lock);
	step_gres_iter = list_iterator_create(step_gres_list);
	while ((step_gres_ptr = (gres_state_t *) list_next(step_gres_iter))) {
		for (i = 0; i < gres_context_cnt; i++) {
			if (step_gres_ptr->plugin_id != plugin_id)
				continue;
			step_gres_data = (gres_step_state_t *)
					 step_gres_ptr->gres_data;
			rc = _get_step_info(i, step_gres_data, node_inx,
					    data_type, data);
			break;
		}
	}
	list_iterator_destroy(step_gres_iter);
	slurm_mutex_unlock(&gres_context_lock);

	return rc;
}<|MERGE_RESOLUTION|>--- conflicted
+++ resolved
@@ -2488,14 +2488,9 @@
 static int _job_state_validate(char *config, void **gres_data,
 			       slurm_gres_context_t *context_ptr)
 {
-<<<<<<< HEAD
 	gres_job_state_t *gres_ptr;
 	char *type = NULL, *num = NULL, *last_num = NULL;
-	int cnt;
-=======
-	char *last_num = NULL;
 	long cnt;
->>>>>>> 3a2c4a48
 
 	if (!strcmp(config, context_ptr->gres_name)) {
 		cnt = 1;
