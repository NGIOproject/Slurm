--- conflicted
+++ resolved
@@ -1038,12 +1038,9 @@
 #define JOB_ACCRUE_OVER    0x00040000	/* We have cleared the accrual count of
 					 * a job. */
 #define GRES_DISABLE_BIND  0x00080000	/* Disable CPU/GRES binding */
-<<<<<<< HEAD
-#define JOB_MEM_SET        0x00100000	/* Memory limit explicity set by job */
-#define JOB_RESIZED        0x00200000	/* Running job added/removed nodes */
-=======
 #define JOB_WAS_RUNNING    0x00100000  /* Job was running */
->>>>>>> dfd4c229
+#define JOB_MEM_SET        0x00200000	/* Memory limit explicity set by job */
+#define JOB_RESIZED        0x00400000	/* Running job added/removed nodes */
 
 #define X11_FORWARD_ALL		0x0001	/* all nodes should setup forward */
 #define X11_FORWARD_BATCH	0x0002  /* only the batch node */
